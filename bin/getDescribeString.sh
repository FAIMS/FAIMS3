#!/usr/bin/env sh



if [ -z "$1" ]; then
	platform="web"
else
	platform="$1";
fi

<<<<<<< HEAD
git describe --long 2>/dev/null || git describe --all --long --always | sed "s#heads/#${platform}.#"
=======

descstring=$(git describe --long 2>/dev/null || git describe --all --long --always) 
#echo "$descstring"
echo "$descstring" | sed -E "s#heads/[A-Za-z0-9]+-0-g#${platform}.#"
>>>>>>> 730ce74a
<|MERGE_RESOLUTION|>--- conflicted
+++ resolved
@@ -8,11 +8,6 @@
 	platform="$1";
 fi
 
-<<<<<<< HEAD
-git describe --long 2>/dev/null || git describe --all --long --always | sed "s#heads/#${platform}.#"
-=======
-
 descstring=$(git describe --long 2>/dev/null || git describe --all --long --always) 
 #echo "$descstring"
-echo "$descstring" | sed -E "s#heads/[A-Za-z0-9]+-0-g#${platform}.#"
->>>>>>> 730ce74a
+echo "$descstring" | sed -E "s#heads/[A-Za-z0-9]+-0-g#${platform}.#"
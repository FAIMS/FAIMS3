status = [
  "build (20, false)",
  "test (20, false)",
<<<<<<< HEAD
  "test (18, false)",
=======
>>>>>>> 16cd0133
  "license",
#  "DCO",
]
block_labels = [ "S-do-not-merge-yet" ]
update_base_for_deletes = true
cut_body_after = "<details>"
#timeout_sec = 36000 # ten hours<|MERGE_RESOLUTION|>--- conflicted
+++ resolved
@@ -1,10 +1,6 @@
 status = [
   "build (20, false)",
   "test (20, false)",
-<<<<<<< HEAD
-  "test (18, false)",
-=======
->>>>>>> 16cd0133
   "license",
 #  "DCO",
 ]

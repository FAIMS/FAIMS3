{
  "name": "faims3-app",
  "version": "0.1.0",
  "private": true,
  "browserslist": {
    "production": [
      ">0.2%",
      "not dead",
      "not op_mini all"
    ],
    "development": [
      "last 1 chrome version",
      "last 1 firefox version",
      "last 1 safari version"
    ]
  },
  "scripts": {
    "start": "react-scripts start",
    "build": "react-scripts build",
    "test": "react-scripts test",
    "eject": "react-scripts eject",
    "preserve": "npm run build",
    "serve": "npx cap serve",
    "lint": "gts lint",
    "clean": "gts clean",
    "compile": "tsc",
    "fix": "gts fix",
    "prepare": "npm run compile",
    "pretest": "npm run compile",
    "posttest": "npm run lint"
  },
  "dependencies": {
    "@capacitor/android": "^2.4.7",
    "@capacitor/cli": "^2.4.7",
    "@capacitor/core": "^2.4.7",
    "@capacitor/ios": "^2.4.7",
    "@demvsystems/yup-ast": "^1.2.0",
    "@material-ui/core": "^4.11.3",
    "@material-ui/icons": "^4.11.2",
    "@material-ui/lab": "^4.0.0-alpha.57",
    "@testing-library/jest-dom": "^5.11.9",
    "@testing-library/react": "^11.2.5",
    "@testing-library/user-event": "^12.8.3",
    "@types/jest": "^26.0.21",
    "@types/node": "^14.11.2",
    "@types/pouchdb": "^6.4.0",
    "@types/react": "^17.0.3",
    "@types/react-dom": "^17.0.3",
<<<<<<< HEAD
    "jsonpointer": "^4.1.0",
=======
    "formik": "^2.2.6",
    "formik-material-ui": "^3.0.1",
>>>>>>> 705ec4d0
    "pouchdb": "^7.2.2",
    "pouchdb-find": "^7.2.2",
    "react": "^17.0.2",
    "react-dom": "^17.0.2",
    "react-scripts": "4.0.3",
    "typescript": "^4.2.3",
    "web-vitals": "^1.1.1",
    "yup": "^0.32.9"
  },
  "devDependencies": {
    "@types/node": "^14.11.2",
    "@types/yup": "^0.29.11",
    "gts": "^3.1.0",
    "typescript": "^4.0.3"
  }
}<|MERGE_RESOLUTION|>--- conflicted
+++ resolved
@@ -46,12 +46,8 @@
     "@types/pouchdb": "^6.4.0",
     "@types/react": "^17.0.3",
     "@types/react-dom": "^17.0.3",
-<<<<<<< HEAD
-    "jsonpointer": "^4.1.0",
-=======
     "formik": "^2.2.6",
     "formik-material-ui": "^3.0.1",
->>>>>>> 705ec4d0
     "pouchdb": "^7.2.2",
     "pouchdb-find": "^7.2.2",
     "react": "^17.0.2",

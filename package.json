--- conflicted
+++ resolved
@@ -1,7 +1,13 @@
 {
-  "name": "faims3-app",
+  "name": "faims3",
   "version": "0.1.0",
   "private": true,
+  "eslintConfig": {
+    "extends": [
+      "react-app",
+      "react-app/jest"
+    ]
+  },
   "browserslist": {
     "production": [
       ">0.2%",
@@ -46,34 +52,24 @@
     "@types/pouchdb": "^6.4.0",
     "@types/react": "^17.0.3",
     "@types/react-dom": "^17.0.3",
-<<<<<<< HEAD
     "formik": "^2.2.6",
     "formik-material-ui": "^3.0.1",
-=======
     "@types/uuid": "^8.3.0",
     "jsonpointer": "^4.1.0",
->>>>>>> 011de59b
     "pouchdb": "^7.2.2",
     "pouchdb-find": "^7.2.2",
     "react": "^17.0.2",
     "react-dom": "^17.0.2",
     "react-scripts": "4.0.3",
     "typescript": "^4.2.3",
-<<<<<<< HEAD
-    "web-vitals": "^1.1.1",
-    "yup": "^0.32.9"
-  },
-  "devDependencies": {
-    "@types/node": "^14.11.2",
-    "@types/yup": "^0.29.11",
-=======
+    "yup": "^0.32.9",
     "uuid": "^8.1.0",
     "web-vitals": "^1.1.1"
   },
   "devDependencies": {
     "@types/node": "^14.11.2",
+    "@types/yup": "^0.29.11",
     "fast-check": "^2.14.0",
->>>>>>> 011de59b
     "gts": "^3.1.0",
     "jest": "^26.6.0",
     "jest-fast-check": "^1.0.2",

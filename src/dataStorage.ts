import {v4 as uuidv4} from 'uuid';

import {getDataDB} from './sync';
import {
  Observation,
  EncodedObservation,
  ObservationList,
  ProjectID,
} from './datamodel';

export interface DataListing {
  [_id: string]: string[];
}

export function generateFAIMSDataID(): string {
  return uuidv4();
}

function convertFromFormToDB(
  doc: Observation,
  revision: string | undefined = undefined
): EncodedObservation {
  if (revision !== undefined) {
    return {
      _id: doc.observation_id,
      _rev: revision,
      type: doc.type,
      data: doc.data,
      created: doc.created.toISOString(),
      created_by: doc.created_by,
      updated: doc.updated.toISOString(),
      updated_by: doc.updated_by,
      format_version: 1,
    };
  }
  if (doc._rev !== undefined) {
    return {
      _id: doc.observation_id,
      _rev: doc._rev,
      type: doc.type,
      data: doc.data,
      created: doc.created.toISOString(),
      created_by: doc.created_by,
      updated: doc.updated.toISOString(),
      updated_by: doc.updated_by,
      format_version: 1,
    };
  }
  return {
    _id: doc.observation_id,
    type: doc.type,
    data: doc.data,
    created: doc.created.toISOString(),
    created_by: doc.created_by,
    updated: doc.updated.toISOString(),
    updated_by: doc.updated_by,
    format_version: 1,
  };
}

export function convertFromDBToForm(
  doc: EncodedObservation
): Observation | null {
  if (doc.deleted) {
    return null;
  }
  return {
    observation_id: doc._id,
    type: doc.type,
    data: doc.data,
    created: new Date(doc.created),
    created_by: doc.created_by,
    updated: new Date(doc.updated),
    updated_by: doc.updated_by,
  };
}

async function getLatestRevision(
  project_id: ProjectID,
  docid: string
): Promise<string | undefined> {
  const datadb = getDataDB(project_id);
  try {
    const doc = await datadb.get(docid);
    return doc._rev;
  } catch (err) {
    console.debug(err);
    return undefined;
  }
}

<<<<<<< HEAD
export async function upsertFAIMSData(project_id: ProjectID, doc: Observation) {
  const datadb = getDataDB(project_id);
  if (doc._id === undefined) {
    throw Error('_id required to save observation');
  }
  try {
    const revision = await getLatestRevision(project_id, doc._id);
    return await datadb.put(
      convertFromFormToDB(doc as Observation & {_id: string}, revision)
    );
=======
export async function upsertFAIMSData(project_name: string, doc: Observation) {
  const datadb = getDataDB(project_name);
  if (doc.observation_id === undefined) {
    throw Error('observation_id required to save observation');
  }
  try {
    const revision = await getLatestRevision(project_name, doc.observation_id);
    return await datadb.put(convertFromFormToDB(doc, revision));
>>>>>>> 2080ec18
  } catch (err) {
    console.warn(err);
    throw Error('failed to save data');
  }
}

export async function lookupFAIMSDataID(
  project_id: ProjectID,
  dataid: string
): Promise<Observation | null> {
  const datadb = getDataDB(project_id);
  try {
    const doc = await datadb.get(dataid);
    return convertFromDBToForm(doc);
  } catch (err) {
    if (err.status === 404 && err.reason === 'deleted') {
      return null;
    }
    console.warn(err);
    throw Error('failed to find data with id');
  }
}

export async function listFAIMSData(
  project_id: ProjectID,
  options:
    | PouchDB.Core.AllDocsWithKeyOptions
    | PouchDB.Core.AllDocsWithKeysOptions
    | PouchDB.Core.AllDocsWithinRangeOptions
    | PouchDB.Core.AllDocsOptions = {}
): Promise<ObservationList> {
  const datadb = getDataDB(project_id);
  try {
    const all = await datadb.allDocs({...options, include_docs: true});
    const retval: ObservationList = {};
    all.rows.forEach(row => (retval[row.id] = convertFromDBToForm(row.doc!)!));
    return retval;
  } catch (err) {
    console.warn(err);
    throw Error('failed to get data');
  }
}

export async function listFAIMSProjectRevisions(
  project_id: ProjectID
): Promise<DataListing> {
  const datadb = getDataDB(project_id);
  try {
    const result = await datadb.allDocs();
    const revmap: DataListing = {};
    for (const row of result.rows) {
      const _id: string = row.key;
      const doc = await datadb.get(_id, {revs: true});
      const revisions = doc._revisions;
      if (revisions === undefined) {
        throw Error('revisions not found');
      }
      const revs = revisions.ids;
      let revs_num = revisions.start;
      const nice_revs = [];
      for (const rev of revs) {
        nice_revs.push(revs_num.toString() + '-' + rev);
        revs_num = revs_num - 1;
      }
      revmap[_id] = nice_revs;
    }
    return revmap;
  } catch (err) {
    console.warn(err);
    throw Error('failed to list data in project');
  }
}

export async function deleteFAIMSDataForID(
  project_id: ProjectID,
  dataid: string
) {
  const datadb = getDataDB(project_id);
  try {
    const doc = await datadb.get(dataid);
    doc.deleted = true;
    return await datadb.put(doc);
  } catch (err) {
    console.warn(err);
    throw Error('failed to delete data with id');
  }
}

export async function undeleteFAIMSDataForID(
  project_id: ProjectID,
  dataid: string
) {
  const datadb = getDataDB(project_id);
  try {
    const doc = await datadb.get(dataid);
    doc.deleted = false;
    return await datadb.put(doc);
  } catch (err) {
    console.warn(err);
    throw Error('failed to undelete data with id');
  }
}<|MERGE_RESOLUTION|>--- conflicted
+++ resolved
@@ -89,27 +89,16 @@
   }
 }
 
-<<<<<<< HEAD
 export async function upsertFAIMSData(project_id: ProjectID, doc: Observation) {
   const datadb = getDataDB(project_id);
-  if (doc._id === undefined) {
-    throw Error('_id required to save observation');
-  }
-  try {
-    const revision = await getLatestRevision(project_id, doc._id);
-    return await datadb.put(
-      convertFromFormToDB(doc as Observation & {_id: string}, revision)
-    );
-=======
-export async function upsertFAIMSData(project_name: string, doc: Observation) {
-  const datadb = getDataDB(project_name);
   if (doc.observation_id === undefined) {
     throw Error('observation_id required to save observation');
   }
   try {
-    const revision = await getLatestRevision(project_name, doc.observation_id);
-    return await datadb.put(convertFromFormToDB(doc, revision));
->>>>>>> 2080ec18
+    const revision = await getLatestRevision(project_id, doc.observation_id);
+    return await datadb.put(
+      convertFromFormToDB(doc, revision)
+    );
   } catch (err) {
     console.warn(err);
     throw Error('failed to save data');

--- conflicted
+++ resolved
@@ -1,10 +1,6 @@
-<<<<<<< HEAD
-import {getProjectDB} from './sync';
-=======
 import {getProjectDB} from './sync/index';
 import PouchDB from 'pouchdb';
 import {ProjectMetaObject} from './datamodel';
->>>>>>> 5effd46e
 import {
   UI_SPECIFICATION_NAME,
   ProjectUIModel,

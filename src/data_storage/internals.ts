/*
 * Copyright 2021, 2022 Macquarie University
 *
 * Licensed under the Apache License Version 2.0 (the, "License");
 * you may not use, this file except in compliance with the License.
 * You may obtain a copy of the License at
 *
 *     http://www.apache.org/licenses/LICENSE-2.0
 *
 * Unless required by applicable law or agreed to in writing software
 * distributed under the License is distributed on an "AS IS" BASIS
 * WITHOUT WARRANTIES OR CONDITIONS OF ANY KIND either express or implied.
 * See, the License, for the specific language governing permissions and
 * limitations under the License.
 *
 * Filename: internals.ts
 * Description:
 *   Helper functions to handle converting data between the GUI and pouchdb.
 */

import {v4 as uuidv4} from 'uuid';

import {DEBUG_APP} from '../buildconfig';
import {getDataDB} from '../sync';
import {
  AttributeValuePairID,
  RecordID,
  ProjectID,
  RevisionID,
  FAIMSTypeName,
  Annotations,
  HRID_STRING,
} from '../datamodel/core';
import {
  AttributeValuePair,
  AttributeValuePairMap,
  AttributeValuePairIDMap,
  EncodedRecord,
  FAIMSAttachment,
  RecordMap,
  Revision,
  RevisionMap,
} from '../datamodel/database';
import {Record, RecordMetadataList} from '../datamodel/ui';
import {
  getAttachmentLoaderForType,
  getAttachmentDumperForType,
  getEqualityFunctionForType,
} from '../datamodel/typesystem';

type EncodedRecordMap = Map<RecordID, EncodedRecord>;

interface FormData {
  data: {[field_name: string]: any};
  annotations: {[field_name: string]: Annotations};
  types: {[field_name: string]: FAIMSTypeName};
}

export function generateFAIMSRevisionID(): RevisionID {
  return 'frev-' + uuidv4();
}

export function generateFAIMSAttributeValuePairID(): AttributeValuePairID {
  return 'avp-' + uuidv4();
}

export async function updateHeads(
  project_id: ProjectID,
  obsid: RecordID,
  base_revids: RevisionID[],
  new_revid: RevisionID
) {
  const datadb = await getDataDB(project_id);
  const record = await getRecord(project_id, obsid);

  // Add new revision to heads, removing obsolete heads
  // Using set in case we have the revision already (i.e. we're cleaning up
  // heads via a fast-forward merge)
  const heads = new Set<RevisionID>(record.heads);
  heads.add(new_revid);
  for (const r of base_revids) {
    heads.delete(r);
  }
  record.heads = Array.from(heads);
  record.heads.sort();

  // Add new head to revisions also
  // Using set in case we have the revision already (i.e. we're cleaning up
  // heads via a fast-forward merge)
  const revisions = new Set<RevisionID>(record.revisions);
  revisions.add(new_revid);
  record.revisions = Array.from(revisions);
  record.revisions.sort();

  await datadb.put(record);
}

export async function getRecord(
  project_id: ProjectID,
  obsid: RecordID
): Promise<EncodedRecord> {
  const records = await getRecords(project_id, [obsid]);
  const record = records[obsid];
  if (record === undefined) {
    throw Error(`no such record ${obsid}`);
  }
  return record;
}

export async function getRevision(
  project_id: ProjectID,
  rev_id: RevisionID
): Promise<Revision> {
  const revisions = await getRevisions(project_id, [rev_id]);
  const revision = revisions[rev_id];
  if (revision === undefined) {
    throw Error(`no such revision ${rev_id}`);
  }
  return revision;
}

export async function getAttributeValuePair(
  project_id: ProjectID,
  avp_id: AttributeValuePairID
): Promise<AttributeValuePair> {
  const avps = await getAttributeValuePairs(project_id, [avp_id]);
  const avp = avps[avp_id];
  if (avp === undefined) {
    throw Error(`no such avp ${avp_id}`);
  }
  return avp;
}

export async function getLatestRevision(
  project_id: ProjectID,
  docid: string
): Promise<string | undefined> {
  const datadb = await getDataDB(project_id);
  try {
    const doc = await datadb.get(docid);
    return doc._rev;
  } catch (err) {
    if (DEBUG_APP) {
      console.debug(err);
    }
    return undefined;
  }
}

export async function getHRID(
  project_id: ProjectID,
  revision: Revision
): Promise<string | null> {
  let hrid_name: string | null = null;
  for (const possible_name of Object.keys(revision.avps)) {
    if (possible_name.startsWith(HRID_STRING)) {
      hrid_name = possible_name;
      break;
    }
  }

  if (DEBUG_APP) {
    console.debug('hrid_name:', hrid_name);
  }
  if (hrid_name === null) {
    console.warn('No HRID field found');
    return null;
  }
  const hrid_avp_id = revision.avps[hrid_name];
  if (hrid_avp_id === undefined) {
    console.warn('No HRID field set for revision');
    return null;
  }
  if (DEBUG_APP) {
    console.debug('hrid_avp_id:', hrid_avp_id);
  }
  try {
    const hrid_avp = await getAttributeValuePair(project_id, hrid_avp_id);
    if (DEBUG_APP) {
      console.debug('hrid_avp:', hrid_avp);
    }
    return hrid_avp.data as string;
  } catch (err) {
    console.warn('Failed to load HRID AVP:', project_id, hrid_avp_id);
    return null;
  }
}

/**
 * Returns a list of not deleted records
 * @param project_id Project ID to get list of record for
 * @returns key: record id, value: record (NOT NULL)
 */
export async function listRecordMetadata(
  project_id: ProjectID,
  record_ids: RecordID[] | null = null
): Promise<RecordMetadataList> {
  try {
    const out: RecordMetadataList = {};
    const records =
      record_ids === null
        ? await getAllRecords(project_id)
        : recordToRecordMap(await getRecords(project_id, record_ids));
    const revision_ids: RevisionID[] = [];
    records.forEach(o => {
      revision_ids.push(o.heads[0]);
    });
    if (revision_ids.length === 0) {
      // No records, so return early
      return out;
    }
    const revisions = await getRevisions(project_id, revision_ids);

    for (const [record_id, record] of records) {
      const revision_id = record.heads[0];
      const revision = revisions[revision_id];
      if (revision === undefined) {
        // We don't have that revision, so skip
        console.warn(
          'Unable to find revision',
          project_id,
          record_id,
          revision_id
        );
        continue;
      }
      const hrid =
        revision === undefined
          ? record_id
          : (await getHRID(project_id, revision)) ?? record_id;
      if (DEBUG_APP) {
        console.debug('hrid:', hrid);
      }
      out[record_id] = {
        project_id: project_id,
        record_id: record_id,
        revision_id: revision_id,
        created: new Date(record.created),
        created_by: record.created_by,
        updated: new Date(revision.created),
        updated_by: revision.created_by,
        conflicts: record.heads.length > 1,
        deleted: revision.deleted ? true : false,
        hrid: hrid,
        type: record.type,
      };
    }
    if (DEBUG_APP) {
      console.debug('Record metadata list', out);
    }
    return out;
  } catch (err) {
    console.warn('Failed to get metadata', err);
    throw Error('failed to get metadata');
  }
}

export async function getAttributeValuePairs(
  project_id: ProjectID,
  avp_ids: AttributeValuePairID[]
): Promise<AttributeValuePairMap> {
  const datadb = await getDataDB(project_id);
  const res = await datadb.allDocs({
    include_docs: true,
    attachments: true,
    binary: true,
    keys: avp_ids,
  });
  const rows = res.rows;
  const mapping: AttributeValuePairMap = {};
  for (const e of rows) {
    if (e.doc !== undefined) {
      const doc = e.doc as AttributeValuePair;
      mapping[doc._id] = await loadAttributeValuePair(project_id, doc);
    }
  }
  return mapping;
}

export async function getRevisions(
  project_id: ProjectID,
  revision_ids: RevisionID[]
): Promise<RevisionMap> {
  const datadb = await getDataDB(project_id);
  const res = await datadb.allDocs({
    include_docs: true,
    keys: revision_ids,
  });
  const rows = res.rows;
  const mapping: RevisionMap = {};
  rows.forEach(e => {
    if (e.doc !== undefined) {
      const doc = e.doc as Revision;
      mapping[doc._id] = doc;
    }
  });
  return mapping;
}

export async function getRecords(
  project_id: ProjectID,
  record_ids: RecordID[]
): Promise<RecordMap> {
  const datadb = await getDataDB(project_id);
  const res = await datadb.allDocs({
    include_docs: true,
    keys: record_ids,
    conflicts: true,
  });
  const rows = res.rows;
  const mapping: RecordMap = {};
  rows.forEach(e => {
    if (e.doc !== undefined) {
      const doc = e.doc as EncodedRecord;
      mapping[doc._id] = doc;
    }
  });
  return mapping;
}

function recordToRecordMap(old_recs: RecordMap): EncodedRecordMap {
  const records: EncodedRecordMap = new Map();
  for (const r in old_recs) {
    records.set(r, old_recs[r]);
  }
  return records;
}

export async function getAllRecords(
  project_id: ProjectID
): Promise<EncodedRecordMap> {
  const datadb = await getDataDB(project_id);
  const res = await datadb.find({
    selector: {
      record_format_version: 1,
    },
  });
  const records: EncodedRecordMap = new Map();
  res.docs.map(o => {
    records.set(o._id, o as EncodedRecord);
  });
  return records;
}

export async function getFormDataFromRevision(
  project_id: ProjectID,
  revision: Revision
): Promise<FormData> {
  const form_data: FormData = {
    data: {},
    annotations: {},
    types: {},
  };
  const avp_ids = Object.values(revision.avps);
  const avps = await getAttributeValuePairs(project_id, avp_ids);

  for (const [name, avp_id] of Object.entries(revision.avps)) {
    form_data.data[name] = avps[avp_id].data;
    form_data.annotations[name] = avps[avp_id].annotations;
    form_data.types[name] = avps[avp_id].type;
  }
  return form_data;
}

export async function addNewRevisionFromForm(
  project_id: ProjectID,
  record: Record,
  new_revision_id: RevisionID
) {
  const datadb = await getDataDB(project_id);
  const avp_map = await addNewAttributeValuePairs(
    project_id,
    record,
    new_revision_id
  );
  const parents = record.revision_id === null ? [] : [record.revision_id];
  const new_revision: Revision = {
    _id: new_revision_id,
    revision_format_version: 1,
    avps: avp_map,
    record_id: record.record_id,
    parents: parents,
    created: record.updated.toISOString(),
    created_by: record.updated_by,
    type: record.type,
<<<<<<< HEAD
    ugc_comment: record.ugc_comment,
=======
    relationship: record.relationship,
>>>>>>> 8cb65550
  };
  await datadb.put(new_revision);
}

async function addNewAttributeValuePairs(
  project_id: ProjectID,
  record: Record,
  new_revision_id: RevisionID
): Promise<AttributeValuePairIDMap> {
  const datadb = await getDataDB(project_id);
  const avp_map: AttributeValuePairIDMap = {};
  let revision;
  let data;
  if (record.revision_id !== null) {
    revision = await getRevision(project_id, record.revision_id);
    data = await getFormDataFromRevision(project_id, revision);
  } else {
    revision = {};
    data = {
      data: {},
      annotations: {},
      types: {},
    };
  }
  const docs_to_dump: Array<AttributeValuePair | FAIMSAttachment> = [];
  for (const [field_name, field_value] of Object.entries(record.data)) {
    const stored_data = data.data[field_name];
    const stored_anno = data.annotations[field_name];
    const eqfunc = getEqualityFunctionForType(record.field_types[field_name]);
    const has_data_changed =
      stored_data === undefined || !(await eqfunc(stored_data, field_value));
    const has_anno_changed =
      stored_anno === undefined ||
      !(await eqfunc(stored_anno, record.annotations[field_name]));
    if (has_data_changed || has_anno_changed) {
      const new_avp_id = generateFAIMSAttributeValuePairID();
      const new_avp = {
        _id: new_avp_id,
        avp_format_version: 1,
        type: record.field_types[field_name] ?? '??:??',
        data: field_value,
        revision_id: new_revision_id,
        record_id: record.record_id,
        annotations: record.annotations[field_name],
        created: record.updated.toISOString(),
        created_by: record.updated_by,
      };
      docs_to_dump.push(...dumpAttributeValuePair(new_avp));
      avp_map[field_name] = new_avp_id;
    } else {
      if (DEBUG_APP) {
        console.info(
          'Using existing AVP, the following are equal',
          stored_data,
          field_value
        );
      }
      if (revision.avps !== undefined) {
        avp_map[field_name] = revision.avps[field_name];
      } else {
        // This should not happen, as if stored_data === field_value and
        // stored_data is not undefined, then then revision.avps should be
        // defined
        throw Error('something odd happened when saving avps...');
      }
    }
  }
  await datadb.bulkDocs(docs_to_dump);
  return avp_map;
}

export async function createNewRecord(
  project_id: ProjectID,
  record: Record,
  revision_id: RevisionID
) {
  const datadb = await getDataDB(project_id);
  const new_encoded_record = {
    _id: record.record_id,
    record_format_version: 1,
    created: record.updated.toISOString(),
    created_by: record.updated_by,
    revisions: [revision_id],
    heads: [revision_id],
    type: record.type,
  };
  try {
    await datadb.put(new_encoded_record);
  } catch (err) {
    // TODO: add proper error handling for conflicts
    console.warn(err);
    throw Error('failed to create record document');
  }
}

/*
 * This handles converting attachments to data
 */
async function loadAttributeValuePair(
  project_id: ProjectID,
  avp: AttributeValuePair
): Promise<AttributeValuePair> {
  const attach_refs = avp.faims_attachments;
  if (attach_refs === null || attach_refs === undefined) {
    // No attachments
    return avp;
  }
  const loader = getAttachmentLoaderForType(avp.type);
  if (loader === null) {
    return avp;
  }
  const ids_to_get = attach_refs.map(ref => ref.attachment_id);
  const datadb = await getDataDB(project_id);
  const res = await datadb.allDocs({
    include_docs: true,
    attachments: true,
    binary: true,
    keys: ids_to_get,
  });
  const rows = res.rows;
  const attach_docs: FAIMSAttachment[] = [];
  rows.forEach(e => {
    if (e.doc !== undefined) {
      const doc = e.doc as FAIMSAttachment;
      attach_docs.push(doc);
    }
  });
  return loader(avp, attach_docs);
}

/*
 * This handles converting data to attachments
 */
function dumpAttributeValuePair(
  avp: AttributeValuePair
): Array<AttributeValuePair | FAIMSAttachment> {
  const dumper = getAttachmentDumperForType(avp.type);
  if (dumper === null) {
    return [avp];
  }
  return dumper(avp);
}<|MERGE_RESOLUTION|>--- conflicted
+++ resolved
@@ -383,11 +383,8 @@
     created: record.updated.toISOString(),
     created_by: record.updated_by,
     type: record.type,
-<<<<<<< HEAD
     ugc_comment: record.ugc_comment,
-=======
     relationship: record.relationship,
->>>>>>> 8cb65550
   };
   await datadb.put(new_revision);
 }

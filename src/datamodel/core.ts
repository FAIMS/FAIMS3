/*
 * Copyright 2021, 2022 Macquarie University
 *
 * Licensed under the Apache License Version 2.0 (the, "License");
 * you may not use, this file except in compliance with the License.
 * You may obtain a copy of the License at
 *
 *     http://www.apache.org/licenses/LICENSE-2.0
 *
 * Unless required by applicable law or agreed to in writing software
 * distributed under the License is distributed on an "AS IS" BASIS
 * WITHOUT WARRANTIES OR CONDITIONS OF ANY KIND either express or implied.
 * See, the License, for the specific language governing permissions and
 * limitations under the License.
 *
 * Filename: core.ts
 * Description:
 *   Core types/interfaces that are used throughout the codebase.
 *   Types/interfaces that are only used within the GUI, or are what the GUI
 *   sees should go in the gui file, whilst those types only used within the
 *   databases should go in the database file.
 */

// There are two internal IDs for projects, the former is unique to the system
// (i.e. includes the listing_id), the latter is unique only to the 'projects'
// database it came from, for a FAIMS listing
// (It is this way because the list of projects is decentralised and so we
// cannot enforce system-wide unique project IDs without a 'namespace' listing id)
import type {KeyLike} from 'jose';

export type ProjectID = string;
export type NonUniqueProjectID = string;
export type ListingID = string;

export function resolve_project_id(
  listing_id: ListingID,
  nonunique_id: NonUniqueProjectID
): ProjectID {
  const cleaned_listing_id = listing_id.replace('||', '\\|\\|');
  return cleaned_listing_id + '||' + nonunique_id;
}

export function split_full_project_id(full_proj_id: ProjectID): {
  listing_id: ListingID;
  project_id: NonUniqueProjectID;
} {
  const splitId = full_proj_id.split('||');
  if (
    splitId.length !== 2 ||
    splitId[0].trim() === '' ||
    splitId[1].trim() === ''
  ) {
    throw Error('{full_proj_id} is not a valid full project id.');
  }
  const cleaned_listing_id = splitId[0].replace('\\|\\|', '||');
  const cleaned_project_id = splitId[1].replace('\\|\\|', '||');
  return {
    listing_id: cleaned_listing_id,
    project_id: cleaned_project_id,
  };
}

// There are two internal ID for records, the former is unique to a
// project, the latter unique to the system (i.e. includes project_id)
export type RecordID = string;
export type FullyResolvedRecordID = string;
export interface SplitRecordID {
  project_id: ProjectID;
  record_id: RecordID;
}

export function resolve_record_id(
  split_id: SplitRecordID
): FullyResolvedRecordID {
  const cleaned_project_id = split_id.project_id.replace('||', '\\|\\|');
  return cleaned_project_id + '||' + split_id.record_id;
}

export function split_full_record_id(
  full_record_id: FullyResolvedRecordID
): SplitRecordID {
  const splitId = full_record_id.split('||');
  if (
    splitId.length !== 2 ||
    splitId[0].trim() === '' ||
    splitId[1].trim() === ''
  ) {
    throw Error('Not a valid full record id');
  }
  const cleaned_project_id = splitId[0].replace('\\|\\|', '||');
  return {
    project_id: cleaned_project_id,
    record_id: splitId[1],
  };
}

export type RevisionID = string;
export type AttributeValuePairID = string;
export type FAIMSAttachmentID = string;

export type FAIMSTypeName = string;

// This should be locked down more
export type Annotations = any;

export const HRID_STRING = 'hrid';

export const DEFAULT_REALTION_LINK_VOCAB = 'is related to';

export interface TokenInfo {
  token: string;
  pubkey: KeyLike;
}

export interface TokenContents {
  username: string;
  roles: string[];
  name?: string;
}

export type ProjectRole = string;

export interface ClusterProjectRoles {
  [key: string]: Array<ProjectRole>;
}

export type LocationState = {
  parent_record_id?: string; // parent or linked record id, set from parent or linked record
  field_id?: string; // parent or linked field id, set from parent or linked record
  type?: string; // type of relationship: Child or Linked
  parent_link?: string; // link of parent/linked record, so when child/link record saved, this is the redirect link
  parent?: any; // parent to save upper level information for nest related, for example, grandparent
  record_id?: RecordID; // child/linked record ID, set in child/linked record, should be pass back to parent
  hrid?: string; // child/linked record HRID, this is the value displayed in field, set in child/linked record, should be pass back to parent
  relation_type_vocabPair?: string[] | null; //pass the parent information to child
<<<<<<< HEAD
  child_record_id?: RecordID; //child/linked record ID created from parent
=======
>>>>>>> 6c5348f2
};
export interface LinkedRelation {
  record_id: RecordID;
  field_id: string;
  relation_type_vocabPair: string[];
}
export interface Relationship {
  parent?: LinkedRelation; // has single parent
  linked?: Array<LinkedRelation>; // has multiple link
<<<<<<< HEAD
=======
}

export interface SyncStatusCallbacks {
  sync_up: () => void;
  sync_down: () => void;
>>>>>>> 6c5348f2
}<|MERGE_RESOLUTION|>--- conflicted
+++ resolved
@@ -133,10 +133,7 @@
   record_id?: RecordID; // child/linked record ID, set in child/linked record, should be pass back to parent
   hrid?: string; // child/linked record HRID, this is the value displayed in field, set in child/linked record, should be pass back to parent
   relation_type_vocabPair?: string[] | null; //pass the parent information to child
-<<<<<<< HEAD
   child_record_id?: RecordID; //child/linked record ID created from parent
-=======
->>>>>>> 6c5348f2
 };
 export interface LinkedRelation {
   record_id: RecordID;
@@ -146,12 +143,8 @@
 export interface Relationship {
   parent?: LinkedRelation; // has single parent
   linked?: Array<LinkedRelation>; // has multiple link
-<<<<<<< HEAD
-=======
 }
-
 export interface SyncStatusCallbacks {
   sync_up: () => void;
   sync_down: () => void;
->>>>>>> 6c5348f2
 }
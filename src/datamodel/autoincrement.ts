--- conflicted
+++ resolved
@@ -178,15 +178,7 @@
   field_id: string[],
   label: string[]
 ) {
-<<<<<<< HEAD
   const projdb = await getProjectDB(project_id);
-  const ref: AutoIncrementReference = {
-    project_id: project_id,
-    form_id: form_id,
-    field_id: field_id,
-  };
-=======
-  const projdb = getProjectDB(project_id);
   const refs: Array<AutoIncrementReference> = [];
   form_id.map((id: string, index: number) =>
     refs.push({
@@ -196,7 +188,6 @@
     })
   );
   const refs_add: Array<AutoIncrementReference> = [];
->>>>>>> ad8ead43
   try {
     const doc: AutoIncrementReferenceDoc = await projdb.get(
       LOCAL_AUTOINCREMENT_NAME

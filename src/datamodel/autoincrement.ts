/*
 * Copyright 2021 Macquarie University
 *
 * Licensed under the Apache License Version 2.0 (the, "License");
 * you may not use, this file except in compliance with the License.
 * You may obtain a copy of the License at
 *
 *     http://www.apache.org/licenses/LICENSE-2.0
 *
 * Unless required by applicable law or agreed to in writing software
 * distributed under the License is distributed on an "AS IS" BASIS
 * WITHOUT WARRANTIES OR CONDITIONS OF ANY KIND either express or implied.
 * See, the License, for the specific language governing permissions and
 * limitations under the License.
 *
 * Filename: autoincrement.ts
 * Description:
 *   TODO
 */

// There are two internal IDs for projects, the former is unique to the system
// (i.e. includes the listing_id), the latter is unique only to the 'projects'
// database it came from, for a FAIMS listing
// (It is this way because the list of projects is decentralised and so we
// cannot enforce system-wide unique project IDs without a 'namespace' listing id)
import {getProjectDB} from '../sync/index';
import {local_state_db} from '../sync/databases';
import {ProjectID} from './core';
import {
  LOCAL_AUTOINCREMENT_PREFIX,
  LOCAL_AUTOINCREMENT_NAME,
  LocalAutoIncrementRange,
  LocalAutoIncrementState,
  AutoIncrementReference,
  AutoIncrementReferenceDoc,
} from './database';

function get_pouch_id(
  project_id: ProjectID,
  form_id: string,
  field_id: string
): string {
  return (
    LOCAL_AUTOINCREMENT_PREFIX +
    '-' +
    project_id +
    '-' +
    form_id +
    '-' +
    field_id
  );
}

export async function get_local_autoincrement_state_for_field(
  project_id: ProjectID,
  form_id: string,
  field_id: string
): Promise<LocalAutoIncrementState> {
  const pouch_id = get_pouch_id(project_id, form_id, field_id);
  try {
    return await local_state_db.get(pouch_id);
  } catch (err: any) {
    if (err.status === 404) {
      // We haven't initialised this yet
      const doc = {
        _id: pouch_id,
        last_used_id: null,
        ranges: [],
      };
      return doc;
    }
    console.error(err);
    throw Error('Unable to get local increment state');
  }
}

export async function set_local_autoincrement_state_for_field(
  new_state: LocalAutoIncrementState
) {
  try {
    return await local_state_db.put(new_state);
  } catch (err) {
    console.error(err);
    throw Error('Unable to set local increment state');
  }
}

export function create_new_autoincrement_range(
  start: number,
  stop: number
): LocalAutoIncrementRange {
  const doc: LocalAutoIncrementRange = {
    start: start,
    stop: stop,
    fully_used: false,
    using: false,
  };
  return doc;
}

export async function get_local_autoincrement_ranges_for_field(
  project_id: ProjectID,
  form_id: string,
  field_id: string
): Promise<LocalAutoIncrementRange[]> {
  const state = await get_local_autoincrement_state_for_field(
    project_id,
    form_id,
    field_id
  );
  return state.ranges;
}

export async function set_local_autoincrement_ranges_for_field(
  project_id: ProjectID,
  form_id: string,
  field_id: string,
  new_ranges: LocalAutoIncrementRange[]
) {
  const state = await get_local_autoincrement_state_for_field(
    project_id,
    form_id,
    field_id
  );
  if (state.ranges.length === 0) {
    state.ranges = new_ranges;
    await set_local_autoincrement_state_for_field(state);
  } else {
    // We should check that we're not causing problems for existing ranges
    for (const range of state.ranges) {
      if (range.fully_used && !new_ranges.includes(range)) {
        throw Error('Fully used range removed');
      } else if (range.using) {
        const new_using_range = new_ranges.find(r => r.using);
        if (new_using_range === undefined) {
          throw Error('Currently used range removed');
        } else if (new_using_range.start !== range.start) {
          throw Error('Currently used range start changed');
        } else if (new_using_range.stop < range.stop) {
          throw Error('Currently used range stop reduced');
        }
      }
    }
    // We having broken anything, update ranges and save
    state.ranges = new_ranges;
    await set_local_autoincrement_state_for_field(state);
  }
}

export async function get_autoincrement_references_for_project(
  project_id: ProjectID
): Promise<AutoIncrementReference[]> {
  const projdb = getProjectDB(project_id);
  try {
    const doc: AutoIncrementReferenceDoc = await projdb.get(
      LOCAL_AUTOINCREMENT_NAME
    );
    return doc.references;
  } catch (err: any) {
    if (err.status === 404) {
      // No autoincrementers
      return [];
    }
    console.error(err);
    throw Error('Unable to get local autoincrement references');
  }
}

export async function add_autoincrement_reference_for_project(
  project_id: ProjectID,
  form_id: string[],
  field_id: string[]
) {
  const projdb = getProjectDB(project_id);
  const ref: AutoIncrementReference[] = [];
  form_id.map((formid: string, index: number) =>
    ref.push({
      project_id: project_id,
      form_id: formid,
      field_id: field_id[index],
    })
  );
  try {
    const doc: AutoIncrementReferenceDoc = await projdb.get(
      LOCAL_AUTOINCREMENT_NAME
    );
<<<<<<< HEAD
    const ref_set = new Set(doc.references);
    ref.map((r: AutoIncrementReference) => ref_set.add(r));
    doc.references = Array.from(ref_set.values());
    await projdb.put(doc);
=======
    let found = false;
    for (const existing_ref of doc.references) {
      if (ref.toString() === existing_ref.toString()) {
        found = true;
      }
    }
    if (!found) {
      doc.references.push(ref);
      await projdb.put(doc);
    }
>>>>>>> e3e8d8e2
  } catch (err: any) {
    if (err.status === 404) {
      // No autoincrementers currently
      await projdb.put({
        _id: LOCAL_AUTOINCREMENT_NAME,
        references: ref,
      });
    } else {
      console.error(err);
      throw Error('Unable to add local autoincrement reference');
    }
  }
}

export async function remove_autoincrement_reference_for_project(
  project_id: ProjectID,
  form_id: string,
  field_id: string
) {
  const projdb = getProjectDB(project_id);
  const ref: AutoIncrementReference = {
    project_id: project_id,
    form_id: form_id,
    field_id: field_id,
  };
  try {
    const doc: AutoIncrementReferenceDoc = await projdb.get(
      LOCAL_AUTOINCREMENT_NAME
    );
    const ref_set = new Set(doc.references);
    ref_set.delete(ref);
    doc.references = Array.from(ref_set.values());
    await projdb.put(doc);
  } catch (err) {
    console.error(err);
    throw Error('Unable to remove local autoincrement reference');
  }
}<|MERGE_RESOLUTION|>--- conflicted
+++ resolved
@@ -168,28 +168,19 @@
 
 export async function add_autoincrement_reference_for_project(
   project_id: ProjectID,
-  form_id: string[],
-  field_id: string[]
+  form_id: string,
+  field_id: string
 ) {
   const projdb = getProjectDB(project_id);
-  const ref: AutoIncrementReference[] = [];
-  form_id.map((formid: string, index: number) =>
-    ref.push({
-      project_id: project_id,
-      form_id: formid,
-      field_id: field_id[index],
-    })
-  );
+  const ref: AutoIncrementReference = {
+    project_id: project_id,
+    form_id: form_id,
+    field_id: field_id,
+  };
   try {
     const doc: AutoIncrementReferenceDoc = await projdb.get(
       LOCAL_AUTOINCREMENT_NAME
     );
-<<<<<<< HEAD
-    const ref_set = new Set(doc.references);
-    ref.map((r: AutoIncrementReference) => ref_set.add(r));
-    doc.references = Array.from(ref_set.values());
-    await projdb.put(doc);
-=======
     let found = false;
     for (const existing_ref of doc.references) {
       if (ref.toString() === existing_ref.toString()) {
@@ -200,13 +191,12 @@
       doc.references.push(ref);
       await projdb.put(doc);
     }
->>>>>>> e3e8d8e2
   } catch (err: any) {
     if (err.status === 404) {
       // No autoincrementers currently
       await projdb.put({
         _id: LOCAL_AUTOINCREMENT_NAME,
-        references: ref,
+        references: [ref],
       });
     } else {
       console.error(err);

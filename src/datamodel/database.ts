/*
 * Copyright 2021, 2022 Macquarie University
 *
 * Licensed under the Apache License Version 2.0 (the, "License");
 * you may not use, this file except in compliance with the License.
 * You may obtain a copy of the License at
 *
 *     http://www.apache.org/licenses/LICENSE-2.0
 *
 * Unless required by applicable law or agreed to in writing software
 * distributed under the License is distributed on an "AS IS" BASIS
 * WITHOUT WARRANTIES OR CONDITIONS OF ANY KIND either express or implied.
 * See, the License, for the specific language governing permissions and
 * limitations under the License.
 *
 * Filename: database.ts
 * Description:
 *   TODO
 */

import PouchDB from 'pouchdb';
import {
  NonUniqueProjectID,
  ListingID,
  RecordID,
  RevisionID,
  AttributeValuePairID,
  FAIMSAttachmentID,
  ProjectID,
  FAIMSTypeName,
  Annotations,
  Relationship,
} from './core';
import {
  FAIMSConstantCollection,
  FAIMSTypeCollection,
  ProjectUIFields,
  ProjectUIViewsets,
  ProjectUIViews,
} from './typesystem';

export const UI_SPECIFICATION_NAME = 'ui-specification';
export const PROJECT_SPECIFICATION_PREFIX = 'project-specification';
export const PROJECT_METADATA_PREFIX = 'project-metadata';
export const RECORD_INDEX_NAME = 'record-version-index';
export const LOCAL_AUTOINCREMENT_PREFIX = 'local-autoincrement-state';
export const LOCAL_AUTOINCREMENT_NAME = 'local-autoincrementers';
export const LOCALLY_CREATED_PROJECT_PREFIX = 'locallycreatedproject';
export const LOCAL_FIELDpersistent_PREFIX = 'local-fieldpersistent-state';

export interface ConnectionInfo {
  proto: string;
  host: string;
  port: number;
  lan?: boolean;
  db_name: string;
  auth?: {
    username: string;
    password: string;
  };
  jwt_token?: string;
}

export type ConductorURL = string;

export type PossibleConnectionInfo =
  | undefined
  | {
      proto?: string | undefined;
      host?: string | undefined;
      port?: number | undefined;
      lan?: boolean | undefined;
      db_name?: string | undefined;
      auth?: {
        username: string;
        password: string;
      };
      jwt_token?: string;
    };

export interface ListingsObject {
  _id: ListingID;
  name: string;
  description: string;
  projects_db?: PossibleConnectionInfo;
  conductor_url?: ConductorURL;
  local_only?: boolean;
}

export interface NonNullListingsObject extends ListingsObject {
  projects_db: ConnectionInfo;
}

export interface ActiveDoc {
  _id: ProjectID;
  listing_id: ListingID;
  project_id: NonUniqueProjectID;
  username: string | null;
  password: string | null;
  friendly_name?: string;
  is_sync: boolean;
  is_sync_attachments: boolean;
}

export type JWTToken = string;

export interface JWTTokenInfo {
  pubkey: string;
  pubalg: string;
  token: JWTToken;
}

export type JWTTokenMap = {
  [username: string]: JWTTokenInfo;
};

export interface LocalAuthDoc {
  _id: string; //Corresponds to a listings ID
  _rev?: string; // optional as we may want to include the raw json in places
  current_token: JWTToken;
  current_username: string;
  available_tokens: JWTTokenMap;
}

/**
 * Describes a project, with connection, name, description, and schema
 * Part of the Projects DB
 * Do not use with UI code; sync code only
 */
export interface ProjectObject {
  _id: NonUniqueProjectID;
  name: string;
  description?: string;
  data_db?: PossibleConnectionInfo;
  metadata_db?: PossibleConnectionInfo;
  last_updated?: string;
  created?: string;
  status?: string;
}

export type ProjectsList = {
  [key: string]: ProjectObject;
};

export interface ProjectSchema {
  _id?: string; // optional as we may want to include the raw json in places
  _rev?: string; // optional as we may want to include the raw json in places
  _deleted?: boolean;
  namespace: string;
  constants: FAIMSConstantCollection;
  types: FAIMSTypeCollection;
}

export interface EncodedProjectUIModel {
  _id: string; // optional as we may want to include the raw json in places
  _rev?: string; // optional as we may want to include the raw json in places
  _deleted?: boolean;
  fields: ProjectUIFields;
  fviews: ProjectUIViews; // conflicts with pouchdb views/indexes, hence fviews
  viewsets: ProjectUIViewsets;
  visible_types: string[];
}

export interface EncodedProjectMetadata {
  _id: string; // optional as we may want to include the raw json in places
  _rev?: string; // optional as we may want to include the raw json in places
  _deleted?: boolean;
  _attachments?: PouchDB.Core.Attachments;
  is_attachment: boolean;
  metadata: any;
  single_attachment?: boolean;
}

// This is used within the pouch/sync subsystem, do not use with form/ui
export interface EncodedRecord {
  _id: string;
  _rev?: string; // optional as we may want to include the raw json in places
  _deleted?: boolean; // This is for couchdb deletion
  record_format_version: number;
  created: string;
  created_by: string;
  revisions: RevisionID[];
  heads: RevisionID[];
  type: FAIMSTypeName;
}

export type AttributeValuePairIDMap = {
  [field_name: string]: AttributeValuePairID;
};

export type AttributeValuePairMap = {
  [field_name: string]: AttributeValuePair;
};

export type RevisionMap = {
  [revision_id: string]: Revision;
};

export type RecordMap = {
  [record_id: string]: EncodedRecord;
};

export interface Revision {
  _id: string;
  _rev?: string; // optional as we may want to include the raw json in places
  _deleted?: boolean; // This is for couchdb deletion
  revision_format_version: number;
  avps: AttributeValuePairIDMap;
  record_id: RecordID;
  parents: RevisionID[];
  created: string;
  created_by: string;
  type: FAIMSTypeName;
  deleted?: boolean;
<<<<<<< HEAD
  ugc_comment?: string;
=======
  relationship?: Relationship; // added for save relation to child/linked record
>>>>>>> 8cb65550
}

export interface AttributeValuePair {
  _id: string;
  _rev?: string; // optional as we may want to include the raw json in places
  _deleted?: boolean; // This is for couchdb deletion
  _attachments?: PouchDB.Core.Attachments;
  avp_format_version: number;
  type: FAIMSTypeName;
  data: any;
  revision_id: RevisionID;
  record_id: RecordID;
  annotations: Annotations;
  created: string;
  created_by: string;
  faims_attachments?: FAIMSAttachmentReference[];
}

export interface FAIMSAttachmentReference {
  attachment_id: FAIMSAttachmentID;
  filename: string;
  file_type: string;
}

export interface FAIMSAttachment {
  _id: string;
  _rev?: string; // optional as we may want to include the raw json in places
  _deleted?: boolean; // This is for couchdb deletion
  _attachments?: PouchDB.Core.Attachments;
  filename: string;
  attach_format_version: number;
  avp_id: AttributeValuePairID;
  revision_id: RevisionID;
  record_id: RecordID;
  created: string;
  created_by: string;
}

/*
 * Autoincrementing types
 */
export interface LocalAutoIncrementRange {
  start: number;
  stop: number;
  fully_used: boolean;
  using: boolean;
}

export interface LocalAutoIncrementState {
  _id: string;
  _rev?: string;
  last_used_id: number | null;
  ranges: LocalAutoIncrementRange[];
}

export interface AutoIncrementReference {
  form_id: string;
  field_id: string;
  label?: string;
}

export interface AutoIncrementReferenceDoc {
  _id: string;
  _rev?: string;
  references: AutoIncrementReference[];
}

/*
 * Elements of a Project's metadataDB can be any one of these,
 * discriminated by the prefix of the object's id
 */
export type ProjectMetaObject =
  | ProjectSchema
  | EncodedProjectUIModel
  | EncodedProjectMetadata
  | AutoIncrementReferenceDoc;

/*
 * Elements of a Project's dataDB can be any one of these,
 * discriminated by the prefix of the object's id
 */
export type ProjectDataObject =
  | AttributeValuePair
  | Revision
  | EncodedRecord
  | FAIMSAttachment;

export function isRecord(doc: ProjectDataObject): doc is EncodedRecord {
  return (<EncodedRecord>doc).record_format_version !== undefined;
}<|MERGE_RESOLUTION|>--- conflicted
+++ resolved
@@ -212,11 +212,8 @@
   created_by: string;
   type: FAIMSTypeName;
   deleted?: boolean;
-<<<<<<< HEAD
   ugc_comment?: string;
-=======
   relationship?: Relationship; // added for save relation to child/linked record
->>>>>>> 8cb65550
 }
 
 export interface AttributeValuePair {

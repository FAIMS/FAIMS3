--- conflicted
+++ resolved
@@ -250,12 +250,8 @@
 export type ProjectMetaObject =
   | ProjectSchema
   | EncodedProjectUIModel
-<<<<<<< HEAD
-  | EncodedProjectMetadata;
-=======
-  | AutoIncrementReferenceDoc
-  | ProjectPeople;
->>>>>>> 5e00bb54
+  | EncodedProjectMetadata
+  | AutoIncrementReferenceDoc;
 
 /*
  * Elements of a Project's dataDB can be any one of these,

/*
 * Copyright 2021 Macquarie University
 *
 * Licensed under the Apache License Version 2.0 (the, "License");
 * you may not use, this file except in compliance with the License.
 * You may obtain a copy of the License at
 *
 *     http://www.apache.org/licenses/LICENSE-2.0
 *
 * Unless required by applicable law or agreed to in writing software
 * distributed under the License is distributed on an "AS IS" BASIS
 * WITHOUT WARRANTIES OR CONDITIONS OF ANY KIND either express or implied.
 * See, the License, for the specific language governing permissions and
 * limitations under the License.
 *
 * Filename: typesystem.ts
 * Description:
 *   TODO
 */
import {FAIMSTypeName} from './core';
import {AttributeValuePair} from './database';

export interface FAIMSType {
  [key: string]: any; // any for now until we lock down the json
}

export interface FAIMSTypeCollection {
  [key: string]: FAIMSType;
}

export interface FAIMSConstant {
  [key: string]: any; // any for now until we lock down the json
}

export interface FAIMSConstantCollection {
  [key: string]: FAIMSConstant;
}

export interface ProjectUIFields {
  [key: string]: any;
}

export interface ProjectUIViewsets {
  [type: string]: {
    label?: string;
    views: string[];
    submit_label?: string;
  };
}

export interface ProjectUIViews {
  [key: string]: {
    label?: string;
    fields: string[];
    uidesign?: string;
    next_label?: string;
  };
}

<<<<<<< HEAD
export interface option {
  value:string;
  label:string;
  key?:string;
}

=======
type AttributeValuePairConverter = (
  avp: AttributeValuePair
) => AttributeValuePair;

const attachment_dumpers: {
  [typename: string]: AttributeValuePairConverter;
} = {};
const attachment_loaders: {
  [typename: string]: AttributeValuePairConverter;
} = {};

export function getAttachmentLoaderForType(
  type: FAIMSTypeName
): AttributeValuePairConverter | null {
  const loader = attachment_loaders[type];
  if (loader === null || loader === undefined) {
    return null;
  }
  return loader;
}

export function getAttachmentDumperForType(
  type: FAIMSTypeName
): AttributeValuePairConverter | null {
  const dumper = attachment_dumpers[type];
  if (dumper === null || dumper === undefined) {
    return null;
  }
  return dumper;
}

export function setAttachmentLoaderForType(
  type: FAIMSTypeName,
  loader: AttributeValuePairConverter
) {
  attachment_loaders[type] = loader;
}

export function setAttachmentDumperForType(
  type: FAIMSTypeName,
  dumper: AttributeValuePairConverter
) {
  attachment_dumpers[type] = dumper;
}
>>>>>>> 5fc0e088
<|MERGE_RESOLUTION|>--- conflicted
+++ resolved
@@ -57,14 +57,12 @@
   };
 }
 
-<<<<<<< HEAD
 export interface option {
   value:string;
   label:string;
   key?:string;
 }
 
-=======
 type AttributeValuePairConverter = (
   avp: AttributeValuePair
 ) => AttributeValuePair;
@@ -109,4 +107,3 @@
 ) {
   attachment_dumpers[type] = dumper;
 }
->>>>>>> 5fc0e088

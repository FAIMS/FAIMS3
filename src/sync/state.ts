--- conflicted
+++ resolved
@@ -26,9 +26,9 @@
   ActiveDoc,
   isRecord,
   ListingsObject,
-  PeopleDoc,
 } from '../datamodel/database';
 import {mergeHeads} from '../data_storage/merging';
+
 import {ExistingActiveDoc, LocalDB} from './databases';
 import {DirectoryEmitter} from './events';
 
@@ -53,7 +53,6 @@
 export type createdListingsInterface = {
   listing: ListingsObject;
   projects: LocalDB<ProjectObject>;
-  people: LocalDB<PeopleDoc>;
 };
 
 /**
@@ -230,7 +229,6 @@
   });
 }
 
-<<<<<<< HEAD
 function start_listening_for_changes(proj_id: ProjectID) {
   createdProjects[proj_id]!.data.local.changes({
     since: 'now',
@@ -242,14 +240,6 @@
 
       if (pdoc !== undefined && isRecord(pdoc)) {
         mergeHeads(proj_id, doc.id);
-=======
-        if (pdoc !== undefined && isRecord(pdoc)) {
-          mergeHeads(proj_id, doc.id).catch(err => {
-            console.warn(err);
-            console.error('Merging failed');
-          });
-        }
->>>>>>> ad8ead43
       }
     }
   });

<<<<<<< HEAD
/*
 * Copyright 2021 Macquarie University
 *
 * Licensed under the Apache License Version 2.0 (the, "License");
 * you may not use, this file except in compliance with the License.
 * You may obtain a copy of the License at
 *
 *     http://www.apache.org/licenses/LICENSE-2.0
 *
 * Unless required by applicable law or agreed to in writing software
 * distributed under the License is distributed on an "AS IS" BASIS
 * WITHOUT WARRANTIES OR CONDITIONS OF ANY KIND either express or implied.
 * See, the License, for the specific language governing permissions and
 * limitations under the License.
 *
 * Filename: index.ts
 * Description:
 *   TODO
 */

import PouchDB from 'pouchdb';
import PouchDBFind from 'pouchdb-find';
import PouchDBAdaptorMemory from 'pouchdb-adapter-memory';
import * as DataModel from '../datamodel';
import * as Events from 'events';
import {
  setupExampleListing,
  setupExampleDirectory,
  setupExampleActive,
  setupExampleProjectMetadata,
  setupExampleData,
} from '../dummyData';
import {
  USE_REAL_DATA,
  DIRECTORY_PROTOCOL,
  DIRECTORY_HOST,
  DIRECTORY_PORT,
  RUNNING_UNDER_TEST,
  AUTOACTIVATE_PROJECTS,
} from '../buildconfig';
import {staging_db} from './staging';

const POUCH_SEPARATOR = '_';
const DEFAULT_LISTING_ID = 'default';
const METADATA_DBNAME_PREFIX = 'metadata-';
const DATA_DBNAME_PREFIX = 'data-';
const DIRECTORY_TIMEOUT = 1000;
const LISTINGS_TIMEOUT = 2000;
const PROJECT_TIMEOUT = 3000;

export interface LocalDB<Content extends {}> {
  local: PouchDB.Database<Content>;
  is_sync: boolean;
  remote: null | LocalDBRemote<Content>;
}

export interface LocalDBRemote<Content extends {}> {
  db: PouchDB.Database<Content>;
  connection:
    | PouchDB.Replication.Replication<Content>
    | PouchDB.Replication.Sync<Content>
    | null;
  info: DataModel.ConnectionInfo;
  options: DBReplicateOptions;
  create_handler: (
    remote: LocalDB<Content> & {remote: LocalDBRemote<Content>}
  ) => SyncHandler;
  handler: null | SyncHandler;
}

export interface LocalDBList<Content extends {}> {
  [key: string]: LocalDB<Content>;
}

type DBReplicateOptions =
  | PouchDB.Replication.ReplicateOptions
  | {
      pull?: PouchDB.Replication.ReplicateOptions;
      push: PouchDB.Replication.ReplicateOptions;
    };

export type ExistingActiveDoc = PouchDB.Core.ExistingDocument<DataModel.ActiveDoc>;
export type ExistingListings = PouchDB.Core.ExistingDocument<DataModel.ListingsObject>;

/**
 * Configure local pouchdb settings; note that this applies to *ALL* local
 * databases (remote ones are handled separately), so don't add db-specific
 * logic to this
 */

const local_pouch_options: any = {};
if (RUNNING_UNDER_TEST) {
  // enable memory adapter for testing
  console.error('Using memory store');
  PouchDB.plugin(PouchDBAdaptorMemory);
  local_pouch_options['adapter'] = 'memory';
}

/**
 * Directory: All (public, anyways) Faims instances
 */
export const directory_db: LocalDB<DataModel.ListingsObject> = {
  local: new PouchDB('directory', local_pouch_options),
  remote: null,
  is_sync: true,
};

class EventEmitter extends Events.EventEmitter {
  constructor(opts?: {captureRejections?: boolean}) {
    super(opts);
  }
  emit(event: string | symbol, ...args: unknown[]): boolean {
    console.debug(event, args);
    return super.emit(event, ...args);
  }
}

let default_instance: null | DataModel.NonNullListingsObject = null; //Set to directory_db.get(DEFAULT_LISTING_ID) by get_default_instance

/**
 * Active: A local (NOT synced) list of:
 *   {_id, username, password, project_id, listing_id}
 *   For each project the current device is part of (so this is keyed by listing id + project id),
 *   * listing_id: A couchdb instance object's id (from "directory" db)
 *   * project_id: A project id (from the project_db in the couchdb instance object.)
 *   * username, password: A device login (mostly the same across all docs in this db, except for differences in people_db of the instance),
 */
export const active_db = new PouchDB<DataModel.ActiveDoc>(
  'active',
  local_pouch_options
);

/**
 * This contains any local app state we want to keep across sessions
 */
export const local_state_db = new PouchDB('local_state');

/**
 * Each listing has a Projects database and Users/People DBs
 */
export const projects_dbs: LocalDBList<DataModel.ProjectObject> = {};

/**
 * mapping from listing id to a PouchDB CLIENTSIDE DB
 */
export const people_dbs: LocalDBList<DataModel.PeopleDoc> = {};

/**
 * Per-[active]-project project data:
 * Contain in these databases (indexed by the active_db id's)
 * is project data.
 */
export const data_dbs: LocalDBList<DataModel.EncodedObservation> = {};

/**
 * Synced from the project metadatabase for each active project,
 * This has the metadata describing a database. Project Schemas,
 * GUI Models, and a Prople database.
 */
export const metadata_dbs: LocalDBList<DataModel.ProjectMetaObject> = {};

export function materializeConnectionInfo(
  base_info: DataModel.ConnectionInfo,
  ...overlays: DataModel.PossibleConnectionInfo[]
): DataModel.ConnectionInfo {
  let ret = {...base_info};
  for (const overlay of overlays) {
    ret = {...ret, ...overlay};
  }
  return ret;
}

/**
 * Creates a local PouchDB.Database used to access a remote Couch/Pouch instance
 * @param connection_info Network address/database info to use to initialize the connection
 * @returns A new PouchDB.Database, interfacing to the remote Couch/Pouch instance
 */
function ConnectionInfo_create_pouch<Content extends {}>(
  connection_info: DataModel.ConnectionInfo,
  username: string | null = null,
  password: string | null = null,
  skip_setup = false
): PouchDB.Database<Content> {
  const pouch_options: any = {skip_setup: skip_setup};
  if (username !== null && password !== null) {
    pouch_options.auth = {
      username: username,
      password: password,
    };
  }
  return new PouchDB(
    encodeURIComponent(connection_info.proto) +
      '://' +
      encodeURIComponent(connection_info.host) +
      ':' +
      encodeURIComponent(connection_info.port) +
      '/' +
      encodeURIComponent(connection_info.db_name),
    pouch_options
  );
}

/**
 * @param prefix Name to use to run new PouchDB(prefix + POUCH_SEPARATOR + id), objects of the same type have the same prefix
 * @param local_db_id id is per-object of type, to discriminate between them. i.e. a project ID
 * @param global_dbs projects_db or people_db
 * @returns Flag if newly created =true, already existing=false & The local DB
 */
function ensure_local_db<Content extends {}>(
  prefix: string,
  local_db_id: string,
  start_sync: boolean,
  global_dbs: LocalDBList<Content>
): [boolean, LocalDB<Content>] {
  if (global_dbs[local_db_id]) {
    return [false, global_dbs[local_db_id]];
  } else {
    return [
      true,
      (global_dbs[local_db_id] = {
        local: new PouchDB(
          prefix + POUCH_SEPARATOR + local_db_id,
          local_pouch_options
        ),
        is_sync: start_sync,
        remote: null,
      }),
    ];
  }
}

/**
 * @param local_db_id id is per-object of type, to discriminate between them. i.e. a project ID
 * @param global_dbs projects_db or people_db
 * @param connection_info Info to use to connect to remote
 * @param options PouchDB options. Defaults to live: true, retry: true.
 *                if options.sync is defined, then this turns into ensuring the DB
 *                is pushing to the remote as well as pulling.
 * @returns Flag if newly created =true, already existing=false & The local DB & remote
 */
function ensure_synced_db<Content extends {}>(
  local_db_id: string,
  connection_info: DataModel.ConnectionInfo,
  global_dbs: LocalDBList<Content>,
  handler: (
    remote: LocalDB<Content> & {remote: LocalDBRemote<Content>}
  ) => SyncHandler,
  options: DBReplicateOptions = {}
): [boolean, LocalDB<Content> & {remote: LocalDBRemote<Content>}] {
  if (global_dbs[local_db_id] === undefined) {
    throw 'Logic eror: ensure_local_db must be called before this code';
  }

  // Already connected/connecting
  if (
    global_dbs[local_db_id].remote !== null &&
    JSON.stringify(global_dbs[local_db_id].remote!.info) ===
      JSON.stringify(connection_info) &&
    JSON.stringify(global_dbs[local_db_id].remote!.options) ===
      JSON.stringify(options)
  ) {
    return [
      false,
      {
        ...global_dbs[local_db_id],
        remote: global_dbs[local_db_id].remote!,
      },
    ];
  }
  const db_info = (global_dbs[local_db_id] = {
    ...global_dbs[local_db_id],
    remote: {
      db: ConnectionInfo_create_pouch(connection_info),
      connection: null, //Connection initialized in setLocalConnection
      info: connection_info,
      create_handler: handler,
      handler: null,
      options: options,
    },
  });

  setLocalConnection(db_info);

  return [true, db_info];
}

async function get_default_instance(): Promise<DataModel.NonNullListingsObject> {
  if (default_instance === null) {
    const possibly_corrupted_instance = await directory_db.local.get(
      DEFAULT_LISTING_ID
    );
    default_instance = {
      _id: possibly_corrupted_instance._id,
      name: possibly_corrupted_instance.name,
      description: possibly_corrupted_instance.description,
      projects_db: materializeConnectionInfo(
        directory_connection_info,
        possibly_corrupted_instance.projects_db
      ),
      people_db: materializeConnectionInfo(
        directory_connection_info,
        possibly_corrupted_instance.people_db
      ),
    };
  }
  return default_instance;
}

PouchDB.plugin(PouchDBFind);

/**
 * This is appended to whneever a listing has its
 * projects_db & people_db come into existance
 *
 * This is essentially accumulating 'listing_paused' events
 */
export const createdListings: {
  [key: string]: {
    listing: DataModel.ListingsObject;
    projects: ExistingActiveDoc[];
  };
} = {};

const syncingProjectListeners: (
  | [string, (syncing: boolean) => unknown]
  | undefined
)[] = [];

export function listenSyncingProject(
  active_id: string,
  callback: (syncing: boolean) => unknown
): () => void {
  const my_index = syncingProjectListeners.length;
  syncingProjectListeners.push([active_id, callback]);
  return () => {
    syncingProjectListeners[my_index] = undefined; // To disable this listener, set to undefined
  };
}

export function isSyncingProject(active_id: string) {
  if (data_dbs[active_id] === undefined) {
    throw 'Projects not initialized yet';
  }

  if (data_dbs[active_id].remote === null) {
    throw 'Projects not yet syncing';
  }

  return data_dbs[active_id].is_sync;
}

export function setSyncingProject(active_id: string, syncing: boolean) {
  if (syncing === isSyncingProject(active_id)) {
    return; //Nothing to do, already same value
  }

  const data_db = data_dbs[active_id];
  data_db.is_sync = syncing;

  const has_remote = (
    db: typeof data_db
  ): db is LocalDB<DataModel.EncodedObservation> & {
    remote: LocalDBRemote<DataModel.EncodedObservation>;
  } => {
    return db.remote !== null;
  };

  if (has_remote(data_db)) {
    setLocalConnection(data_db);
  }

  // Trigger sync listeners
  syncingProjectListeners
    .filter(l => l !== undefined && l![0] === active_id)
    .forEach(l => l![1](syncing));
}

/**
 * If the given remote DB is not synced, starts syncing, and visa versa.
 * db_info.remote.{connection, handler} are modified based on what's in
 * db_info.is_sync, db_info.remote.info, db_info.remote.create_handler.
 *
 * This does NOT ensure that the existing connection info (URL, port, proto)
 * matches anything. that's left to ensure_synced_db
 *
 * @param db_info info to use to create a DB connection:
 *                Remote connection info, is_sync, the local DB to sync with,
 */
function setLocalConnection<Content extends {}>(
  db_info: LocalDB<Content> & {remote: LocalDBRemote<Content>}
) {
  const options = db_info.remote.options;

  if (db_info.is_sync && db_info.remote.connection === null) {
    // Start a new connection
    const push_too = (options as {push?: unknown}).push !== undefined;
    let connection:
      | PouchDB.Replication.Replication<Content>
      | PouchDB.Replication.Sync<Content>;

    if (push_too) {
      const options_sync = options as PouchDB.Replication.SyncOptions;
      connection = PouchDB.sync(db_info.remote.db, db_info.local, {
        push: {live: true, retry: true, ...options_sync.push},
        pull: {live: true, retry: true, ...(options_sync.pull || {})},
      });
    } else {
      connection = PouchDB.replicate(db_info.remote.db, db_info.local, {
        live: true,
        retry: true,
        ...options,
      });
    }

    db_info.remote.connection = connection;
    db_info.remote.handler = db_info.remote.create_handler(db_info);
    db_info.remote.handler.listen(connection);
  } else if (!db_info.is_sync && db_info.remote.connection !== null) {
    // Stop an existing connection
    db_info.remote.handler!.detach(db_info.remote.connection);
    db_info.remote.connection.cancel();
    db_info.remote.connection = null;
  }
}

export function getDataDB(
  active_id: string
): PouchDB.Database<DataModel.EncodedObservation> {
  if (data_dbs[active_id] !== undefined) {
    return data_dbs[active_id].local;
  } else {
    console.warn(`Failed to look up ${active_id}`);
    throw 'Projects not initialized yet';
  }
}

export function getProjectDB(
  active_id: string
): PouchDB.Database<DataModel.ProjectMetaObject> {
  if (metadata_dbs[active_id] !== undefined) {
    return metadata_dbs[active_id].local;
  } else {
    console.warn(`Failed to look up ${active_id}`);
    throw 'Projects not initialized yet';
  }
}

export const initializeEvents: DirectoryEmitter = new EventEmitter();

interface EmissionsArg {
  active(): unknown;
  paused(err?: {}): unknown;
  error(err: {}): unknown;
}
class SyncHandler {
  lastActive?: ReturnType<typeof Date.now>;
  timeout: number;
  timeout_track?: ReturnType<typeof setTimeout>;
  emissions: EmissionsArg;

  listener_error?: (...args: any[]) => unknown;
  listener_changed?: (...args: any[]) => unknown;
  listener_paused?: (...args: any[]) => unknown;

  constructor(timeout: number, emissions: EmissionsArg) {
    this.timeout = timeout;

    this.emissions = emissions;

    this.setTimeout().then(() => {
      // After 2 seconds of no initial activity,
      // Mark the data as stopped coming in
      this.emissions.paused();
    });
  }
  _inactiveCheckLoop() {
    if (this.lastActive! + this.timeout - 20 <= Date.now()) {
      // Timeout (minus wiggle room) (or more) has elapsed since being active
      this.lastActive = undefined;
      this.emissions.paused();
    } else {
      // Set a new timeout for the remaining time of the 2 seconds.
      this.setTimeout(this.lastActive! + this.timeout - Date.now()).then(
        this._inactiveCheckLoop.bind(this)
      );
    }
  }

  listen(
    db: PouchDB.Replication.ReplicationEventEmitter<{}, unknown, unknown>
  ) {
    db.on(
      'paused',
      (this.listener_paused = (err?: {}) => {
        /*
      This event fires when the replication is paused, either because a live
      replication is waiting for changes, or replication has temporarily
      failed, with err, and is attempting to resume.
      */
        this.lastActive = undefined;
        this.clearTimeout();
        this.emissions.paused(err);
      })
    );
    db.on(
      'change',
      (this.listener_changed = () => {
        /*
      This event fires when the replication starts actively processing changes;
      e.g. when it recovers from an error or new changes are available.
      */

        if (
          this.lastActive !== undefined &&
          this.lastActive! + this.timeout - 20 <= Date.now()
        ) {
          console.warn(
            "someone didn't clear the lastActive when clearTimeout called"
          );
          this.lastActive = undefined;
        }

        if (this.lastActive === undefined) {
          this.lastActive = Date.now();
          this.clearTimeout();
          this.emissions.active();

          // After 2 seconds of no more 'active' events,
          // assume it's up to date
          // (Otherwise, if it's still active, keep checking until it's not)
          this.setTimeout().then(this._inactiveCheckLoop.bind(this));
        } else {
          this.lastActive = Date.now();
        }
      })
    );
    db.on(
      'error',
      (this.listener_error = err => {
        /*
      This event is fired when the replication is stopped due to an
      unrecoverable failure.
      */
        // Prevent any further events
        this.lastActive = undefined;
        this.clearTimeout();
        this.emissions.error(err);
      })
    );
  }
  clearTimeout() {
    if (this.timeout_track !== undefined) {
      clearTimeout(this.timeout_track);
      this.timeout_track = undefined;
    }
  }
  detach(
    db: PouchDB.Replication.ReplicationEventEmitter<{}, unknown, unknown>
  ) {
    db.removeListener('paused', this.listener_paused!);
    db.removeListener('change', this.listener_changed!);
    db.removeListener('error', this.listener_error!);
    this.clearTimeout();
  }

  setTimeout(time?: number): Promise<void> {
    return new Promise(resolve => {
      this.timeout_track = setTimeout(() => {
        resolve();
      }, time || this.timeout);
    });
  }
}

interface DirectoryEmitter extends EventEmitter {
  on(
    event: 'project_meta_paused',
    listener: (
      listing: DataModel.ListingsObject,
      active: ExistingActiveDoc,
      project: DataModel.ProjectObject,
      meta: LocalDB<DataModel.ProjectMetaObject>
    ) => unknown
  ): this;
  on(
    event: 'project_meta_active',
    listener: (
      listing: DataModel.ListingsObject,
      active: ExistingActiveDoc,
      project: DataModel.ProjectObject,
      meta: LocalDB<DataModel.ProjectMetaObject>
    ) => unknown
  ): this;
  on(
    event: 'project_data_active',
    listener: (
      listing: DataModel.ListingsObject,
      active: ExistingActiveDoc,
      project: DataModel.ProjectObject,
      data: LocalDB<DataModel.EncodedObservation>
    ) => unknown
  ): this;
  on(
    event: 'project_data_paused',
    listener: (
      listing: DataModel.ListingsObject,
      active: ExistingActiveDoc,
      project: DataModel.ProjectObject,
      data: LocalDB<DataModel.EncodedObservation>
    ) => unknown
  ): this;
  on(
    event: 'project_local',
    listener: (
      listing: DataModel.ListingsObject,
      active: ExistingActiveDoc,
      project: DataModel.ProjectObject,
      meta: LocalDB<DataModel.ProjectMetaObject>,
      data: LocalDB<DataModel.EncodedObservation>
    ) => unknown
  ): this;
  on(
    event: 'project_error',
    listener: (
      listing: DataModel.ListingsObject,
      active: ExistingActiveDoc,
      err: unknown
    ) => unknown
  ): this;
  on(
    event: 'listing_local',
    listener: (
      listing: DataModel.ListingsObject,
      projects: ExistingActiveDoc[],
      people_db: LocalDB<DataModel.PeopleDoc>,
      projects_db: LocalDB<DataModel.ProjectObject>,
      default_connection: DataModel.ConnectionInfo
    ) => unknown
  ): this;
  on(
    event: 'listing_paused',
    listener: (
      listing: DataModel.ListingsObject,
      projects: ExistingActiveDoc[],
      people_db: LocalDB<DataModel.PeopleDoc>,
      projects_db: LocalDB<DataModel.ProjectObject>,
      default_connection: DataModel.ConnectionInfo
    ) => unknown
  ): this;
  on(
    event: 'listing_active',
    listener: (
      listing: DataModel.ListingsObject,
      projects: ExistingActiveDoc[],
      people_db: LocalDB<DataModel.PeopleDoc>,
      projects_db: LocalDB<DataModel.ProjectObject>,
      default_connection: DataModel.ConnectionInfo
    ) => unknown
  ): this;
  on(
    event: 'listing_error',
    listener: (listing_id: string, err: unknown) => unknown
  ): this;
  on(
    event: 'directory_local',
    listener: (listings: Set<string>) => unknown
  ): this;
  on(
    event: 'directory_paused',
    listener: (listings: Set<string>) => unknown
  ): this;
  on(
    event: 'directory_active',
    listener: (listings: Set<string>) => unknown
  ): this;
  on(event: 'directory_error', listener: (err: unknown) => unknown): this;

  on(
    event: 'projects_known',
    listener: (projects: Set<string>) => unknown
  ): this;
  on(event: 'projects_created', listener: () => unknown): this;

  emit(
    event: 'project_meta_paused',
    listing: DataModel.ListingsObject,
    active: ExistingActiveDoc,
    project: DataModel.ProjectObject,
    meta: LocalDB<DataModel.ProjectMetaObject>
  ): boolean;
  emit(
    event: 'project_meta_active',
    listing: DataModel.ListingsObject,
    active: ExistingActiveDoc,
    project: DataModel.ProjectObject,
    meta: LocalDB<DataModel.ProjectMetaObject>
  ): boolean;
  emit(
    event: 'project_data_paused',
    listing: DataModel.ListingsObject,
    active: ExistingActiveDoc,
    project: DataModel.ProjectObject,
    data: LocalDB<DataModel.EncodedObservation>
  ): boolean;
  emit(
    event: 'project_data_active',
    listing: DataModel.ListingsObject,
    active: ExistingActiveDoc,
    project: DataModel.ProjectObject,
    data: LocalDB<DataModel.EncodedObservation>
  ): boolean;
  emit(
    event: 'project_local',
    listing: DataModel.ListingsObject,
    active: ExistingActiveDoc,
    project: DataModel.ProjectObject,
    meta: LocalDB<DataModel.ProjectMetaObject>,
    data: LocalDB<DataModel.EncodedObservation>
  ): boolean;
  emit(
    event: 'project_error',
    listing: DataModel.ListingsObject,
    active: ExistingActiveDoc,
    err: unknown
  ): boolean;
  emit(
    event: 'listing_local',
    listing: DataModel.ListingsObject,
    projects: ExistingActiveDoc[],
    people_db: LocalDB<DataModel.PeopleDoc>,
    projects_db: LocalDB<DataModel.ProjectObject>,
    default_connection: DataModel.ConnectionInfo
  ): boolean;
  emit(
    event: 'listing_paused',
    listing: DataModel.ListingsObject,
    projects: ExistingActiveDoc[],
    people_db: LocalDB<DataModel.PeopleDoc>,
    projects_db: LocalDB<DataModel.ProjectObject>,
    default_connection: DataModel.ConnectionInfo
  ): boolean;
  emit(
    event: 'listing_active',
    listing: DataModel.ListingsObject,
    projects: ExistingActiveDoc[],
    people_db: LocalDB<DataModel.PeopleDoc>,
    projects_db: LocalDB<DataModel.ProjectObject>,
    default_connection: DataModel.ConnectionInfo
  ): boolean;
  emit(event: 'listing_error', listing_id: string, err: unknown): boolean;
  emit(event: 'directory_local', listings: Set<string>): boolean;
  emit(event: 'directory_paused', listings: Set<string>): boolean;
  emit(event: 'directory_active', listings: Set<string>): boolean;
  emit(event: 'directory_error', err: unknown): boolean;
  emit(event: 'projects_known', projects: Set<string>): boolean;
  emit(event: 'metas_complete', metas: MetasCompleteType): boolean;
  emit(event: 'projects_created'): boolean;
}

/**
 * To prevent initialize() being called multiple times
 * This is false when the app starts,
 * True when initialize() has finished, and
 * the initialize promise when it's still in the process of initializing
 */
let initialize_state: boolean | Promise<void> = false;

export function initialize() {
  if (initialize_state === true) {
    return Promise.resolve(); //Already initialized
  } else if (initialize_state === false) {
    // Real initialization
    return (initialize_state = initialize_nocheck());
  } else {
    // Already initializing
    return initialize_state;
  }
}

async function initialize_nocheck() {
  await setupExampleActive(active_db);
  console.log('adding directory test data');

  const initialized = new Promise(resolve => {
    initializeEvents.once('projects_created', resolve);
  });
  initialize_dbs();
  await initialized;

  console.log('initialised dbs');

  console.log('setting up form');
}

const directory_connection_info: DataModel.ConnectionInfo = {
  proto: DIRECTORY_PROTOCOL,
  host: DIRECTORY_HOST,
  port: DIRECTORY_PORT,
  db_name: 'directory',
};

/**
 * List of functions to call before  the initialization starts
 * I.e. initialize_dbs() calls each one of these, once only, before
 * the first 'directory_local' event even starts.
 */
const registering_funcs: ((emitter: DirectoryEmitter) => unknown)[] = [];
const registered_unique_ids: Set<unknown> = new Set();

/**
 * Allows external modules to register listeners onto initializeEvents that are
 * guaranteed to be registered before any events are emitted onto the emitter.
 *
 * This allows, for example, to register 'project_meta_paused' listener, and you
 * know *for sure* that you have all project metas available.
 *
 * This throws an error it it's called after initialization has alreayd run
 *
 * @param registering_function Function to call to register event listeners onto given emitter
 */
export function add_initial_listener(
  registering_function: (emitter: DirectoryEmitter) => unknown,
  unique_id?: unknown | undefined
) {
  if (initialize_state !== false && !registered_unique_ids.has(unique_id)) {
    // It is OK to call this late if the functions' already been added.
    throw Error(
      'add_initialize_listener was called too late, initialization has already started!'
    );
  }
  registering_funcs.push(registering_function);
  if (unique_id !== undefined) {
    registered_unique_ids.add(unique_id);
  }
}

function initialize_dbs(): DirectoryEmitter {
  // Main sync propagation downwards to individual projects:
  initializeEvents
    .on('directory_local', listings => process_listings(listings, true))
    .on('directory_paused', listings => process_listings(listings, false))
    .on('listing_local', (...args) => process_projects(...args, true))
    .on('listing_paused', (...args) => process_projects(...args, false));

  registering_funcs.forEach(func => func(initializeEvents));

  // It all starts here, once the events are all registered
  console.log('SYNCHRONIZE START');
  process_directory(directory_connection_info).catch(err =>
    initializeEvents.emit('directory_error', err)
  );
  return initializeEvents;
}

add_initial_listener(register_projects_known);
/**
 * Once all projects are reasonably 'known' (i.e. the directory has errored/paused AND
 * all listings have errored/paused), this is set to the set of known project active ids
 *
 * This is set to just before 'projects_known' event is emitted.
 */
export let projects_known: null | Set<string> = null;

/**
 * Adds event handlers to initializeEvents to:
 * Enable 'Propagation' of completion of all known projects meta & other databases.
 * Completion, here, means that the meta database has errored/paused syncing.
 *
 * Resulting from this function, initializeEvents adds the following behaviour:
 * Once all projects are reasonably 'known' (i.e. the directory has errored/paused AND
 * all listings have errored/paused), a 'projects_known' event is emitted
 *
 * Note: All of these events may emit more than once. Use .once('event_name', ...)
 * to only listen for the first trigger.
 */
function register_projects_known(initializeEvents: DirectoryEmitter) {
  // This is more complicated, as we have to first ensure that it's in a reasonable state to say
  // that everything is known & created, before waiting for project meta downloads.
  // (So that we don't accidentally trigger things if local DBs are empty but waiting)

  // Directory has errored/paused: (so that listings_statuses will not have any more keys)
  let listings_known = false;

  // Mapping from listing_id: (boolean) if the listing has had its projects added to known_projects yet
  const listing_statuses = new Map<string, boolean>();
  const listing_statuses_complete = () =>
    listings_known && Array.from(listing_statuses.values()).every(v => v);

  // All projects accumulated here
  const known_projects = new Set<string>();

  // Emits project_known if all listings have their projects added to known_projects.
  const emit_if_complete = () => {
    if (listing_statuses_complete()) {
      projects_known = known_projects;
      initializeEvents.emit('projects_known', known_projects);
    }
  };

  initializeEvents.on('directory_paused', listings => {
    // Make sure listing_statuses has the key for listing
    // If it's already set to true, don't set it to false
    listings.forEach(listing =>
      listing_statuses.set(listing, listing_statuses.get(listing) || false)
    );
    for (const listing_id of Array.from(listing_statuses.keys())) {
      if (!listings.has(listing_id)) listing_statuses.delete(listing_id);
    }
    listings_known = true;

    emit_if_complete();
  });
  initializeEvents.on('directory_active', () => {
    // Wait for all listings to be re-synced before any 'completion events' trigger
    listings_known = false;
  });

  initializeEvents.on('listing_paused', (listing, active_projects) => {
    active_projects.forEach(active => known_projects.add(active._id));
    listing_statuses.set(listing._id, true);

    emit_if_complete();
  });
  initializeEvents.on('listing_error', listing_id => {
    // Don't hold up other things waiting for it to not be an error:
    listing_statuses.set(listing_id, true);

    emit_if_complete();
  });
  initializeEvents.on('listing_active', listing => {
    // Wait for listing to sync before everything is known.
    listing_statuses.set(listing._id, false);
  });
}

/**
 * This is appended to whenever a project has its
 * meta & data local dbs come into existance.
 *
 * This is essentially accumulating 'project_paused' events.
 */
export type createdProjectsInterface = {
  project: DataModel.ProjectObject;
  active: ExistingActiveDoc;
  meta: LocalDB<DataModel.ProjectMetaObject>;
  data: LocalDB<DataModel.EncodedObservation>;
};

export const createdProjects: {
  [key: string]: {
    project: DataModel.ProjectObject;
    active: ExistingActiveDoc;
    meta: LocalDB<DataModel.ProjectMetaObject>;
    data: LocalDB<DataModel.EncodedObservation>;
  };
} = {};

export let projects_created = false;

add_initial_listener(register_metas_complete);

function register_projects_created(initializeEvents: DirectoryEmitter) {
  const project_statuses = new Map<string, boolean>();

  const emit_if_complete = () => {
    if (projects_known && Array.from(project_statuses.values()).every(v => v)) {
      projects_created = true;
      initializeEvents.emit('projects_created');
    }
  };

  initializeEvents.on('project_local', (listing, active) => {
    project_statuses.set(active._id, true);
    emit_if_complete();
  });

  initializeEvents.on('projects_known', projects => {
    projects.forEach(project_id => {
      if (!project_statuses.has(project_id)) {
        // Add a project that hasn't triggered its project_local yet
        project_statuses.set(project_id, false);
      }
    });
    emit_if_complete();
  });
}

add_initial_listener(register_projects_created);

export type MetasCompleteType = {
  [active_id: string]:
    | [
        DataModel.ActiveDoc,
        DataModel.ProjectObject,
        LocalDB<DataModel.ProjectMetaObject>
      ]
    // Error'd out metadata db
    | [DataModel.ActiveDoc, unknown];
};

=======
import {
  ProjectObject,
  ProjectMetaObject,
  EncodedObservation,
  ActiveDoc,
} from '../datamodel';
import {ExistingActiveDoc, LocalDB} from './databases';
import {add_initial_listener} from './event-handler-registration';
import {DirectoryEmitter} from './events';

add_initial_listener(register_listings_known, 'listings_known');
add_initial_listener(register_projects_known, 'projects_known');

export let listings_known = false;
export let listings: null | Set<string> = null;
function register_listings_known(initializeEvents: DirectoryEmitter) {
  initializeEvents.on('directory_paused', known_listings => {
    listings_known = true;
    listings = known_listings;
    initializeEvents.emit('listings_known', known_listings);
  });
  initializeEvents.on('directory_active', () => {
    // Wait for all listings to be re-synced before any 'completion events' trigger
    listings_known = false;
  });
}

/**
 * Once all projects are reasonably 'known' (i.e. the directory has errored/paused AND
 * all listings have errored/paused), this is set to the set of known project active ids
 *
 * This is set to just before 'projects_known' event is emitted.
 */
export let projects_known: null | Set<string> = null;
/**
 * Adds event handlers to initializeEvents to:
 * Enable 'Propagation' of completion of all known projects meta & other databases.
 * Completion, here, means that the meta database has errored/paused syncing.
 *
 * Resulting from this function, initializeEvents adds the following behaviour:
 * Once all projects are reasonably 'known' (i.e. the directory has errored/paused AND
 * all listings have errored/paused), a 'projects_known' event is emitted
 *
 * Note: All of these events may emit more than once. Use .once('event_name', ...)
 * to only listen for the first trigger.
 */
function register_projects_known(initializeEvents: DirectoryEmitter) {
  // This is more complicated, as we have to first ensure that it's in a reasonable state to say
  // that everything is known & created, before waiting for project meta downloads.
  // (So that we don't accidentally trigger things if local DBs are empty but waiting)
  // Mapping from listing_id: (boolean) if the listing has had its projects added to known_projects yet
  const listing_statuses = new Map<string, boolean>();
  const listing_statuses_complete = () =>
    listings_known && Array.from(listing_statuses.values()).every(v => v);

  // All projects accumulated here
  const projects_known_acc = new Set<string>();

  // Emits project_known if all listings have their projects added to known_projects.
  const emit_if_complete = () => {
    if (listing_statuses_complete()) {
      projects_known = projects_known_acc;
      initializeEvents.emit('projects_known', projects_known_acc);
    }
  };

  initializeEvents.on('directory_paused', listings => {
    // Make sure listing_statuses has the key for listing
    // If it's already set to true, don't set it to false
    listings.forEach(listing =>
      listing_statuses.set(listing, listing_statuses.get(listing) || false)
    );
    for (const listing_id of Array.from(listing_statuses.keys())) {
      if (!listings.has(listing_id)) listing_statuses.delete(listing_id);
    }

    emit_if_complete();
  });

  initializeEvents.on('listing_paused', (listing, active_projects) => {
    active_projects.forEach(active => projects_known_acc.add(active._id));
    listing_statuses.set(listing._id, true);

    emit_if_complete();
  });
  initializeEvents.on('listing_error', listing_id => {
    // Don't hold up other things waiting for it to not be an error:
    listing_statuses.set(listing_id, true);

    emit_if_complete();
  });
  initializeEvents.on('listing_active', listing => {
    // Wait for listing to sync before everything is known.
    listing_statuses.set(listing._id, false);
  });
}

/**
 * This is appended to whenever a project has its
 * meta & data local dbs come into existance.
 *
 * This is essentially accumulating 'project_paused' events.
 */
export type createdProjectsInterface = {
  project: ProjectObject;
  active: ExistingActiveDoc;
  meta: LocalDB<ProjectMetaObject>;
  data: LocalDB<EncodedObservation>;
};

export const createdProjects: {
  [key: string]: {
    project: ProjectObject;
    active: ExistingActiveDoc;
    meta: LocalDB<ProjectMetaObject>;
    data: LocalDB<EncodedObservation>;
  };
} = {};

export let projects_created = false;

add_initial_listener(register_metas_complete);

function register_projects_created(initializeEvents: DirectoryEmitter) {
  const project_statuses = new Map<string, boolean>();

  const emit_if_complete = () => {
    if (projects_known && Array.from(project_statuses.values()).every(v => v)) {
      projects_created = true;
      initializeEvents.emit('projects_created');
    }
  };

  initializeEvents.on('project_local', (listing, active) => {
    project_statuses.set(active._id, true);
    emit_if_complete();
  });

  initializeEvents.on('projects_known', projects => {
    projects.forEach(project_id => {
      if (!project_statuses.has(project_id)) {
        // Add a project that hasn't triggered its project_local yet
        project_statuses.set(project_id, false);
      }
    });
    emit_if_complete();
  });
}

add_initial_listener(register_projects_created);

export type MetasCompleteType = {
  [active_id: string]:
    | [ActiveDoc, ProjectObject, LocalDB<ProjectMetaObject>]
    // Error'd out metadata db
    | [ActiveDoc, unknown];
};

>>>>>>> e86f55cf
/**
 * When all known projects have their project_meta_paused event triggered,
 * and when all projects are known (see register_projects_known)
 * This is filled with metadata dbs of all known projects
 */
export let metas_complete: null | MetasCompleteType = null;
/**
 * When all known projects have their project_meta_paused event triggered,
 * and when all projects are known (see register_projects_known)
 * metas_complete event is triggered with list of all projects.
 */
function register_metas_complete(initializeEvents: DirectoryEmitter) {
  const map_has_all_known_projects = (map_obj: {[key: string]: unknown}) =>
    projects_known !== null &&
    Array.from(projects_known.values()).every(v => v in map_obj);

  // The following events essentially only trigger (possibly multiple times) once
  // projects_known is true, AND once all project_meta_pauseds have been triggered.
  const metas: MetasCompleteType = {};

  const emit_if_metas_complete = () => {
    if (map_has_all_known_projects(metas)) {
      metas_complete = metas;
      initializeEvents.emit('metas_complete', metas);
    }
  };

  initializeEvents.on(
    'project_meta_paused',
    (listing, active, project, meta) => {
      metas[active._id] = [active, project, meta];
      emit_if_metas_complete();
    }
  );
  initializeEvents.on('project_error', (listing, active, err) => {
    metas[active._id] = [active, err];
    emit_if_metas_complete();
  });
  initializeEvents.on('projects_known', () => {
    emit_if_metas_complete();
  });
<<<<<<< HEAD
}

async function process_directory(
  directory_connection_info: DataModel.ConnectionInfo
) {
  // Only sync active listings:
  const get_active_listings_in_this_directory = async () => {
    const all_listing_ids_in_this_directory = (
      await directory_db.local.allDocs()
    ).rows.map(row => row.id);

    console.debug(
      `All the listing ids found are ${all_listing_ids_in_this_directory}`
    );

    const active_listings_in_this_directory = (
      await active_db.find({
        selector: {
          listing_id: {$in: all_listing_ids_in_this_directory},
        },
      })
    ).docs;

    console.debug(
      `The active listing ids are ${active_listings_in_this_directory}`
    );

    return new Set(
      active_listings_in_this_directory.map(doc => doc.listing_id)
    );
  };
  const unupdated_listings_in_this_directory = await get_active_listings_in_this_directory();

  initializeEvents.emit(
    'directory_local',
    unupdated_listings_in_this_directory
  );

  if (directory_db.remote !== null) {
    return; //Already hooked up
  }
  const directory_paused = ConnectionInfo_create_pouch<DataModel.ListingsObject>(
    directory_connection_info
  );

  const sync_handler = () =>
    new SyncHandler(DIRECTORY_TIMEOUT, {
      active: async () =>
        initializeEvents.emit(
          'directory_active',
          await get_active_listings_in_this_directory()
        ),
      paused: async () => {
        if (!USE_REAL_DATA) await setupExampleDirectory(directory_db.local);
        initializeEvents.emit(
          'directory_paused',
          await get_active_listings_in_this_directory()
        );
      },
      error: async () => {
        if (!USE_REAL_DATA) await setupExampleDirectory(directory_db.local);
        initializeEvents.emit(
          'directory_paused',
          await get_active_listings_in_this_directory()
        );
      },
    });

  directory_db.remote = {
    db: directory_paused,
    connection: null,
    create_handler: sync_handler,
    handler: null,
    info: directory_connection_info,
    options: {},
  };

  setLocalConnection(
    (directory_db as unknown) as Parameters<typeof setLocalConnection>[0]
  );
}

function process_listings(listings: Set<string>, allow_nonexistant: boolean) {
  listings.forEach(listing_id => {
    directory_db.local
      .get(listing_id)
      .then(listing_object => {
        process_listing(listing_object).catch(err => {
          initializeEvents.emit('listing_error', listing_id, err);
        });
      })
      .catch(err => {
        console.log(
          err,
          'No local (listings object) for active DB',
          listing_id,
          'yet'
        );
        if (!allow_nonexistant) {
          console.error(
            'directory_synced emitted, but listing ',
            listing_id,
            'is missing'
          );
          initializeEvents.emit('listing_error', listing_id, err);
        }
      });
  });
}

async function process_listing(listing_object: DataModel.ListingsObject) {
  const listing_id = listing_object._id;
  console.debug(`Processing listing id ${listing_id}`);

  const projects_db_id = listing_object['projects_db']
    ? listing_id
    : DEFAULT_LISTING_ID;

  const projects_connection = materializeConnectionInfo(
    (await get_default_instance())['projects_db'],
    listing_object['projects_db']
  );

  const people_local_id = listing_object['people_db']
    ? listing_id
    : DEFAULT_LISTING_ID;

  const people_connection = materializeConnectionInfo(
    (await get_default_instance())['people_db'],
    listing_object['people_db']
  );

  const [, local_people_db] = ensure_local_db(
    'people',
    people_local_id,
    true,
    people_dbs
  );
  const [, local_projects_db] = ensure_local_db(
    'projects',
    projects_db_id,
    true,
    projects_dbs
  );

  // Only sync active projects:
  const get_active_projects_in_this_listing = async () => {
    const all_project_ids_in_this_listing = (
      await local_projects_db.local.allDocs()
    ).rows
      .map(row => row.id)
      .filter(id => !id.startsWith('_design/'));
    console.debug(
      `All projects in listing ${listing_id} are`,
      all_project_ids_in_this_listing
    );
    if (AUTOACTIVATE_PROJECTS) {
      await autoactivate_projects(listing_id, all_project_ids_in_this_listing);
    }

    const active_projects_in_this_listing = (
      await active_db.find({
        selector: {
          listing_id: listing_id,
          project_id: {$in: all_project_ids_in_this_listing},
        },
      })
    ).docs;
    console.debug(
      `Active projects in listing ${listing_id} are`,
      active_projects_in_this_listing
    );

    return active_projects_in_this_listing;
  };
  /**
   * List of projects in this listing that are also in the active DB
   * NOTE: This isn't updated, call get_active_projects_in_this_listing
   * after sufficient time (i.e. if the code you're writing is in a pause handler)
   */
  const unupdated_projects_in_this_listing = await get_active_projects_in_this_listing();

  initializeEvents.emit(
    'listing_local',
    listing_object,
    unupdated_projects_in_this_listing,
    local_people_db,
    local_projects_db,
    projects_connection
  );

  const people_sync_handler = () =>
    new SyncHandler(LISTINGS_TIMEOUT, {
      active: () => {},
      paused: () => {},
      error: () => {},
    });

  // TODO: Ensure that when the user adds a new active project
  // that these filters are updated.
  ensure_synced_db(
    people_local_id,
    people_connection,
    people_dbs,
    people_sync_handler,
    // Filters to only projects that are active
    unupdated_projects_in_this_listing.map(v => v._id)
  );

  const project_sync_handler = () =>
    new SyncHandler(LISTINGS_TIMEOUT, {
      active: async () =>
        initializeEvents.emit(
          'listing_active',
          listing_object,
          await get_active_projects_in_this_listing(),
          local_people_db,
          local_projects_db,
          projects_connection
        ),
      paused: async () => {
        if (!USE_REAL_DATA)
          await setupExampleListing(
            listing_object._id,
            local_projects_db.local
          );
        initializeEvents.emit(
          'listing_paused',
          listing_object,
          await get_active_projects_in_this_listing(),
          local_people_db,
          local_projects_db,
          projects_connection
        );
      },
      error: async () => {
        if (!USE_REAL_DATA)
          await setupExampleListing(
            listing_object._id,
            local_projects_db.local
          );
        initializeEvents.emit(
          'listing_paused',
          listing_object,
          await get_active_projects_in_this_listing(),
          local_people_db,
          local_projects_db,
          projects_connection
        );
      },
    });

  ensure_synced_db(
    projects_db_id,
    projects_connection,
    projects_dbs,
    project_sync_handler,
    // Filters to only projects that are active
    unupdated_projects_in_this_listing.map(v => v._id)
  );
}

async function autoactivate_projects(
  listing_id: string,
  project_ids: string[]
) {
  for (const project_id of project_ids) {
    try {
      await activate_project(listing_id, project_id, null, null);
    } catch (err) {
      const active_id = listing_id + POUCH_SEPARATOR + project_id;
      console.debug('Unable to autoactivate', active_id);
    }
  }
}

async function activate_project(
  listing_id: string,
  project_id: string,
  username: string | null,
  password: string | null,
  is_sync = true
) {
  if (project_id.startsWith('_design/')) {
    throw Error(`Cannot activate design document ${project_id}`);
  }
  if (project_id.startsWith('_')) {
    console.error('Projects should not start with a underscore: ', project_id);
  }
  const active_id = listing_id + POUCH_SEPARATOR + project_id;
  try {
    await active_db.get(active_id);
    console.debug('Have already activated', active_id);
  } catch (err) {
    if (err.status === 404) {
      // TODO: work out a better way to do this
      await active_db.put({
        _id: active_id,
        listing_id: listing_id,
        project_id: project_id,
        username: username,
        password: password,
        is_sync: is_sync,
      });
    } else {
      throw err;
    }
  }
}

function process_projects(
  listing: DataModel.ListingsObject,
  active_projects: ExistingActiveDoc[],
  people_db: LocalDB<DataModel.PeopleDoc>,
  projects_db: LocalDB<DataModel.ProjectObject>,
  default_connection: DataModel.ConnectionInfo,
  allow_nonexistant: boolean
) {
  active_projects.forEach(ap => {
    projects_db.local
      .get(ap.project_id)
      .then(project_object => {
        process_project(listing, ap, default_connection, project_object).catch(
          err => {
            initializeEvents.emit('project_error', listing, ap, err);
          }
        );
      })
      .catch(err => {
        console.log(err, 'No', ap.project_id, 'in', projects_db.local);
        if (!allow_nonexistant) {
          initializeEvents.emit('project_error', listing, ap, err);
        }
      });
  });
}

async function process_project(
  listing: DataModel.ListingsObject,
  active_project: ExistingActiveDoc,
  projects_db_connection: DataModel.ConnectionInfo,
  project_object: DataModel.ProjectObject
): Promise<void> {
  /**
   * Each project needs to know it's active_id to lookup the local
   * metadata/data databases.
   */
  const active_id = active_project._id;
  console.debug(`Processing project ${active_id}`);

  const [, meta_db_local] = ensure_local_db(
    'metadata',
    active_id,
    active_project.is_sync,
    metadata_dbs
  );
  const [, data_db_local] = ensure_local_db(
    'data',
    active_id,
    active_project.is_sync,
    data_dbs
  );

  createdProjects[active_id] = {
    project: project_object,
    active: active_project,
    meta: meta_db_local,
    data: data_db_local,
  };

  initializeEvents.emit(
    'project_local',
    listing,
    active_project,
    project_object,
    meta_db_local,
    data_db_local
  );

  // Defaults to the same couch as the projects db, but different database name:
  const meta_connection_info = materializeConnectionInfo(
    {
      ...projects_db_connection,
      db_name: METADATA_DBNAME_PREFIX + project_object._id,
    },
    project_object.metadata_db
  );

  const data_connection_info = materializeConnectionInfo(
    {
      ...projects_db_connection,
      db_name: DATA_DBNAME_PREFIX + project_object._id,
    },
    project_object.data_db
  );

  const meta_sync_handler = (meta_db: LocalDB<DataModel.ProjectMetaObject>) =>
    new SyncHandler(PROJECT_TIMEOUT, {
      active: async () =>
        initializeEvents.emit(
          'project_meta_active',
          listing,
          active_project,
          project_object,
          meta_db
        ),
      paused: async () => {
        if (!USE_REAL_DATA)
          await setupExampleProjectMetadata(active_project._id, meta_db.local);
        initializeEvents.emit(
          'project_meta_paused',
          listing,
          active_project,
          project_object,
          meta_db
        );
      },
      error: async () => {
        if (!USE_REAL_DATA)
          await setupExampleProjectMetadata(active_project._id, meta_db.local);
        initializeEvents.emit(
          'project_meta_paused',
          listing,
          active_project,
          project_object,
          meta_db
        );
      },
    });

  ensure_synced_db(
    active_id,
    meta_connection_info,
    metadata_dbs,
    meta_sync_handler
  );

  const data_sync_handler = (data_db: LocalDB<DataModel.EncodedObservation>) =>
    new SyncHandler(PROJECT_TIMEOUT, {
      active: async () =>
        initializeEvents.emit(
          'project_data_active',
          listing,
          active_project,
          project_object,
          data_db
        ),
      paused: async () => {
        if (!USE_REAL_DATA)
          await setupExampleData(active_project._id, data_db.local);
        initializeEvents.emit(
          'project_data_paused',
          listing,
          active_project,
          project_object,
          data_db
        );
      },
      error: async () => {
        if (!USE_REAL_DATA)
          await setupExampleData(active_project._id, data_db.local);
        initializeEvents.emit(
          'project_data_paused',
          listing,
          active_project,
          project_object,
          data_db
        );
      },
    });

  ensure_synced_db(
    active_id,
    data_connection_info,
    data_dbs,
    data_sync_handler,
    {push: {}}
  );
}
/* eslint-enable @typescript-eslint/no-unused-vars */

async function delete_synced_db(name: string, db: LocalDB<any>) {
  try {
    console.debug(await db.remote?.db.close());
  } catch (err) {
    console.error('Failed to remove remote db', name);
    console.error(err);
  }
  try {
    console.debug(await db.local.destroy());
    console.debug('Removed local db', name);
  } catch (err) {
    console.error('Failed to remove local db', name);
    console.error(err);
  }
}

async function delete_synced_dbs(db_list: LocalDBList<any>) {
  for (const name in db_list) {
    console.debug('Deleting', name);
    await delete_synced_db(name, db_list[name]);
    delete db_list['name'];
  }
}

export async function wipe_all_pouch_databases() {
  const local_only_dbs_to_wipe = [active_db, local_state_db, staging_db];
  await delete_synced_dbs(data_dbs);
  await delete_synced_dbs(metadata_dbs);
  await delete_synced_dbs(people_dbs);
  await delete_synced_dbs(projects_dbs);
  await delete_synced_db('directory', directory_db);
  for (const db of local_only_dbs_to_wipe) {
    try {
      console.debug(await db.destroy());
    } catch (err) {
      console.error(err);
    }
  }
  // TODO: work out how best to recreate the databases, currently using a
  // redirect and having FAIMS reinitialise seems to be the best
  console.debug('Deleted dbs');
=======
>>>>>>> e86f55cf
}<|MERGE_RESOLUTION|>--- conflicted
+++ resolved
@@ -1,4 +1,3 @@
-<<<<<<< HEAD
 /*
  * Copyright 2021 Macquarie University
  *
@@ -14,992 +13,11 @@
  * See, the License, for the specific language governing permissions and
  * limitations under the License.
  *
- * Filename: index.ts
+ * Filename: state.ts
  * Description:
  *   TODO
  */
 
-import PouchDB from 'pouchdb';
-import PouchDBFind from 'pouchdb-find';
-import PouchDBAdaptorMemory from 'pouchdb-adapter-memory';
-import * as DataModel from '../datamodel';
-import * as Events from 'events';
-import {
-  setupExampleListing,
-  setupExampleDirectory,
-  setupExampleActive,
-  setupExampleProjectMetadata,
-  setupExampleData,
-} from '../dummyData';
-import {
-  USE_REAL_DATA,
-  DIRECTORY_PROTOCOL,
-  DIRECTORY_HOST,
-  DIRECTORY_PORT,
-  RUNNING_UNDER_TEST,
-  AUTOACTIVATE_PROJECTS,
-} from '../buildconfig';
-import {staging_db} from './staging';
-
-const POUCH_SEPARATOR = '_';
-const DEFAULT_LISTING_ID = 'default';
-const METADATA_DBNAME_PREFIX = 'metadata-';
-const DATA_DBNAME_PREFIX = 'data-';
-const DIRECTORY_TIMEOUT = 1000;
-const LISTINGS_TIMEOUT = 2000;
-const PROJECT_TIMEOUT = 3000;
-
-export interface LocalDB<Content extends {}> {
-  local: PouchDB.Database<Content>;
-  is_sync: boolean;
-  remote: null | LocalDBRemote<Content>;
-}
-
-export interface LocalDBRemote<Content extends {}> {
-  db: PouchDB.Database<Content>;
-  connection:
-    | PouchDB.Replication.Replication<Content>
-    | PouchDB.Replication.Sync<Content>
-    | null;
-  info: DataModel.ConnectionInfo;
-  options: DBReplicateOptions;
-  create_handler: (
-    remote: LocalDB<Content> & {remote: LocalDBRemote<Content>}
-  ) => SyncHandler;
-  handler: null | SyncHandler;
-}
-
-export interface LocalDBList<Content extends {}> {
-  [key: string]: LocalDB<Content>;
-}
-
-type DBReplicateOptions =
-  | PouchDB.Replication.ReplicateOptions
-  | {
-      pull?: PouchDB.Replication.ReplicateOptions;
-      push: PouchDB.Replication.ReplicateOptions;
-    };
-
-export type ExistingActiveDoc = PouchDB.Core.ExistingDocument<DataModel.ActiveDoc>;
-export type ExistingListings = PouchDB.Core.ExistingDocument<DataModel.ListingsObject>;
-
-/**
- * Configure local pouchdb settings; note that this applies to *ALL* local
- * databases (remote ones are handled separately), so don't add db-specific
- * logic to this
- */
-
-const local_pouch_options: any = {};
-if (RUNNING_UNDER_TEST) {
-  // enable memory adapter for testing
-  console.error('Using memory store');
-  PouchDB.plugin(PouchDBAdaptorMemory);
-  local_pouch_options['adapter'] = 'memory';
-}
-
-/**
- * Directory: All (public, anyways) Faims instances
- */
-export const directory_db: LocalDB<DataModel.ListingsObject> = {
-  local: new PouchDB('directory', local_pouch_options),
-  remote: null,
-  is_sync: true,
-};
-
-class EventEmitter extends Events.EventEmitter {
-  constructor(opts?: {captureRejections?: boolean}) {
-    super(opts);
-  }
-  emit(event: string | symbol, ...args: unknown[]): boolean {
-    console.debug(event, args);
-    return super.emit(event, ...args);
-  }
-}
-
-let default_instance: null | DataModel.NonNullListingsObject = null; //Set to directory_db.get(DEFAULT_LISTING_ID) by get_default_instance
-
-/**
- * Active: A local (NOT synced) list of:
- *   {_id, username, password, project_id, listing_id}
- *   For each project the current device is part of (so this is keyed by listing id + project id),
- *   * listing_id: A couchdb instance object's id (from "directory" db)
- *   * project_id: A project id (from the project_db in the couchdb instance object.)
- *   * username, password: A device login (mostly the same across all docs in this db, except for differences in people_db of the instance),
- */
-export const active_db = new PouchDB<DataModel.ActiveDoc>(
-  'active',
-  local_pouch_options
-);
-
-/**
- * This contains any local app state we want to keep across sessions
- */
-export const local_state_db = new PouchDB('local_state');
-
-/**
- * Each listing has a Projects database and Users/People DBs
- */
-export const projects_dbs: LocalDBList<DataModel.ProjectObject> = {};
-
-/**
- * mapping from listing id to a PouchDB CLIENTSIDE DB
- */
-export const people_dbs: LocalDBList<DataModel.PeopleDoc> = {};
-
-/**
- * Per-[active]-project project data:
- * Contain in these databases (indexed by the active_db id's)
- * is project data.
- */
-export const data_dbs: LocalDBList<DataModel.EncodedObservation> = {};
-
-/**
- * Synced from the project metadatabase for each active project,
- * This has the metadata describing a database. Project Schemas,
- * GUI Models, and a Prople database.
- */
-export const metadata_dbs: LocalDBList<DataModel.ProjectMetaObject> = {};
-
-export function materializeConnectionInfo(
-  base_info: DataModel.ConnectionInfo,
-  ...overlays: DataModel.PossibleConnectionInfo[]
-): DataModel.ConnectionInfo {
-  let ret = {...base_info};
-  for (const overlay of overlays) {
-    ret = {...ret, ...overlay};
-  }
-  return ret;
-}
-
-/**
- * Creates a local PouchDB.Database used to access a remote Couch/Pouch instance
- * @param connection_info Network address/database info to use to initialize the connection
- * @returns A new PouchDB.Database, interfacing to the remote Couch/Pouch instance
- */
-function ConnectionInfo_create_pouch<Content extends {}>(
-  connection_info: DataModel.ConnectionInfo,
-  username: string | null = null,
-  password: string | null = null,
-  skip_setup = false
-): PouchDB.Database<Content> {
-  const pouch_options: any = {skip_setup: skip_setup};
-  if (username !== null && password !== null) {
-    pouch_options.auth = {
-      username: username,
-      password: password,
-    };
-  }
-  return new PouchDB(
-    encodeURIComponent(connection_info.proto) +
-      '://' +
-      encodeURIComponent(connection_info.host) +
-      ':' +
-      encodeURIComponent(connection_info.port) +
-      '/' +
-      encodeURIComponent(connection_info.db_name),
-    pouch_options
-  );
-}
-
-/**
- * @param prefix Name to use to run new PouchDB(prefix + POUCH_SEPARATOR + id), objects of the same type have the same prefix
- * @param local_db_id id is per-object of type, to discriminate between them. i.e. a project ID
- * @param global_dbs projects_db or people_db
- * @returns Flag if newly created =true, already existing=false & The local DB
- */
-function ensure_local_db<Content extends {}>(
-  prefix: string,
-  local_db_id: string,
-  start_sync: boolean,
-  global_dbs: LocalDBList<Content>
-): [boolean, LocalDB<Content>] {
-  if (global_dbs[local_db_id]) {
-    return [false, global_dbs[local_db_id]];
-  } else {
-    return [
-      true,
-      (global_dbs[local_db_id] = {
-        local: new PouchDB(
-          prefix + POUCH_SEPARATOR + local_db_id,
-          local_pouch_options
-        ),
-        is_sync: start_sync,
-        remote: null,
-      }),
-    ];
-  }
-}
-
-/**
- * @param local_db_id id is per-object of type, to discriminate between them. i.e. a project ID
- * @param global_dbs projects_db or people_db
- * @param connection_info Info to use to connect to remote
- * @param options PouchDB options. Defaults to live: true, retry: true.
- *                if options.sync is defined, then this turns into ensuring the DB
- *                is pushing to the remote as well as pulling.
- * @returns Flag if newly created =true, already existing=false & The local DB & remote
- */
-function ensure_synced_db<Content extends {}>(
-  local_db_id: string,
-  connection_info: DataModel.ConnectionInfo,
-  global_dbs: LocalDBList<Content>,
-  handler: (
-    remote: LocalDB<Content> & {remote: LocalDBRemote<Content>}
-  ) => SyncHandler,
-  options: DBReplicateOptions = {}
-): [boolean, LocalDB<Content> & {remote: LocalDBRemote<Content>}] {
-  if (global_dbs[local_db_id] === undefined) {
-    throw 'Logic eror: ensure_local_db must be called before this code';
-  }
-
-  // Already connected/connecting
-  if (
-    global_dbs[local_db_id].remote !== null &&
-    JSON.stringify(global_dbs[local_db_id].remote!.info) ===
-      JSON.stringify(connection_info) &&
-    JSON.stringify(global_dbs[local_db_id].remote!.options) ===
-      JSON.stringify(options)
-  ) {
-    return [
-      false,
-      {
-        ...global_dbs[local_db_id],
-        remote: global_dbs[local_db_id].remote!,
-      },
-    ];
-  }
-  const db_info = (global_dbs[local_db_id] = {
-    ...global_dbs[local_db_id],
-    remote: {
-      db: ConnectionInfo_create_pouch(connection_info),
-      connection: null, //Connection initialized in setLocalConnection
-      info: connection_info,
-      create_handler: handler,
-      handler: null,
-      options: options,
-    },
-  });
-
-  setLocalConnection(db_info);
-
-  return [true, db_info];
-}
-
-async function get_default_instance(): Promise<DataModel.NonNullListingsObject> {
-  if (default_instance === null) {
-    const possibly_corrupted_instance = await directory_db.local.get(
-      DEFAULT_LISTING_ID
-    );
-    default_instance = {
-      _id: possibly_corrupted_instance._id,
-      name: possibly_corrupted_instance.name,
-      description: possibly_corrupted_instance.description,
-      projects_db: materializeConnectionInfo(
-        directory_connection_info,
-        possibly_corrupted_instance.projects_db
-      ),
-      people_db: materializeConnectionInfo(
-        directory_connection_info,
-        possibly_corrupted_instance.people_db
-      ),
-    };
-  }
-  return default_instance;
-}
-
-PouchDB.plugin(PouchDBFind);
-
-/**
- * This is appended to whneever a listing has its
- * projects_db & people_db come into existance
- *
- * This is essentially accumulating 'listing_paused' events
- */
-export const createdListings: {
-  [key: string]: {
-    listing: DataModel.ListingsObject;
-    projects: ExistingActiveDoc[];
-  };
-} = {};
-
-const syncingProjectListeners: (
-  | [string, (syncing: boolean) => unknown]
-  | undefined
-)[] = [];
-
-export function listenSyncingProject(
-  active_id: string,
-  callback: (syncing: boolean) => unknown
-): () => void {
-  const my_index = syncingProjectListeners.length;
-  syncingProjectListeners.push([active_id, callback]);
-  return () => {
-    syncingProjectListeners[my_index] = undefined; // To disable this listener, set to undefined
-  };
-}
-
-export function isSyncingProject(active_id: string) {
-  if (data_dbs[active_id] === undefined) {
-    throw 'Projects not initialized yet';
-  }
-
-  if (data_dbs[active_id].remote === null) {
-    throw 'Projects not yet syncing';
-  }
-
-  return data_dbs[active_id].is_sync;
-}
-
-export function setSyncingProject(active_id: string, syncing: boolean) {
-  if (syncing === isSyncingProject(active_id)) {
-    return; //Nothing to do, already same value
-  }
-
-  const data_db = data_dbs[active_id];
-  data_db.is_sync = syncing;
-
-  const has_remote = (
-    db: typeof data_db
-  ): db is LocalDB<DataModel.EncodedObservation> & {
-    remote: LocalDBRemote<DataModel.EncodedObservation>;
-  } => {
-    return db.remote !== null;
-  };
-
-  if (has_remote(data_db)) {
-    setLocalConnection(data_db);
-  }
-
-  // Trigger sync listeners
-  syncingProjectListeners
-    .filter(l => l !== undefined && l![0] === active_id)
-    .forEach(l => l![1](syncing));
-}
-
-/**
- * If the given remote DB is not synced, starts syncing, and visa versa.
- * db_info.remote.{connection, handler} are modified based on what's in
- * db_info.is_sync, db_info.remote.info, db_info.remote.create_handler.
- *
- * This does NOT ensure that the existing connection info (URL, port, proto)
- * matches anything. that's left to ensure_synced_db
- *
- * @param db_info info to use to create a DB connection:
- *                Remote connection info, is_sync, the local DB to sync with,
- */
-function setLocalConnection<Content extends {}>(
-  db_info: LocalDB<Content> & {remote: LocalDBRemote<Content>}
-) {
-  const options = db_info.remote.options;
-
-  if (db_info.is_sync && db_info.remote.connection === null) {
-    // Start a new connection
-    const push_too = (options as {push?: unknown}).push !== undefined;
-    let connection:
-      | PouchDB.Replication.Replication<Content>
-      | PouchDB.Replication.Sync<Content>;
-
-    if (push_too) {
-      const options_sync = options as PouchDB.Replication.SyncOptions;
-      connection = PouchDB.sync(db_info.remote.db, db_info.local, {
-        push: {live: true, retry: true, ...options_sync.push},
-        pull: {live: true, retry: true, ...(options_sync.pull || {})},
-      });
-    } else {
-      connection = PouchDB.replicate(db_info.remote.db, db_info.local, {
-        live: true,
-        retry: true,
-        ...options,
-      });
-    }
-
-    db_info.remote.connection = connection;
-    db_info.remote.handler = db_info.remote.create_handler(db_info);
-    db_info.remote.handler.listen(connection);
-  } else if (!db_info.is_sync && db_info.remote.connection !== null) {
-    // Stop an existing connection
-    db_info.remote.handler!.detach(db_info.remote.connection);
-    db_info.remote.connection.cancel();
-    db_info.remote.connection = null;
-  }
-}
-
-export function getDataDB(
-  active_id: string
-): PouchDB.Database<DataModel.EncodedObservation> {
-  if (data_dbs[active_id] !== undefined) {
-    return data_dbs[active_id].local;
-  } else {
-    console.warn(`Failed to look up ${active_id}`);
-    throw 'Projects not initialized yet';
-  }
-}
-
-export function getProjectDB(
-  active_id: string
-): PouchDB.Database<DataModel.ProjectMetaObject> {
-  if (metadata_dbs[active_id] !== undefined) {
-    return metadata_dbs[active_id].local;
-  } else {
-    console.warn(`Failed to look up ${active_id}`);
-    throw 'Projects not initialized yet';
-  }
-}
-
-export const initializeEvents: DirectoryEmitter = new EventEmitter();
-
-interface EmissionsArg {
-  active(): unknown;
-  paused(err?: {}): unknown;
-  error(err: {}): unknown;
-}
-class SyncHandler {
-  lastActive?: ReturnType<typeof Date.now>;
-  timeout: number;
-  timeout_track?: ReturnType<typeof setTimeout>;
-  emissions: EmissionsArg;
-
-  listener_error?: (...args: any[]) => unknown;
-  listener_changed?: (...args: any[]) => unknown;
-  listener_paused?: (...args: any[]) => unknown;
-
-  constructor(timeout: number, emissions: EmissionsArg) {
-    this.timeout = timeout;
-
-    this.emissions = emissions;
-
-    this.setTimeout().then(() => {
-      // After 2 seconds of no initial activity,
-      // Mark the data as stopped coming in
-      this.emissions.paused();
-    });
-  }
-  _inactiveCheckLoop() {
-    if (this.lastActive! + this.timeout - 20 <= Date.now()) {
-      // Timeout (minus wiggle room) (or more) has elapsed since being active
-      this.lastActive = undefined;
-      this.emissions.paused();
-    } else {
-      // Set a new timeout for the remaining time of the 2 seconds.
-      this.setTimeout(this.lastActive! + this.timeout - Date.now()).then(
-        this._inactiveCheckLoop.bind(this)
-      );
-    }
-  }
-
-  listen(
-    db: PouchDB.Replication.ReplicationEventEmitter<{}, unknown, unknown>
-  ) {
-    db.on(
-      'paused',
-      (this.listener_paused = (err?: {}) => {
-        /*
-      This event fires when the replication is paused, either because a live
-      replication is waiting for changes, or replication has temporarily
-      failed, with err, and is attempting to resume.
-      */
-        this.lastActive = undefined;
-        this.clearTimeout();
-        this.emissions.paused(err);
-      })
-    );
-    db.on(
-      'change',
-      (this.listener_changed = () => {
-        /*
-      This event fires when the replication starts actively processing changes;
-      e.g. when it recovers from an error or new changes are available.
-      */
-
-        if (
-          this.lastActive !== undefined &&
-          this.lastActive! + this.timeout - 20 <= Date.now()
-        ) {
-          console.warn(
-            "someone didn't clear the lastActive when clearTimeout called"
-          );
-          this.lastActive = undefined;
-        }
-
-        if (this.lastActive === undefined) {
-          this.lastActive = Date.now();
-          this.clearTimeout();
-          this.emissions.active();
-
-          // After 2 seconds of no more 'active' events,
-          // assume it's up to date
-          // (Otherwise, if it's still active, keep checking until it's not)
-          this.setTimeout().then(this._inactiveCheckLoop.bind(this));
-        } else {
-          this.lastActive = Date.now();
-        }
-      })
-    );
-    db.on(
-      'error',
-      (this.listener_error = err => {
-        /*
-      This event is fired when the replication is stopped due to an
-      unrecoverable failure.
-      */
-        // Prevent any further events
-        this.lastActive = undefined;
-        this.clearTimeout();
-        this.emissions.error(err);
-      })
-    );
-  }
-  clearTimeout() {
-    if (this.timeout_track !== undefined) {
-      clearTimeout(this.timeout_track);
-      this.timeout_track = undefined;
-    }
-  }
-  detach(
-    db: PouchDB.Replication.ReplicationEventEmitter<{}, unknown, unknown>
-  ) {
-    db.removeListener('paused', this.listener_paused!);
-    db.removeListener('change', this.listener_changed!);
-    db.removeListener('error', this.listener_error!);
-    this.clearTimeout();
-  }
-
-  setTimeout(time?: number): Promise<void> {
-    return new Promise(resolve => {
-      this.timeout_track = setTimeout(() => {
-        resolve();
-      }, time || this.timeout);
-    });
-  }
-}
-
-interface DirectoryEmitter extends EventEmitter {
-  on(
-    event: 'project_meta_paused',
-    listener: (
-      listing: DataModel.ListingsObject,
-      active: ExistingActiveDoc,
-      project: DataModel.ProjectObject,
-      meta: LocalDB<DataModel.ProjectMetaObject>
-    ) => unknown
-  ): this;
-  on(
-    event: 'project_meta_active',
-    listener: (
-      listing: DataModel.ListingsObject,
-      active: ExistingActiveDoc,
-      project: DataModel.ProjectObject,
-      meta: LocalDB<DataModel.ProjectMetaObject>
-    ) => unknown
-  ): this;
-  on(
-    event: 'project_data_active',
-    listener: (
-      listing: DataModel.ListingsObject,
-      active: ExistingActiveDoc,
-      project: DataModel.ProjectObject,
-      data: LocalDB<DataModel.EncodedObservation>
-    ) => unknown
-  ): this;
-  on(
-    event: 'project_data_paused',
-    listener: (
-      listing: DataModel.ListingsObject,
-      active: ExistingActiveDoc,
-      project: DataModel.ProjectObject,
-      data: LocalDB<DataModel.EncodedObservation>
-    ) => unknown
-  ): this;
-  on(
-    event: 'project_local',
-    listener: (
-      listing: DataModel.ListingsObject,
-      active: ExistingActiveDoc,
-      project: DataModel.ProjectObject,
-      meta: LocalDB<DataModel.ProjectMetaObject>,
-      data: LocalDB<DataModel.EncodedObservation>
-    ) => unknown
-  ): this;
-  on(
-    event: 'project_error',
-    listener: (
-      listing: DataModel.ListingsObject,
-      active: ExistingActiveDoc,
-      err: unknown
-    ) => unknown
-  ): this;
-  on(
-    event: 'listing_local',
-    listener: (
-      listing: DataModel.ListingsObject,
-      projects: ExistingActiveDoc[],
-      people_db: LocalDB<DataModel.PeopleDoc>,
-      projects_db: LocalDB<DataModel.ProjectObject>,
-      default_connection: DataModel.ConnectionInfo
-    ) => unknown
-  ): this;
-  on(
-    event: 'listing_paused',
-    listener: (
-      listing: DataModel.ListingsObject,
-      projects: ExistingActiveDoc[],
-      people_db: LocalDB<DataModel.PeopleDoc>,
-      projects_db: LocalDB<DataModel.ProjectObject>,
-      default_connection: DataModel.ConnectionInfo
-    ) => unknown
-  ): this;
-  on(
-    event: 'listing_active',
-    listener: (
-      listing: DataModel.ListingsObject,
-      projects: ExistingActiveDoc[],
-      people_db: LocalDB<DataModel.PeopleDoc>,
-      projects_db: LocalDB<DataModel.ProjectObject>,
-      default_connection: DataModel.ConnectionInfo
-    ) => unknown
-  ): this;
-  on(
-    event: 'listing_error',
-    listener: (listing_id: string, err: unknown) => unknown
-  ): this;
-  on(
-    event: 'directory_local',
-    listener: (listings: Set<string>) => unknown
-  ): this;
-  on(
-    event: 'directory_paused',
-    listener: (listings: Set<string>) => unknown
-  ): this;
-  on(
-    event: 'directory_active',
-    listener: (listings: Set<string>) => unknown
-  ): this;
-  on(event: 'directory_error', listener: (err: unknown) => unknown): this;
-
-  on(
-    event: 'projects_known',
-    listener: (projects: Set<string>) => unknown
-  ): this;
-  on(event: 'projects_created', listener: () => unknown): this;
-
-  emit(
-    event: 'project_meta_paused',
-    listing: DataModel.ListingsObject,
-    active: ExistingActiveDoc,
-    project: DataModel.ProjectObject,
-    meta: LocalDB<DataModel.ProjectMetaObject>
-  ): boolean;
-  emit(
-    event: 'project_meta_active',
-    listing: DataModel.ListingsObject,
-    active: ExistingActiveDoc,
-    project: DataModel.ProjectObject,
-    meta: LocalDB<DataModel.ProjectMetaObject>
-  ): boolean;
-  emit(
-    event: 'project_data_paused',
-    listing: DataModel.ListingsObject,
-    active: ExistingActiveDoc,
-    project: DataModel.ProjectObject,
-    data: LocalDB<DataModel.EncodedObservation>
-  ): boolean;
-  emit(
-    event: 'project_data_active',
-    listing: DataModel.ListingsObject,
-    active: ExistingActiveDoc,
-    project: DataModel.ProjectObject,
-    data: LocalDB<DataModel.EncodedObservation>
-  ): boolean;
-  emit(
-    event: 'project_local',
-    listing: DataModel.ListingsObject,
-    active: ExistingActiveDoc,
-    project: DataModel.ProjectObject,
-    meta: LocalDB<DataModel.ProjectMetaObject>,
-    data: LocalDB<DataModel.EncodedObservation>
-  ): boolean;
-  emit(
-    event: 'project_error',
-    listing: DataModel.ListingsObject,
-    active: ExistingActiveDoc,
-    err: unknown
-  ): boolean;
-  emit(
-    event: 'listing_local',
-    listing: DataModel.ListingsObject,
-    projects: ExistingActiveDoc[],
-    people_db: LocalDB<DataModel.PeopleDoc>,
-    projects_db: LocalDB<DataModel.ProjectObject>,
-    default_connection: DataModel.ConnectionInfo
-  ): boolean;
-  emit(
-    event: 'listing_paused',
-    listing: DataModel.ListingsObject,
-    projects: ExistingActiveDoc[],
-    people_db: LocalDB<DataModel.PeopleDoc>,
-    projects_db: LocalDB<DataModel.ProjectObject>,
-    default_connection: DataModel.ConnectionInfo
-  ): boolean;
-  emit(
-    event: 'listing_active',
-    listing: DataModel.ListingsObject,
-    projects: ExistingActiveDoc[],
-    people_db: LocalDB<DataModel.PeopleDoc>,
-    projects_db: LocalDB<DataModel.ProjectObject>,
-    default_connection: DataModel.ConnectionInfo
-  ): boolean;
-  emit(event: 'listing_error', listing_id: string, err: unknown): boolean;
-  emit(event: 'directory_local', listings: Set<string>): boolean;
-  emit(event: 'directory_paused', listings: Set<string>): boolean;
-  emit(event: 'directory_active', listings: Set<string>): boolean;
-  emit(event: 'directory_error', err: unknown): boolean;
-  emit(event: 'projects_known', projects: Set<string>): boolean;
-  emit(event: 'metas_complete', metas: MetasCompleteType): boolean;
-  emit(event: 'projects_created'): boolean;
-}
-
-/**
- * To prevent initialize() being called multiple times
- * This is false when the app starts,
- * True when initialize() has finished, and
- * the initialize promise when it's still in the process of initializing
- */
-let initialize_state: boolean | Promise<void> = false;
-
-export function initialize() {
-  if (initialize_state === true) {
-    return Promise.resolve(); //Already initialized
-  } else if (initialize_state === false) {
-    // Real initialization
-    return (initialize_state = initialize_nocheck());
-  } else {
-    // Already initializing
-    return initialize_state;
-  }
-}
-
-async function initialize_nocheck() {
-  await setupExampleActive(active_db);
-  console.log('adding directory test data');
-
-  const initialized = new Promise(resolve => {
-    initializeEvents.once('projects_created', resolve);
-  });
-  initialize_dbs();
-  await initialized;
-
-  console.log('initialised dbs');
-
-  console.log('setting up form');
-}
-
-const directory_connection_info: DataModel.ConnectionInfo = {
-  proto: DIRECTORY_PROTOCOL,
-  host: DIRECTORY_HOST,
-  port: DIRECTORY_PORT,
-  db_name: 'directory',
-};
-
-/**
- * List of functions to call before  the initialization starts
- * I.e. initialize_dbs() calls each one of these, once only, before
- * the first 'directory_local' event even starts.
- */
-const registering_funcs: ((emitter: DirectoryEmitter) => unknown)[] = [];
-const registered_unique_ids: Set<unknown> = new Set();
-
-/**
- * Allows external modules to register listeners onto initializeEvents that are
- * guaranteed to be registered before any events are emitted onto the emitter.
- *
- * This allows, for example, to register 'project_meta_paused' listener, and you
- * know *for sure* that you have all project metas available.
- *
- * This throws an error it it's called after initialization has alreayd run
- *
- * @param registering_function Function to call to register event listeners onto given emitter
- */
-export function add_initial_listener(
-  registering_function: (emitter: DirectoryEmitter) => unknown,
-  unique_id?: unknown | undefined
-) {
-  if (initialize_state !== false && !registered_unique_ids.has(unique_id)) {
-    // It is OK to call this late if the functions' already been added.
-    throw Error(
-      'add_initialize_listener was called too late, initialization has already started!'
-    );
-  }
-  registering_funcs.push(registering_function);
-  if (unique_id !== undefined) {
-    registered_unique_ids.add(unique_id);
-  }
-}
-
-function initialize_dbs(): DirectoryEmitter {
-  // Main sync propagation downwards to individual projects:
-  initializeEvents
-    .on('directory_local', listings => process_listings(listings, true))
-    .on('directory_paused', listings => process_listings(listings, false))
-    .on('listing_local', (...args) => process_projects(...args, true))
-    .on('listing_paused', (...args) => process_projects(...args, false));
-
-  registering_funcs.forEach(func => func(initializeEvents));
-
-  // It all starts here, once the events are all registered
-  console.log('SYNCHRONIZE START');
-  process_directory(directory_connection_info).catch(err =>
-    initializeEvents.emit('directory_error', err)
-  );
-  return initializeEvents;
-}
-
-add_initial_listener(register_projects_known);
-/**
- * Once all projects are reasonably 'known' (i.e. the directory has errored/paused AND
- * all listings have errored/paused), this is set to the set of known project active ids
- *
- * This is set to just before 'projects_known' event is emitted.
- */
-export let projects_known: null | Set<string> = null;
-
-/**
- * Adds event handlers to initializeEvents to:
- * Enable 'Propagation' of completion of all known projects meta & other databases.
- * Completion, here, means that the meta database has errored/paused syncing.
- *
- * Resulting from this function, initializeEvents adds the following behaviour:
- * Once all projects are reasonably 'known' (i.e. the directory has errored/paused AND
- * all listings have errored/paused), a 'projects_known' event is emitted
- *
- * Note: All of these events may emit more than once. Use .once('event_name', ...)
- * to only listen for the first trigger.
- */
-function register_projects_known(initializeEvents: DirectoryEmitter) {
-  // This is more complicated, as we have to first ensure that it's in a reasonable state to say
-  // that everything is known & created, before waiting for project meta downloads.
-  // (So that we don't accidentally trigger things if local DBs are empty but waiting)
-
-  // Directory has errored/paused: (so that listings_statuses will not have any more keys)
-  let listings_known = false;
-
-  // Mapping from listing_id: (boolean) if the listing has had its projects added to known_projects yet
-  const listing_statuses = new Map<string, boolean>();
-  const listing_statuses_complete = () =>
-    listings_known && Array.from(listing_statuses.values()).every(v => v);
-
-  // All projects accumulated here
-  const known_projects = new Set<string>();
-
-  // Emits project_known if all listings have their projects added to known_projects.
-  const emit_if_complete = () => {
-    if (listing_statuses_complete()) {
-      projects_known = known_projects;
-      initializeEvents.emit('projects_known', known_projects);
-    }
-  };
-
-  initializeEvents.on('directory_paused', listings => {
-    // Make sure listing_statuses has the key for listing
-    // If it's already set to true, don't set it to false
-    listings.forEach(listing =>
-      listing_statuses.set(listing, listing_statuses.get(listing) || false)
-    );
-    for (const listing_id of Array.from(listing_statuses.keys())) {
-      if (!listings.has(listing_id)) listing_statuses.delete(listing_id);
-    }
-    listings_known = true;
-
-    emit_if_complete();
-  });
-  initializeEvents.on('directory_active', () => {
-    // Wait for all listings to be re-synced before any 'completion events' trigger
-    listings_known = false;
-  });
-
-  initializeEvents.on('listing_paused', (listing, active_projects) => {
-    active_projects.forEach(active => known_projects.add(active._id));
-    listing_statuses.set(listing._id, true);
-
-    emit_if_complete();
-  });
-  initializeEvents.on('listing_error', listing_id => {
-    // Don't hold up other things waiting for it to not be an error:
-    listing_statuses.set(listing_id, true);
-
-    emit_if_complete();
-  });
-  initializeEvents.on('listing_active', listing => {
-    // Wait for listing to sync before everything is known.
-    listing_statuses.set(listing._id, false);
-  });
-}
-
-/**
- * This is appended to whenever a project has its
- * meta & data local dbs come into existance.
- *
- * This is essentially accumulating 'project_paused' events.
- */
-export type createdProjectsInterface = {
-  project: DataModel.ProjectObject;
-  active: ExistingActiveDoc;
-  meta: LocalDB<DataModel.ProjectMetaObject>;
-  data: LocalDB<DataModel.EncodedObservation>;
-};
-
-export const createdProjects: {
-  [key: string]: {
-    project: DataModel.ProjectObject;
-    active: ExistingActiveDoc;
-    meta: LocalDB<DataModel.ProjectMetaObject>;
-    data: LocalDB<DataModel.EncodedObservation>;
-  };
-} = {};
-
-export let projects_created = false;
-
-add_initial_listener(register_metas_complete);
-
-function register_projects_created(initializeEvents: DirectoryEmitter) {
-  const project_statuses = new Map<string, boolean>();
-
-  const emit_if_complete = () => {
-    if (projects_known && Array.from(project_statuses.values()).every(v => v)) {
-      projects_created = true;
-      initializeEvents.emit('projects_created');
-    }
-  };
-
-  initializeEvents.on('project_local', (listing, active) => {
-    project_statuses.set(active._id, true);
-    emit_if_complete();
-  });
-
-  initializeEvents.on('projects_known', projects => {
-    projects.forEach(project_id => {
-      if (!project_statuses.has(project_id)) {
-        // Add a project that hasn't triggered its project_local yet
-        project_statuses.set(project_id, false);
-      }
-    });
-    emit_if_complete();
-  });
-}
-
-add_initial_listener(register_projects_created);
-
-export type MetasCompleteType = {
-  [active_id: string]:
-    | [
-        DataModel.ActiveDoc,
-        DataModel.ProjectObject,
-        LocalDB<DataModel.ProjectMetaObject>
-      ]
-    // Error'd out metadata db
-    | [DataModel.ActiveDoc, unknown];
-};
-
-=======
 import {
   ProjectObject,
   ProjectMetaObject,
@@ -1158,7 +176,6 @@
     | [ActiveDoc, unknown];
 };
 
->>>>>>> e86f55cf
 /**
  * When all known projects have their project_meta_paused event triggered,
  * and when all projects are known (see register_projects_known)
@@ -1200,529 +217,4 @@
   initializeEvents.on('projects_known', () => {
     emit_if_metas_complete();
   });
-<<<<<<< HEAD
-}
-
-async function process_directory(
-  directory_connection_info: DataModel.ConnectionInfo
-) {
-  // Only sync active listings:
-  const get_active_listings_in_this_directory = async () => {
-    const all_listing_ids_in_this_directory = (
-      await directory_db.local.allDocs()
-    ).rows.map(row => row.id);
-
-    console.debug(
-      `All the listing ids found are ${all_listing_ids_in_this_directory}`
-    );
-
-    const active_listings_in_this_directory = (
-      await active_db.find({
-        selector: {
-          listing_id: {$in: all_listing_ids_in_this_directory},
-        },
-      })
-    ).docs;
-
-    console.debug(
-      `The active listing ids are ${active_listings_in_this_directory}`
-    );
-
-    return new Set(
-      active_listings_in_this_directory.map(doc => doc.listing_id)
-    );
-  };
-  const unupdated_listings_in_this_directory = await get_active_listings_in_this_directory();
-
-  initializeEvents.emit(
-    'directory_local',
-    unupdated_listings_in_this_directory
-  );
-
-  if (directory_db.remote !== null) {
-    return; //Already hooked up
-  }
-  const directory_paused = ConnectionInfo_create_pouch<DataModel.ListingsObject>(
-    directory_connection_info
-  );
-
-  const sync_handler = () =>
-    new SyncHandler(DIRECTORY_TIMEOUT, {
-      active: async () =>
-        initializeEvents.emit(
-          'directory_active',
-          await get_active_listings_in_this_directory()
-        ),
-      paused: async () => {
-        if (!USE_REAL_DATA) await setupExampleDirectory(directory_db.local);
-        initializeEvents.emit(
-          'directory_paused',
-          await get_active_listings_in_this_directory()
-        );
-      },
-      error: async () => {
-        if (!USE_REAL_DATA) await setupExampleDirectory(directory_db.local);
-        initializeEvents.emit(
-          'directory_paused',
-          await get_active_listings_in_this_directory()
-        );
-      },
-    });
-
-  directory_db.remote = {
-    db: directory_paused,
-    connection: null,
-    create_handler: sync_handler,
-    handler: null,
-    info: directory_connection_info,
-    options: {},
-  };
-
-  setLocalConnection(
-    (directory_db as unknown) as Parameters<typeof setLocalConnection>[0]
-  );
-}
-
-function process_listings(listings: Set<string>, allow_nonexistant: boolean) {
-  listings.forEach(listing_id => {
-    directory_db.local
-      .get(listing_id)
-      .then(listing_object => {
-        process_listing(listing_object).catch(err => {
-          initializeEvents.emit('listing_error', listing_id, err);
-        });
-      })
-      .catch(err => {
-        console.log(
-          err,
-          'No local (listings object) for active DB',
-          listing_id,
-          'yet'
-        );
-        if (!allow_nonexistant) {
-          console.error(
-            'directory_synced emitted, but listing ',
-            listing_id,
-            'is missing'
-          );
-          initializeEvents.emit('listing_error', listing_id, err);
-        }
-      });
-  });
-}
-
-async function process_listing(listing_object: DataModel.ListingsObject) {
-  const listing_id = listing_object._id;
-  console.debug(`Processing listing id ${listing_id}`);
-
-  const projects_db_id = listing_object['projects_db']
-    ? listing_id
-    : DEFAULT_LISTING_ID;
-
-  const projects_connection = materializeConnectionInfo(
-    (await get_default_instance())['projects_db'],
-    listing_object['projects_db']
-  );
-
-  const people_local_id = listing_object['people_db']
-    ? listing_id
-    : DEFAULT_LISTING_ID;
-
-  const people_connection = materializeConnectionInfo(
-    (await get_default_instance())['people_db'],
-    listing_object['people_db']
-  );
-
-  const [, local_people_db] = ensure_local_db(
-    'people',
-    people_local_id,
-    true,
-    people_dbs
-  );
-  const [, local_projects_db] = ensure_local_db(
-    'projects',
-    projects_db_id,
-    true,
-    projects_dbs
-  );
-
-  // Only sync active projects:
-  const get_active_projects_in_this_listing = async () => {
-    const all_project_ids_in_this_listing = (
-      await local_projects_db.local.allDocs()
-    ).rows
-      .map(row => row.id)
-      .filter(id => !id.startsWith('_design/'));
-    console.debug(
-      `All projects in listing ${listing_id} are`,
-      all_project_ids_in_this_listing
-    );
-    if (AUTOACTIVATE_PROJECTS) {
-      await autoactivate_projects(listing_id, all_project_ids_in_this_listing);
-    }
-
-    const active_projects_in_this_listing = (
-      await active_db.find({
-        selector: {
-          listing_id: listing_id,
-          project_id: {$in: all_project_ids_in_this_listing},
-        },
-      })
-    ).docs;
-    console.debug(
-      `Active projects in listing ${listing_id} are`,
-      active_projects_in_this_listing
-    );
-
-    return active_projects_in_this_listing;
-  };
-  /**
-   * List of projects in this listing that are also in the active DB
-   * NOTE: This isn't updated, call get_active_projects_in_this_listing
-   * after sufficient time (i.e. if the code you're writing is in a pause handler)
-   */
-  const unupdated_projects_in_this_listing = await get_active_projects_in_this_listing();
-
-  initializeEvents.emit(
-    'listing_local',
-    listing_object,
-    unupdated_projects_in_this_listing,
-    local_people_db,
-    local_projects_db,
-    projects_connection
-  );
-
-  const people_sync_handler = () =>
-    new SyncHandler(LISTINGS_TIMEOUT, {
-      active: () => {},
-      paused: () => {},
-      error: () => {},
-    });
-
-  // TODO: Ensure that when the user adds a new active project
-  // that these filters are updated.
-  ensure_synced_db(
-    people_local_id,
-    people_connection,
-    people_dbs,
-    people_sync_handler,
-    // Filters to only projects that are active
-    unupdated_projects_in_this_listing.map(v => v._id)
-  );
-
-  const project_sync_handler = () =>
-    new SyncHandler(LISTINGS_TIMEOUT, {
-      active: async () =>
-        initializeEvents.emit(
-          'listing_active',
-          listing_object,
-          await get_active_projects_in_this_listing(),
-          local_people_db,
-          local_projects_db,
-          projects_connection
-        ),
-      paused: async () => {
-        if (!USE_REAL_DATA)
-          await setupExampleListing(
-            listing_object._id,
-            local_projects_db.local
-          );
-        initializeEvents.emit(
-          'listing_paused',
-          listing_object,
-          await get_active_projects_in_this_listing(),
-          local_people_db,
-          local_projects_db,
-          projects_connection
-        );
-      },
-      error: async () => {
-        if (!USE_REAL_DATA)
-          await setupExampleListing(
-            listing_object._id,
-            local_projects_db.local
-          );
-        initializeEvents.emit(
-          'listing_paused',
-          listing_object,
-          await get_active_projects_in_this_listing(),
-          local_people_db,
-          local_projects_db,
-          projects_connection
-        );
-      },
-    });
-
-  ensure_synced_db(
-    projects_db_id,
-    projects_connection,
-    projects_dbs,
-    project_sync_handler,
-    // Filters to only projects that are active
-    unupdated_projects_in_this_listing.map(v => v._id)
-  );
-}
-
-async function autoactivate_projects(
-  listing_id: string,
-  project_ids: string[]
-) {
-  for (const project_id of project_ids) {
-    try {
-      await activate_project(listing_id, project_id, null, null);
-    } catch (err) {
-      const active_id = listing_id + POUCH_SEPARATOR + project_id;
-      console.debug('Unable to autoactivate', active_id);
-    }
-  }
-}
-
-async function activate_project(
-  listing_id: string,
-  project_id: string,
-  username: string | null,
-  password: string | null,
-  is_sync = true
-) {
-  if (project_id.startsWith('_design/')) {
-    throw Error(`Cannot activate design document ${project_id}`);
-  }
-  if (project_id.startsWith('_')) {
-    console.error('Projects should not start with a underscore: ', project_id);
-  }
-  const active_id = listing_id + POUCH_SEPARATOR + project_id;
-  try {
-    await active_db.get(active_id);
-    console.debug('Have already activated', active_id);
-  } catch (err) {
-    if (err.status === 404) {
-      // TODO: work out a better way to do this
-      await active_db.put({
-        _id: active_id,
-        listing_id: listing_id,
-        project_id: project_id,
-        username: username,
-        password: password,
-        is_sync: is_sync,
-      });
-    } else {
-      throw err;
-    }
-  }
-}
-
-function process_projects(
-  listing: DataModel.ListingsObject,
-  active_projects: ExistingActiveDoc[],
-  people_db: LocalDB<DataModel.PeopleDoc>,
-  projects_db: LocalDB<DataModel.ProjectObject>,
-  default_connection: DataModel.ConnectionInfo,
-  allow_nonexistant: boolean
-) {
-  active_projects.forEach(ap => {
-    projects_db.local
-      .get(ap.project_id)
-      .then(project_object => {
-        process_project(listing, ap, default_connection, project_object).catch(
-          err => {
-            initializeEvents.emit('project_error', listing, ap, err);
-          }
-        );
-      })
-      .catch(err => {
-        console.log(err, 'No', ap.project_id, 'in', projects_db.local);
-        if (!allow_nonexistant) {
-          initializeEvents.emit('project_error', listing, ap, err);
-        }
-      });
-  });
-}
-
-async function process_project(
-  listing: DataModel.ListingsObject,
-  active_project: ExistingActiveDoc,
-  projects_db_connection: DataModel.ConnectionInfo,
-  project_object: DataModel.ProjectObject
-): Promise<void> {
-  /**
-   * Each project needs to know it's active_id to lookup the local
-   * metadata/data databases.
-   */
-  const active_id = active_project._id;
-  console.debug(`Processing project ${active_id}`);
-
-  const [, meta_db_local] = ensure_local_db(
-    'metadata',
-    active_id,
-    active_project.is_sync,
-    metadata_dbs
-  );
-  const [, data_db_local] = ensure_local_db(
-    'data',
-    active_id,
-    active_project.is_sync,
-    data_dbs
-  );
-
-  createdProjects[active_id] = {
-    project: project_object,
-    active: active_project,
-    meta: meta_db_local,
-    data: data_db_local,
-  };
-
-  initializeEvents.emit(
-    'project_local',
-    listing,
-    active_project,
-    project_object,
-    meta_db_local,
-    data_db_local
-  );
-
-  // Defaults to the same couch as the projects db, but different database name:
-  const meta_connection_info = materializeConnectionInfo(
-    {
-      ...projects_db_connection,
-      db_name: METADATA_DBNAME_PREFIX + project_object._id,
-    },
-    project_object.metadata_db
-  );
-
-  const data_connection_info = materializeConnectionInfo(
-    {
-      ...projects_db_connection,
-      db_name: DATA_DBNAME_PREFIX + project_object._id,
-    },
-    project_object.data_db
-  );
-
-  const meta_sync_handler = (meta_db: LocalDB<DataModel.ProjectMetaObject>) =>
-    new SyncHandler(PROJECT_TIMEOUT, {
-      active: async () =>
-        initializeEvents.emit(
-          'project_meta_active',
-          listing,
-          active_project,
-          project_object,
-          meta_db
-        ),
-      paused: async () => {
-        if (!USE_REAL_DATA)
-          await setupExampleProjectMetadata(active_project._id, meta_db.local);
-        initializeEvents.emit(
-          'project_meta_paused',
-          listing,
-          active_project,
-          project_object,
-          meta_db
-        );
-      },
-      error: async () => {
-        if (!USE_REAL_DATA)
-          await setupExampleProjectMetadata(active_project._id, meta_db.local);
-        initializeEvents.emit(
-          'project_meta_paused',
-          listing,
-          active_project,
-          project_object,
-          meta_db
-        );
-      },
-    });
-
-  ensure_synced_db(
-    active_id,
-    meta_connection_info,
-    metadata_dbs,
-    meta_sync_handler
-  );
-
-  const data_sync_handler = (data_db: LocalDB<DataModel.EncodedObservation>) =>
-    new SyncHandler(PROJECT_TIMEOUT, {
-      active: async () =>
-        initializeEvents.emit(
-          'project_data_active',
-          listing,
-          active_project,
-          project_object,
-          data_db
-        ),
-      paused: async () => {
-        if (!USE_REAL_DATA)
-          await setupExampleData(active_project._id, data_db.local);
-        initializeEvents.emit(
-          'project_data_paused',
-          listing,
-          active_project,
-          project_object,
-          data_db
-        );
-      },
-      error: async () => {
-        if (!USE_REAL_DATA)
-          await setupExampleData(active_project._id, data_db.local);
-        initializeEvents.emit(
-          'project_data_paused',
-          listing,
-          active_project,
-          project_object,
-          data_db
-        );
-      },
-    });
-
-  ensure_synced_db(
-    active_id,
-    data_connection_info,
-    data_dbs,
-    data_sync_handler,
-    {push: {}}
-  );
-}
-/* eslint-enable @typescript-eslint/no-unused-vars */
-
-async function delete_synced_db(name: string, db: LocalDB<any>) {
-  try {
-    console.debug(await db.remote?.db.close());
-  } catch (err) {
-    console.error('Failed to remove remote db', name);
-    console.error(err);
-  }
-  try {
-    console.debug(await db.local.destroy());
-    console.debug('Removed local db', name);
-  } catch (err) {
-    console.error('Failed to remove local db', name);
-    console.error(err);
-  }
-}
-
-async function delete_synced_dbs(db_list: LocalDBList<any>) {
-  for (const name in db_list) {
-    console.debug('Deleting', name);
-    await delete_synced_db(name, db_list[name]);
-    delete db_list['name'];
-  }
-}
-
-export async function wipe_all_pouch_databases() {
-  const local_only_dbs_to_wipe = [active_db, local_state_db, staging_db];
-  await delete_synced_dbs(data_dbs);
-  await delete_synced_dbs(metadata_dbs);
-  await delete_synced_dbs(people_dbs);
-  await delete_synced_dbs(projects_dbs);
-  await delete_synced_db('directory', directory_db);
-  for (const db of local_only_dbs_to_wipe) {
-    try {
-      console.debug(await db.destroy());
-    } catch (err) {
-      console.error(err);
-    }
-  }
-  // TODO: work out how best to recreate the databases, currently using a
-  // redirect and having FAIMS reinitialise seems to be the best
-  console.debug('Deleted dbs');
-=======
->>>>>>> e86f55cf
 }
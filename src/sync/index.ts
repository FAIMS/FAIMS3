import PouchDB from 'pouchdb';
import PouchDBFind from 'pouchdb-find';
import * as DataModel from '../datamodel';
import * as Events from 'events';
<<<<<<< HEAD
import {
  USE_REAL_DATA,
  setupExampleForm,
  setupExampleListing,
  setupExampleDirectory,
} from '../dummyData';
=======
import {setupExampleForm} from '../dummyData';
import {
  USE_REAL_DATA,
  DIRECTORY_PROTOCOL,
  DIRECTORY_HOST,
  DIRECTORY_PORT,
} from '../buildconfig';
>>>>>>> 0ad3dc3f

const DEFAULT_LISTING_ID = 'default';
const METADATA_DBNAME_PREFIX = 'metadata-';
const DATA_DBNAME_PREFIX = 'data-';
const DIRECTORY_TIMEOUT = 1000;
const LISTINGS_TIMEOUT = 2000;
const PROJECT_TIMEOUT = 3000;
<<<<<<< HEAD
=======

>>>>>>> 0ad3dc3f
export interface LocalDB<Content extends {}> {
  local: PouchDB.Database<Content>;
  remote: null | LocalDBRemote<Content>;
}

export interface LocalDBRemote<Content extends {}> {
  db: PouchDB.Database<Content>;
  is_sync: boolean;
  connection:
    | PouchDB.Replication.Replication<Content>
    | PouchDB.Replication.Sync<Content>;
  info: DataModel.ConnectionInfo;
}

export interface LocalDBList<Content extends {}> {
  [key: string]: LocalDB<Content>;
}

export type ExistingActiveDoc = PouchDB.Core.ExistingDocument<DataModel.ActiveDoc>;
export type ExistingListings = PouchDB.Core.ExistingDocument<DataModel.ListingsObject>;

/**
 * Directory: All (public, anyways) Faims instances
 */
export const directory_db: LocalDB<DataModel.ListingsObject> = {
  local: new PouchDB('directory'),
  remote: null,
};

class EventEmitter extends Events.EventEmitter {
  constructor(opts?: {captureRejections?: boolean}) {
    super(opts);
  }
  emit(event: string | symbol, ...args: unknown[]): boolean {
    console.debug(event, args);
    return super.emit(event, ...args);
  }
}

let default_instance: null | DataModel.NonNullListingsObject = null; //Set to directory_db.get(DEFAULT_LISTING_ID) by get_default_instance

/**
 * Active: A local (NOT synced) list of:
 *   {_id, username, password, project_id, listing_id}
 *   For each project the current device is part of (so this is keyed by listing id + project id),
 *   * listing_id: A couchdb instance object's id (from "directory" db)
 *   * project_id: A project id (from the project_db in the couchdb instance object.)
 *   * username, password: A device login (mostly the same across all docs in this db, except for differences in people_db of the instance),
 */
export const active_db = new PouchDB<DataModel.ActiveDoc>('active');

/**
 * Each listing has a Projects database and Users/People DBs
 */
export const projects_dbs: LocalDBList<DataModel.ProjectObject> = {};

/**
 * mapping from listing id to a PouchDB CLIENTSIDE DB
 */
export const people_dbs: LocalDBList<DataModel.PeopleDoc> = {};

/**
 * Per-[active]-project project data:
 * Contain in these databases (indexed by the active_db id's)
 * is project data.
 */
export const data_dbs: LocalDBList<DataModel.EncodedObservation> = {};

/**
 * Synced from the project metadatabase for each active project,
 * This has the metadata describing a database. Project Schemas,
 * GUI Models, and a Prople database.
 */
export const metadata_dbs: LocalDBList<DataModel.ProjectMetaObject> = {};

/**
 * Creates a local PouchDB.Database used to access a remote Couch/Pouch instance
 * @param connection_info Network address/database info to use to initialize the connection
 * @returns A new PouchDB.Database, interfacing to the remote Couch/Pouch instance
 */
function ConnectionInfo_create_pouch<Content extends {}>(
  connection_info: DataModel.ConnectionInfo
): PouchDB.Database<Content> {
  return new PouchDB(
    encodeURIComponent(connection_info.proto) +
      '://' +
      encodeURIComponent(connection_info.host) +
      ':' +
      encodeURIComponent(connection_info.port) +
      '/' +
      encodeURIComponent(connection_info.db_name)
  );
}

/**
 * @param prefix Name to use to run new PouchDB(prefix + '/' + id), objects of the same type have the same prefix
 * @param local_db_id id is per-object of type, to discriminate between them. i.e. a project ID
 * @param global_dbs projects_db or people_db
 * @returns Flag if newly created =true, already existing=false & The local DB
 */
function ensure_local_db<Content extends {}>(
  prefix: string,
  local_db_id: string,
  global_dbs: LocalDBList<Content>
): [boolean, LocalDB<Content>] {
  if (global_dbs[local_db_id]) {
    return [false, global_dbs[local_db_id]];
  } else {
    return [
      true,
      (global_dbs[local_db_id] = {
        local: new PouchDB(prefix + '/' + local_db_id),
        remote: null,
      }),
    ];
  }
}

/**
 * @param local_db_id id is per-object of type, to discriminate between them. i.e. a project ID
 * @param global_dbs projects_db or people_db
 * @param connection_info Info to use to connect to remote
 * @returns Flag if newly created =true, already existing=false & The local DB & remote
 */
function ensure_synced_db<Content extends {}>(
  local_db_id: string,
  connection_info: DataModel.ConnectionInfo,
  global_dbs: LocalDBList<Content>,
  options?: PouchDB.Replication.ReplicateOptions
): [boolean, LocalDB<Content> & {remote: LocalDBRemote<Content>}] {
  if (global_dbs[local_db_id] === undefined) {
    throw 'Logic eror: ensure_local_db must be called before this code';
  }

  // Already connected/connecting
  if (global_dbs[local_db_id].remote !== null) {
    return [
      false,
      {
        ...global_dbs[local_db_id],
        remote: global_dbs[local_db_id].remote!,
      },
    ];
  }
  const local = global_dbs[local_db_id].local;

  const remote: PouchDB.Database<Content> = ConnectionInfo_create_pouch(
    connection_info
  );

  const connection: PouchDB.Replication.Replication<Content> = /* ASYNC UNAWAITED */ PouchDB.replicate(
    remote,
    local,
    {
      live: true,
      retry: false,
      // TODO: Re-fresh database when options are different
      ...options, //live & retry can be overwritten
    }
  );

  return [
    true,
    (global_dbs[local_db_id] = {
      local: global_dbs[local_db_id].local,
      remote: {
        db: remote,
        is_sync: false,
        connection: connection,
        info: connection_info,
      },
    }),
  ];
}

async function get_default_instance(): Promise<DataModel.NonNullListingsObject> {
  if (default_instance === null) {
    const possibly_corrupted_instance = await directory_db.local.get(
      DEFAULT_LISTING_ID
    );
    default_instance = {
      _id: possibly_corrupted_instance._id,
      name: possibly_corrupted_instance.name,
      description: possibly_corrupted_instance.description,
      projects_db: possibly_corrupted_instance.projects_db!,
      people_db: possibly_corrupted_instance.people_db!,
    };
  }
  return default_instance;
}

PouchDB.plugin(PouchDBFind);

/**
 * Creates & Populates the active_projects database.
 *
 * Call before initialize_db
 */
export async function populate_test_data() {
  const test_doc1: {
    _rev?: string;
    _id: string;
    listing_id: string;
    project_id: string;
    username: string;
    password: string;
  } = {
    _id: 'default/lake_mungo',
    listing_id: 'default',
    project_id: 'lake_mungo',
    username: 'test1',
    password: 'apple',
  };
  const test_doc2: {
    _rev?: string;
    _id: string;
    listing_id: string;
    project_id: string;
    username: string;
    password: string;
  } = {
    _id: 'csiro/csiro-geochemistry',
    listing_id: 'csiro',
    project_id: 'csiro-geochemistry',
    username: 'test1',
    password: 'apple',
  };
  const test_doc3: {
    _rev?: string;
    _id: string;
    listing_id: string;
    project_id: string;
    username: string;
    password: string;
  } = {
    _id: 'default/projectA',
    listing_id: 'default',
    project_id: 'projectA',
    username: 'test1',
    password: 'apple',
  };
  const test_doc4: {
    _rev?: string;
    _id: string;
    listing_id: string;
    project_id: string;
    username: string;
    password: string;
  } = {
    _id: 'default/projectB',
    listing_id: 'default',
    project_id: 'projectB',
    username: 'test1',
    password: 'apple',
  };
  const test_doc5: {
    _rev?: string;
    _id: string;
    listing_id: string;
    project_id: string;
    username: string;
    password: string;
  } = {
    _id: 'default/projectC',
    listing_id: 'default',
    project_id: 'projectC',
    username: 'test1',
    password: 'apple',
  };

  const test_docs = [test_doc1, test_doc2, test_doc3, test_doc4, test_doc5];

  for (const doc of test_docs) {
    try {
      const current_test_doc = await active_db.get(doc._id);
      doc._rev = current_test_doc._rev;
    } catch (err) {
      // Not in the DB means _rev is unnecessary for put()
    }
    await active_db.put(doc);
  }
}

/**
 * This is appended to whenever a project has its
 * meta & data local dbs come into existance.
 *
 * This is essentially accumulating 'project_paused' events.
 */
export const createdProjects: {
  [key: string]: {
    project: DataModel.ProjectObject;
    active: ExistingActiveDoc;
    meta: LocalDB<DataModel.ProjectMetaObject>;
    data: LocalDB<DataModel.EncodedObservation>;
  };
} = {};

/**
 * This is appended to whneever a listing has its
 * projects_db & people_db come into existance
 *
 * This is essentially accumulating 'listing_paused' events
 */
export const createdListings: {
  [key: string]: {
    listing: DataModel.ListingsObject;
    projects: ExistingActiveDoc[];
  };
} = {};

export function getDataDB(
  active_id: string
): PouchDB.Database<DataModel.EncodedObservation> {
  if (data_dbs[active_id] !== undefined) {
    return data_dbs[active_id].local;
  } else {
    throw 'Projects not initialized yet';
  }
}

export function getProjectDB(
  active_id: string
): PouchDB.Database<DataModel.ProjectMetaObject> {
  if (metadata_dbs[active_id] !== undefined) {
    return metadata_dbs[active_id].local;
  } else {
    throw 'Projects not initialized yet';
  }
}

export function getAvailableProjectsMetaData(): DataModel.ProjectsList {
  return {
    'default/projectA': {
      _id: 'projectA',
      name: 'Project A',
      description: 'A dummy project',
    },
    'default/projectB': {
      _id: 'projectB',
      name: 'Project B',
      description: 'A dummy project',
    },
    'default/projectC': {
      _id: 'projectC',
      name: 'Project C',
      description: 'A dummy project',
    },
  };
}

export const initializeEvents: DirectoryEmitter = new EventEmitter();

interface DirectoryEmitter extends EventEmitter {
  on(
    event: 'project_meta_paused',
    listener: (
      listing: DataModel.ListingsObject,
      active: ExistingActiveDoc,
      project: DataModel.ProjectObject,
      meta: LocalDB<DataModel.ProjectMetaObject>
    ) => unknown
  ): this;
  on(
    event: 'project_meta_active',
    listener: (
      listing: DataModel.ListingsObject,
      active: ExistingActiveDoc,
      project: DataModel.ProjectObject,
      meta: LocalDB<DataModel.ProjectMetaObject>
    ) => unknown
  ): this;
  on(
    event: 'project_data_active',
    listener: (
      listing: DataModel.ListingsObject,
      active: ExistingActiveDoc,
      project: DataModel.ProjectObject,
      data: LocalDB<DataModel.EncodedObservation>
    ) => unknown
  ): this;
  on(
    event: 'project_data_paused',
    listener: (
      listing: DataModel.ListingsObject,
      active: ExistingActiveDoc,
      project: DataModel.ProjectObject,
      data: LocalDB<DataModel.EncodedObservation>
    ) => unknown
  ): this;
  on(
    event: 'project_local',
    listener: (
      listing: DataModel.ListingsObject,
      active: ExistingActiveDoc,
      project: DataModel.ProjectObject,
      meta: LocalDB<DataModel.ProjectMetaObject>,
      data: LocalDB<DataModel.EncodedObservation>
    ) => unknown
  ): this;
  on(
    event: 'project_error',
    listener: (
      listing: DataModel.ListingsObject,
      active: ExistingActiveDoc,
      err: unknown
    ) => unknown
  ): this;
  on(
    event: 'listing_local',
    listener: (
      listing: DataModel.ListingsObject,
      projects: ExistingActiveDoc[],
      people_db: LocalDB<DataModel.PeopleDoc>,
      projects_db: LocalDB<DataModel.ProjectObject>,
      default_connection: DataModel.ConnectionInfo
    ) => unknown
  ): this;
  on(
    event: 'listing_paused',
    listener: (
      listing: DataModel.ListingsObject,
      projects: ExistingActiveDoc[],
      people_db: LocalDB<DataModel.PeopleDoc>,
      projects_db: LocalDB<DataModel.ProjectObject>,
      default_connection: DataModel.ConnectionInfo
    ) => unknown
  ): this;
  on(
    event: 'listing_active',
    listener: (
      listing: DataModel.ListingsObject,
      projects: ExistingActiveDoc[],
      people_db: LocalDB<DataModel.PeopleDoc>,
      projects_db: LocalDB<DataModel.ProjectObject>,
      default_connection: DataModel.ConnectionInfo
    ) => unknown
  ): this;
  on(
    event: 'listing_error',
    listener: (listing_id: string, err: unknown) => unknown
  ): this;
  on(
    event: 'directory_local',
    listener: (listings: Set<string>) => unknown
  ): this;
  on(
    event: 'directory_paused',
    listener: (listings: Set<string>) => unknown
  ): this;
  on(
    event: 'directory_active',
    listener: (listings: Set<string>) => unknown
  ): this;
  on(event: 'directory_error', listener: (err: unknown) => unknown): this;

  on(
    event: 'projects_known',
    listener: (projects: Set<string>) => unknown
  ): this;

  emit(
    event: 'project_meta_paused',
    listing: DataModel.ListingsObject,
    active: ExistingActiveDoc,
    project: DataModel.ProjectObject,
    meta: LocalDB<DataModel.ProjectMetaObject>
  ): boolean;
  emit(
    event: 'project_meta_active',
    listing: DataModel.ListingsObject,
    active: ExistingActiveDoc,
    project: DataModel.ProjectObject,
    meta: LocalDB<DataModel.ProjectMetaObject>
  ): boolean;
  emit(
    event: 'project_data_paused',
    listing: DataModel.ListingsObject,
    active: ExistingActiveDoc,
    project: DataModel.ProjectObject,
    data: LocalDB<DataModel.EncodedObservation>
  ): boolean;
  emit(
    event: 'project_data_active',
    listing: DataModel.ListingsObject,
    active: ExistingActiveDoc,
    project: DataModel.ProjectObject,
    data: LocalDB<DataModel.EncodedObservation>
  ): boolean;
  emit(
    event: 'project_local',
    listing: DataModel.ListingsObject,
    active: ExistingActiveDoc,
    project: DataModel.ProjectObject,
    meta: LocalDB<DataModel.ProjectMetaObject>,
    data: LocalDB<DataModel.EncodedObservation>
  ): boolean;
  emit(
    event: 'project_error',
    listing: DataModel.ListingsObject,
    active: ExistingActiveDoc,
    err: unknown
  ): boolean;
  emit(
    event: 'listing_local',
    listing: DataModel.ListingsObject,
    projects: ExistingActiveDoc[],
    people_db: LocalDB<DataModel.PeopleDoc>,
    projects_db: LocalDB<DataModel.ProjectObject>,
    default_connection: DataModel.ConnectionInfo
  ): boolean;
  emit(
    event: 'listing_paused',
    listing: DataModel.ListingsObject,
    projects: ExistingActiveDoc[],
    people_db: LocalDB<DataModel.PeopleDoc>,
    projects_db: LocalDB<DataModel.ProjectObject>,
    default_connection: DataModel.ConnectionInfo
  ): boolean;
  emit(
    event: 'listing_active',
    listing: DataModel.ListingsObject,
    projects: ExistingActiveDoc[],
    people_db: LocalDB<DataModel.PeopleDoc>,
    projects_db: LocalDB<DataModel.ProjectObject>,
    default_connection: DataModel.ConnectionInfo
  ): boolean;
  emit(event: 'listing_error', listing_id: string, err: unknown): boolean;
  emit(event: 'directory_local', listings: Set<string>): boolean;
  emit(event: 'directory_paused', listings: Set<string>): boolean;
  emit(event: 'directory_active', listings: Set<string>): boolean;
  emit(event: 'directory_error', err: unknown): boolean;
  emit(event: 'projects_known', projects: Set<string>): boolean;
  emit(
    event: 'metas_complete',
    metas: {
      [key: string]:
        | null
        | [
            DataModel.ActiveDoc,
            DataModel.ProjectObject,
            LocalDB<DataModel.ProjectMetaObject>
          ];
    }
  ): boolean;
}

/**
 * Adds event handlers to initializeEvents to:
 * Enable 'Propagation' of completion of all known projects meta & other databases.
 * Completion, here, means that the meta database has errored/paused syncing.
 *
 * Resulting from this funciton, initializeEvents adds the following behaviour:
 * Once all projects are reasonably 'known' (i.e. the directory has errored/paused AND
 * all listings have errored/paused), a 'projects_known' event is emitted
 *
 * When all known projects have their project_meta_paused event triggered,
 * metas_complete event is triggered with list of all projects.
 *
 * Note: All of these events may emit more than once. Use .once('event_name', ...)
 * to only listen for the first trigger.
 */
function register_completion_detectors() {
  // This is more complicated, as we have to first ensure that it's in a reasonable state to say
  // that everything is known & created, before waiting for project meta downloads.
  // (So that we don't accidentally trigger things if local DBs are empty but waiting)

  // Directory has errored/paused: (so that listings_statuses will not have any more keys)
  let listings_known = false;

  // Mapping from listing_id: (boolean) if the listing has had its projects added to known_projects yet
  const listing_statuses = new Map<string, boolean>();
  const listing_statuses_complete = () =>
    listings_known && Array.from(listing_statuses.values()).every(v => v);

  // All projects accumulated here
  const known_projects = new Set<string>();
  const map_has_all_known_projects = (map_obj: {[key: string]: unknown}) =>
    listing_statuses_complete() &&
    Array.from(known_projects.values()).every(v => v in map_obj);

  // Emits project_known if all listings have their projects added to known_projects.
  const emit_if_complete = () =>
    listing_statuses_complete()
      ? initializeEvents.emit('projects_known', known_projects)
      : undefined;

  initializeEvents.on('directory_paused', listings => {
    // Make sure listing_statuses has the key for listing
    // If it's already set to true, don't set it to false
    listings.forEach(listing =>
      listing_statuses.set(listing, listing_statuses.get(listing) || false)
    );
    for (const listing_id of Array.from(listing_statuses.keys())) {
      if (!listings.has(listing_id)) listing_statuses.delete(listing_id);
    }
    listings_known = true;

    emit_if_complete();
  });
  initializeEvents.on('directory_active', () => {
    // Wait for all listings to be re-synced before any 'completion events' trigger
    listings_known = false;
  });

  initializeEvents.on('listing_paused', (listing, active_projects) => {
    active_projects.forEach(active => known_projects.add(active._id));
    listing_statuses.set(listing._id, true);

    emit_if_complete();
  });
  initializeEvents.on('listing_error', listing_id => {
    // Don't hold up other things waiting for it to not be an error:
    listing_statuses.set(listing_id, true);

    emit_if_complete();
  });
  initializeEvents.on('listing_active', listing => {
    // Wait for listing to sync before everything is known.
    listing_statuses.set(listing._id, false);
  });

  // The following events essentially only trigger (possibly multiple times) once
  // projects_known is true, AND once all project_meta_pauseds have been triggered.
  const metas: {
    [key: string]:
      | null
      | [
          DataModel.ActiveDoc,
          DataModel.ProjectObject,
          LocalDB<DataModel.ProjectMetaObject>
        ];
  } = {};

  const emit_if_metas_complete = () =>
    map_has_all_known_projects(metas)
      ? initializeEvents.emit('metas_complete', metas)
      : undefined;

  initializeEvents.on(
    'project_meta_paused',
    (listing, active, project, meta) => {
      metas[active._id] = [active, project, meta];
      emit_if_metas_complete();
    }
  );
  initializeEvents.on('project_error', (lsting, active) => {
    metas[active._id] = null;
    emit_if_metas_complete();
  });
  initializeEvents.on('projects_known', () => {
    emit_if_metas_complete();
  });
}

/**
 * To prevent initialize() being called multiple times
 * This is false when the app starts,
 * True when initialize() has finished, and
 * the initialize promise when it's still in the process of initializing
 */
let initialize_state: boolean | Promise<void> = false;

export function initialize() {
  if (initialize_state === true) {
    return Promise.resolve(); //Already initialized
  } else if (initialize_state === false) {
    // Real initialization
    return (initialize_state = initialize_nocheck());
  } else {
    // Already initializing
    return initialize_state;
  }
}

async function initialize_nocheck() {
  await populate_test_data();
  console.log('adding directory test data');

  const initialized = new Promise(resolve => {
    initializeEvents.once('metas_complete', resolve);
  });
  initialize_dbs({
    proto: DIRECTORY_PROTOCOL,
    host: DIRECTORY_HOST,
    port: DIRECTORY_PORT,
    db_name: 'directory',
  });
  await initialized;
  console.log('initialised dbs');

  console.log('setting up form');
}

function initialize_dbs(
  directory_connection_info: DataModel.ConnectionInfo
): DirectoryEmitter {
  // Main sync propagation downwards to individual projects:
  initializeEvents
    .on('directory_local', listings => process_listings(listings, true))
    .on('directory_paused', listings => process_listings(listings, false))
    .on('listing_local', (...args) => process_projects(...args, true))
    .on('listing_paused', (...args) => process_projects(...args, false));

  register_completion_detectors();

  // It all starts here, once the events are all registered
  console.log('SYNCHRONIZE START');
  process_directory(directory_connection_info).catch(err =>
    initializeEvents.emit('directory_error', err)
  );
  return initializeEvents;
}

async function process_directory(
  directory_connection_info: DataModel.ConnectionInfo
) {
  const listings = await active_db
    .allDocs({include_docs: true})
    .then(all_docs =>
      all_docs.rows.reduce(
        (listing, row) => listing.add(row.doc!.listing_id),
        new Set<string>()
      )
    );

  initializeEvents.emit('directory_local', listings);

  if (directory_db.remote !== null) {
    return; //Already hooked up
  }
  const directory_paused = ConnectionInfo_create_pouch<DataModel.ListingsObject>(
    directory_connection_info
  );

  const directory_connection = PouchDB.replicate(
    directory_paused,
    directory_db.local,
    {
      live: false,
      retry: false,
    }
  );

  directory_db.remote = {
    db: directory_paused,
    is_sync: false,
    connection: directory_connection,
    info: directory_connection_info,
  };

  let waiting = true;
  const synced_callback = () => {
    waiting = false;
    if (USE_REAL_DATA) {
      initializeEvents.emit('directory_paused', listings);
    } else {
      setupExampleDirectory(directory_db).then(() => {
        initializeEvents.emit('directory_paused', listings);
      });
    }
  };
  directory_connection.on('error', synced_callback);
  directory_connection.on('paused', synced_callback);
  directory_connection.on('active', () => {
    waiting = true;
    initializeEvents.emit('directory_active', listings);
  });
  setTimeout(() => {
    if (waiting) {
      // Timeout error when still waiting here
      console.error('Timed out waiting for', directory_connection);
      synced_callback();
    }
  }, DIRECTORY_TIMEOUT);
}

function process_listings(listings: Set<string>, allow_nonexistant: boolean) {
  listings.forEach(listing_id => {
    directory_db.local
      .get(listing_id)
      .then(listing_object => {
        process_listing(listing_object).catch(err => {
          initializeEvents.emit('listing_error', listing_id, err);
        });
      })
      .catch(err => {
        console.log(
          err,
          'No local (listings object) for active DB',
          listing_id,
          'yet'
        );
        if (!allow_nonexistant) {
          console.error(
            'directory_synced emitted, but listing ',
            listing_id,
            'is missing'
          );
          initializeEvents.emit('listing_error', listing_id, err);
        }
      });
  });
}

async function process_listing(listing_object: DataModel.ListingsObject) {
  const listing_id = listing_object._id;

  const projects_db_id = listing_object['projects_db']
    ? listing_id
    : DEFAULT_LISTING_ID;
  const projects_connection =
    listing_object['projects_db'] ||
    (await get_default_instance())['projects_db'];

  const people_local_id = listing_object['people_db']
    ? listing_id
    : DEFAULT_LISTING_ID;
  const people_connection =
    listing_object['people_db'] || (await get_default_instance())['people_db'];

  // Only sync active projects:
  const active_projects = (
    await active_db.find({selector: {listing_id: listing_id}})
  ).docs;

  const [, local_people_db] = ensure_local_db(
    'people',
    people_local_id,
    people_dbs
  );
  const [, local_projects_db] = ensure_local_db(
    'projects',
    projects_db_id,
    projects_dbs
  );
  initializeEvents.emit(
    'listing_local',
    listing_object,
    active_projects,
    local_people_db,
    local_projects_db,
    projects_connection
  );

  // TODO: Ensure that when the user adds a new active project
  // that these filters are updated.
  ensure_synced_db(
    people_local_id,
    people_connection,
    people_dbs,
    // Filters to only projects that are active
    {doc_ids: active_projects.map(v => v.project_id)}
  );
  const [projects_is_fresh, projects_db] = ensure_synced_db(
    projects_db_id,
    projects_connection,
    projects_dbs,
    // Filters to only projects that are active
    {doc_ids: active_projects.map(v => v.project_id)}
  );
  if (!projects_is_fresh) {
    return;
  }

  let waiting = true;
  const synced_callback = () => {
    waiting = false;
    if (USE_REAL_DATA) {
      initializeEvents.emit(
        'listing_paused',
        listing_object,
        active_projects,
        local_people_db,
        local_projects_db,
        projects_connection
      );
    } else {
      setupExampleListing(listing_object._id, local_projects_db).then(() => {
        initializeEvents.emit(
          'listing_paused',
          listing_object,
          active_projects,
          local_people_db,
          local_projects_db,
          projects_connection
        );
      });
    }
  };
  projects_db.remote.connection.on('paused', synced_callback);
  projects_db.remote.connection.on('error', synced_callback);
  projects_db.remote.connection.on('active', () => {
    waiting = true;
    initializeEvents.emit(
      'listing_active',
      listing_object,
      active_projects,
      local_people_db,
      local_projects_db,
      projects_connection
    );
  });
  setTimeout(() => {
    if (waiting) {
      // Timeout error when still waiting here
      console.error('Timed out waiting for ', projects_db.remote);
      synced_callback();
    }
  }, LISTINGS_TIMEOUT);
}

function process_projects(
  listing: DataModel.ListingsObject,
  active_projects: ExistingActiveDoc[],
  people_db: LocalDB<DataModel.PeopleDoc>,
  projects_db: LocalDB<DataModel.ProjectObject>,
  default_connection: DataModel.ConnectionInfo,
  allow_nonexistant: boolean
) {
  active_projects.forEach(ap => {
    projects_db.local
      .get(ap.project_id)
      .then(project_object => {
        process_project(listing, ap, default_connection, project_object).catch(
          err => {
            initializeEvents.emit('project_error', listing, ap, err);
          }
        );
      })
      .catch(err => {
        console.log(err, 'No', ap.project_id, 'in', projects_db.local);
        if (!allow_nonexistant) {
          initializeEvents.emit('project_error', listing, ap, err);
        }
      });
  });
}

async function process_project(
  listing: DataModel.ListingsObject,
  active_project: ExistingActiveDoc,
  projects_db_connection: DataModel.ConnectionInfo,
  project_object: DataModel.ProjectObject
): Promise<void> {
  /**
   * Each project needs to know it's active_id to lookup the local
   * metadata/data databases.
   */
  const active_id = active_project._id;

  const [, meta_db_local] = ensure_local_db(
    'metadata',
    active_id,
    metadata_dbs
  );
  const [, data_db_local] = ensure_local_db('data', active_id, data_dbs);
  initializeEvents.emit(
    'project_local',
    listing,
    active_project,
    project_object,
    meta_db_local,
    data_db_local
  );

  // Defaults to the same couch as the projects db, but different database name:
  const meta_connection_info = project_object.metadata_db || {
    ...projects_db_connection,
    db_name: METADATA_DBNAME_PREFIX + project_object._id,
  };

  const data_connection_info = project_object.data_db || {
    ...projects_db_connection,
    db_name: DATA_DBNAME_PREFIX + project_object._id,
  };

  const [meta_is_fresh, meta_db] = ensure_synced_db(
    active_id,
    meta_connection_info,
    metadata_dbs
  );
  const [data_is_fresh, data_db] = ensure_synced_db(
    active_id,
    data_connection_info,
    data_dbs
  );
  createdProjects[active_id] = {
    project: project_object,
    active: active_project,
    meta: meta_db,
    data: data_db,
  };

  if (meta_is_fresh) {
    let waiting = true;
    const synced_callback = () => {
      waiting = false;
      if (USE_REAL_DATA) {
        initializeEvents.emit(
          'project_meta_paused',
          listing,
          active_project,
          project_object,
          meta_db
        );
      } else {
        setupExampleForm(active_project._id, meta_db).then(() => {
          initializeEvents.emit(
            'project_meta_paused',
            listing,
            active_project,
            project_object,
            meta_db
          );
        });
      }
    };
    meta_db.remote.connection.on('paused', synced_callback);
    meta_db.remote.connection.on('error', synced_callback);
    meta_db.remote.connection.on('active', () => {
      waiting = true;
      initializeEvents.emit(
        'project_meta_active',
        listing,
        active_project,
        project_object,
        meta_db
      );
    });
    setTimeout(() => {
      if (waiting) {
        // Timeout error when still waiting here
        console.error('Timed out waiting for ', meta_db.remote);
        synced_callback();
      }
    }, PROJECT_TIMEOUT);
  }

  if (data_is_fresh) {
    let waiting = true;
    const synced_callback = () => {
      waiting = false;
      initializeEvents.emit(
        'project_data_paused',
        listing,
        active_project,
        project_object,
        data_db
      );
    };
    data_db.remote.connection.on('paused', synced_callback);
    data_db.remote.connection.on('error', synced_callback);
    data_db.remote.connection.on('active', () => {
      waiting = true;
      initializeEvents.emit(
        'project_data_active',
        listing,
        active_project,
        project_object,
        data_db
      );
    });
    setTimeout(() => {
      if (waiting) {
        // Timeout error when still waiting here
        console.error('Timed out waiting for ', data_db.remote);
        synced_callback();
      }
    }, PROJECT_TIMEOUT);
  }
}
/* eslint-enable @typescript-eslint/no-unused-vars */<|MERGE_RESOLUTION|>--- conflicted
+++ resolved
@@ -2,22 +2,17 @@
 import PouchDBFind from 'pouchdb-find';
 import * as DataModel from '../datamodel';
 import * as Events from 'events';
-<<<<<<< HEAD
 import {
-  USE_REAL_DATA,
   setupExampleForm,
   setupExampleListing,
   setupExampleDirectory,
 } from '../dummyData';
-=======
-import {setupExampleForm} from '../dummyData';
 import {
   USE_REAL_DATA,
   DIRECTORY_PROTOCOL,
   DIRECTORY_HOST,
   DIRECTORY_PORT,
 } from '../buildconfig';
->>>>>>> 0ad3dc3f
 
 const DEFAULT_LISTING_ID = 'default';
 const METADATA_DBNAME_PREFIX = 'metadata-';
@@ -25,10 +20,6 @@
 const DIRECTORY_TIMEOUT = 1000;
 const LISTINGS_TIMEOUT = 2000;
 const PROJECT_TIMEOUT = 3000;
-<<<<<<< HEAD
-=======
-
->>>>>>> 0ad3dc3f
 export interface LocalDB<Content extends {}> {
   local: PouchDB.Database<Content>;
   remote: null | LocalDBRemote<Content>;

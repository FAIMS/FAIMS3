--- conflicted
+++ resolved
@@ -919,44 +919,16 @@
     info: directory_connection_info,
   };
 
-<<<<<<< HEAD
   const sync_handler = new SyncHandler(DIRECTORY_TIMEOUT, {
-    active: () => initializeEvents.emit('directory_active', listings),
+    active: async () => initializeEvents.emit('directory_active', await get_active_listings_in_this_directory()),
     paused: async () => {
       if (!USE_REAL_DATA) await setupExampleDirectory(directory_db.local);
-      initializeEvents.emit('directory_paused', listings);
+      initializeEvents.emit('directory_paused', await get_active_listings_in_this_directory());
     },
     error: async () => {
       if (!USE_REAL_DATA) await setupExampleDirectory(directory_db.local);
-      initializeEvents.emit('directory_paused', listings);
+      initializeEvents.emit('directory_paused', await get_active_listings_in_this_directory());
     },
-=======
-  let waiting = true;
-  const synced_callback = async () => {
-    waiting = false;
-    if (USE_REAL_DATA) {
-      initializeEvents.emit(
-        'directory_paused',
-        await get_active_listings_in_this_directory()
-      );
-    } else {
-      setupExampleDirectory(directory_db.local).then(async () => {
-        initializeEvents.emit(
-          'directory_paused',
-          await get_active_listings_in_this_directory()
-        );
-      });
-    }
-  };
-  directory_connection.on('error', synced_callback);
-  directory_connection.on('paused', synced_callback);
-  directory_connection.on('active', async () => {
-    waiting = true;
-    initializeEvents.emit(
-      'directory_active',
-      await get_active_listings_in_this_directory()
-    );
->>>>>>> 03ef6158
   });
   sync_handler.listen(directory_connection);
 }
@@ -1074,13 +1046,12 @@
     return;
   }
 
-<<<<<<< HEAD
   const sync_handler = new SyncHandler(LISTINGS_TIMEOUT, {
-    active: () =>
+    active: async () =>
       initializeEvents.emit(
         'listing_active',
         listing_object,
-        active_projects,
+        await get_active_projects_in_this_listing(),
         local_people_db,
         local_projects_db,
         projects_connection
@@ -1088,12 +1059,6 @@
     paused: async () => {
       if (!USE_REAL_DATA)
         await setupExampleListing(listing_object._id, local_projects_db.local);
-=======
-  let waiting = true;
-  const synced_callback = async () => {
-    waiting = false;
-    if (USE_REAL_DATA) {
->>>>>>> 03ef6158
       initializeEvents.emit(
         'listing_paused',
         listing_object,
@@ -1102,7 +1067,6 @@
         local_projects_db,
         projects_connection
       );
-<<<<<<< HEAD
     },
     error: async () => {
       if (!USE_REAL_DATA)
@@ -1110,41 +1074,12 @@
       initializeEvents.emit(
         'listing_paused',
         listing_object,
-        active_projects,
+        await get_active_projects_in_this_listing(),
         local_people_db,
         local_projects_db,
         projects_connection
       );
     },
-=======
-    } else {
-      setupExampleListing(listing_object._id, local_projects_db.local).then(
-        async () => {
-          initializeEvents.emit(
-            'listing_paused',
-            listing_object,
-            await get_active_projects_in_this_listing(),
-            local_people_db,
-            local_projects_db,
-            projects_connection
-          );
-        }
-      );
-    }
-  };
-  projects_db.remote.connection.on('paused', synced_callback);
-  projects_db.remote.connection.on('error', synced_callback);
-  projects_db.remote.connection.on('active', async () => {
-    waiting = true;
-    initializeEvents.emit(
-      'listing_active',
-      listing_object,
-      await get_active_projects_in_this_listing(),
-      local_people_db,
-      local_projects_db,
-      projects_connection
-    );
->>>>>>> 03ef6158
   });
   sync_handler.listen(projects_db.remote.connection);
 }
@@ -1240,7 +1175,7 @@
 
   if (meta_is_fresh) {
     const meta_sync_handler = new SyncHandler(PROJECT_TIMEOUT, {
-      active: () =>
+      active: async () =>
         initializeEvents.emit(
           'project_meta_active',
           listing,
@@ -1250,19 +1185,7 @@
         ),
       paused: async () => {
         if (!USE_REAL_DATA)
-          await setupExampleForm(active_project._id, meta_db.local);
-        initializeEvents.emit(
-          'project_meta_paused',
-          listing,
-          active_project,
-          project_object,
-          meta_db
-        );
-<<<<<<< HEAD
-      },
-      error: async () => {
-        if (!USE_REAL_DATA)
-          await setupExampleForm(active_project._id, meta_db.local);
+          await setupExampleProjectMetadata(active_project._id, meta_db.local);
         initializeEvents.emit(
           'project_meta_paused',
           listing,
@@ -1271,40 +1194,24 @@
           meta_db
         );
       },
-=======
-      } else {
-        setupExampleProjectMetadata(active_project._id, meta_db.local).then(
-          () => {
-            initializeEvents.emit(
-              'project_meta_paused',
-              listing,
-              active_project,
-              project_object,
-              meta_db
-            );
-          }
+      error: async () => {
+        if (!USE_REAL_DATA)
+          await setupExampleProjectMetadata(active_project._id, meta_db.local);
+        initializeEvents.emit(
+          'project_meta_paused',
+          listing,
+          active_project,
+          project_object,
+          meta_db
         );
-      }
-    };
-    meta_db.remote.connection.on('paused', synced_callback);
-    meta_db.remote.connection.on('error', synced_callback);
-    meta_db.remote.connection.on('active', () => {
-      waiting = true;
-      initializeEvents.emit(
-        'project_meta_active',
-        listing,
-        active_project,
-        project_object,
-        meta_db
-      );
->>>>>>> 03ef6158
+      },
     });
     meta_sync_handler.listen(meta_db.remote.connection);
   }
 
   if (data_is_fresh) {
     const data_sync_handler = new SyncHandler(PROJECT_TIMEOUT, {
-      active: () =>
+      active: async () =>
         initializeEvents.emit(
           'project_data_active',
           listing,

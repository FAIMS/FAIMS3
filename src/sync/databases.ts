--- conflicted
+++ resolved
@@ -32,22 +32,17 @@
   ProjectDataObject,
   ProjectObject,
   LocalAuthDoc,
+  NonNullListingsObject,
 } from '../datamodel/database';
 import {
   ConnectionInfo_create_pouch,
   local_pouch_options,
   materializeConnectionInfo,
 } from './connection';
-<<<<<<< HEAD
-import {staging_db} from './staging';
-
-const DB_TIMEOUT = 2000;
-=======
 import {draft_db} from './draft-storage';
-import {SyncHandler} from './sync-handler';
->>>>>>> ad8ead43
-
-const DEFAULT_LISTING_ID = 'default';
+
+export const DB_TIMEOUT = 2000;
+export const DEFAULT_LISTING_ID = 'default';
 export const POUCH_SEPARATOR = '_';
 export const directory_connection_info: ConnectionInfo = {
   proto: DIRECTORY_PROTOCOL,
@@ -159,6 +154,27 @@
  * GUI Models, and a Prople database.
  */
 export const metadata_dbs: LocalDBList<ProjectMetaObject> = {};
+
+let default_instance: null | NonNullListingsObject = null; //Set to directory_db.get(DEFAULT_LISTING_ID) by get_default_instance
+
+export async function get_default_instance(): Promise<NonNullListingsObject> {
+  if (default_instance === null) {
+    const possibly_corrupted_instance = await directory_db.local.get(
+      DEFAULT_LISTING_ID
+    );
+    default_instance = {
+      _id: possibly_corrupted_instance._id,
+      name: possibly_corrupted_instance.name,
+      description: possibly_corrupted_instance.description,
+      projects_db: materializeConnectionInfo(
+        directory_connection_info,
+        possibly_corrupted_instance.projects_db
+      ),
+      auth_mechanisms: {},
+    };
+  }
+  return default_instance;
+}
 
 let default_projects_db: null | ConnectionInfo = null;
 
@@ -263,10 +279,6 @@
   local_db_id: string,
   connection_info: ConnectionInfo | null,
   global_dbs: LocalDBList<Content>,
-<<<<<<< HEAD
-=======
-  handler: (remote: LocalDB<Content>) => SyncHandler<Content>,
->>>>>>> ad8ead43
   options: DBReplicateOptions = {}
 ): [boolean, LocalDB<Content>] {
   if (global_dbs[local_db_id] === undefined) {
@@ -291,14 +303,7 @@
   }
 
   // Special case for local-only projects
-  // Synchandler is created to manage it, but since local only PouchDB's aren't
-  // reused, we're not worried about recovering/deleting the Synchandlers
-  // So they don't have to go into a global variable
   if (connection_info === null) {
-    const sync_handler = handler(global_dbs[local_db_id]);
-    sync_handler.listen_local(
-      global_dbs[local_db_id].local.changes({since: 'now', include_docs: true})
-    );
     return [false, global_dbs[local_db_id]];
   }
 
@@ -355,15 +360,6 @@
     }
 
     db_info.remote.connection = connection;
-<<<<<<< HEAD
-=======
-    db_info.remote.handler = db_info.remote.create_handler(db_info);
-    db_info.remote.handler.listen_remote(
-      connection,
-      db_info.local.changes({since: 'now', include_docs: true})
-    );
-    console.debug('Connected up sync for', db_info);
->>>>>>> ad8ead43
   } else if (!db_info.is_sync && db_info.remote.connection !== null) {
     // Stop an existing connection
     db_info.remote.connection.cancel();

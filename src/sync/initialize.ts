--- conflicted
+++ resolved
@@ -17,23 +17,14 @@
  * Description:
  *   TODO
  */
-<<<<<<< HEAD
-import {USE_REAL_DATA} from '../buildconfig';
-import {setupExampleActive} from '../dummyData';
-import {update_directory} from './process-initialization';
-=======
 import PouchDB from 'pouchdb';
 
+import {USE_REAL_DATA, DEBUG_POUCHDB} from '../buildconfig';
 import {setupExampleActive} from '../dummyData';
-import {USE_REAL_DATA, DEBUG_POUCHDB} from '../buildconfig';
-import {
-  process_listings,
-  process_projects,
-  process_directory,
-} from './process-initialization';
->>>>>>> ad8ead43
+
 import {active_db, directory_connection_info} from './databases';
 import {events} from './events';
+import {update_directory} from './process-initialization';
 import {
   all_projects_updated,
   register_basic_automerge_resolver,
@@ -65,41 +56,8 @@
 }
 
 async function initialize_nocheck() {
-<<<<<<< HEAD
-  if (!USE_REAL_DATA) {
-    await setupExampleActive(active_db);
-  }
-=======
   if (!USE_REAL_DATA) await setupExampleActive(active_db);
   if (DEBUG_POUCHDB) PouchDB.debug.enable('*');
-
-  const initialized = new Promise(resolve => {
-    events.once('projects_created', resolve);
-  });
-  console.log('sync/initialize: starting');
-  initialize_dbs();
-  await initialized;
-  console.log('sync/initialize: finished');
-}
-
-function initialize_dbs(): DirectoryEmitter {
-  // Main sync propagation downwards to individual projects:
-  events
-    .on('directory_local', listings => process_listings(listings, true))
-    .on('directory_paused', listings => process_listings(listings, false))
-    .on('listing_local', (...args) => process_projects(...args, false))
-    .on(
-      'listing_paused',
-      (listing, projects, projects_db, default_connection) =>
-        process_projects(
-          listing,
-          projects,
-          projects_db,
-          default_connection,
-          true
-        )
-    );
->>>>>>> ad8ead43
 
   register_sync_state(events);
   register_basic_automerge_resolver(events);
@@ -119,11 +77,6 @@
   update_directory(directory_connection_info).catch(err =>
     events.emit('directory_error', err)
   );
-<<<<<<< HEAD
   await initialized;
   console.log('sync/initialize: finished');
-=======
-  console.log('sync/initialize: processed directory');
-  return events;
->>>>>>> ad8ead43
 }
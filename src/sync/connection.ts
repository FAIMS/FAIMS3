--- conflicted
+++ resolved
@@ -146,7 +146,6 @@
     //opts.keepalive = true;
     return PouchDB.fetch(url, opts);
   };
-<<<<<<< HEAD
   let db_url: string;
   if (connection_info.base_url) {
     if (connection_info.base_url.endsWith('/'))
@@ -155,12 +154,6 @@
   } else {
     db_url =
       encodeURIComponent(connection_info.proto) +
-=======
-  // these defaults are really just to keep typescript happy since the
-  // connection_info properties might be undefined
-  return new PouchDB(
-    encodeURIComponent(connection_info.proto || 'http') +
->>>>>>> 5fa6b413
       '://' +
       encodeURIComponent(connection_info.host || 'localhost') +
       ':' +

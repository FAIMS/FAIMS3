--- conflicted
+++ resolved
@@ -26,11 +26,7 @@
   ProjectID,
   RevisionID,
   FAIMSTypeName,
-<<<<<<< HEAD
-  HRID_STRING
-=======
   HRID_STRING,
->>>>>>> 68aebc00
 } from '../datamodel/core';
 import {EncodedDraft, DraftMetadataList} from '../datamodel/drafts';
 import {local_pouch_options} from './connection';

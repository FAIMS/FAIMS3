/*
 * Copyright 2021, 2022 Macquarie University
 *
 * Licensed under the Apache License Version 2.0 (the, "License");
 * you may not use, this file except in compliance with the License.
 * You may obtain a copy of the License at
 *
 *     http://www.apache.org/licenses/LICENSE-2.0
 *
 * Unless required by applicable law or agreed to in writing software
 * distributed under the License is distributed on an "AS IS" BASIS
 * WITHOUT WARRANTIES OR CONDITIONS OF ANY KIND either express or implied.
 * See, the License, for the specific language governing permissions and
 * limitations under the License.
 *
 * Filename: App.tsx
 * Description:
 *   TODO
 */

import React from 'react';
import {BrowserRouter as Router, Route, Switch} from 'react-router-dom';
import './App.css';
import * as ROUTES from './constants/routes';
import {PrivateRoute} from './constants/privateRouter';
import Index from './gui/pages';
import {SignIn} from './gui/pages/signin';
import {SignInReturnLoader} from './gui/pages/signin-return';
import AboutBuild from './gui/pages/about-build';
import Workspace from './gui/pages/workspace';
import NoteBookList from './gui/pages/notebook_list';
import Notebook from './gui/pages/notebook';
<<<<<<< HEAD
import ProjectSearch from './gui/pages/project-search';
=======
>>>>>>> 6c5348f2
import RecordList from './gui/pages/record-list';
import Record from './gui/pages/record';
import RecordCreate from './gui/pages/record-create';
import ProjectCreate from './gui/pages/project-create';
import NotFound404 from './gui/pages/404';
import {StateProvider} from './context/store';
import MainLayout from './gui/layout';
import {ThemeProvider, StyledEngineProvider} from '@mui/material/styles';

// import {unstable_createMuiStrictModeTheme as createMuiTheme} from '@mui/material';
// https://stackoverflow.com/a/64135466/3562777 temporary solution to remove findDOMNode is depreciated in StrictMode warning
// will be resolved in material-ui v5

import {createdProjects} from './sync/state';
import {ProjectsList} from './datamodel/database';
import theme from './gui/theme';
import {getTokenContentsForRouting} from './users';

import {useEffect, useState} from 'react';

import {TokenContents} from './datamodel/core';

// type AppProps = {};

// type AppState = {
//   projects: ProjectsList;
//   global_error: null | {};
//   token: boolean;
// };

export default function App() {
  const projects: ProjectsList = {};

  for (const active_id in createdProjects) {
    projects[active_id] = createdProjects[active_id].project;
  }

  const [token, setToken] = useState(null as null | undefined | TokenContents);

  // TODO: Rather than returning the contents of a token, we should work out
  // what details are actually needed.
  useEffect(() => {
    const getToken = async () => {
      setToken(await getTokenContentsForRouting());
    };
    getToken();
  }, []);

  return token === null ? (
    <></>
  ) : (
    <StateProvider>
      <StyledEngineProvider injectFirst>
        <ThemeProvider theme={theme}>
          <Router>
            <MainLayout token={token}>
              <Switch>
                <PrivateRoute
                  exact
                  path={ROUTES.SIGN_IN}
                  component={SignIn}
                  is_sign={true}
                  extraProps={{setToken: setToken}}
                />
                <Route
                  exact
                  path={ROUTES.SIGN_IN_RETURN}
                  component={SignInReturnLoader}
                />
                <PrivateRoute
                  exact
                  path={ROUTES.WORKSPACE}
                  component={Workspace}
                  token={token}
                  extraProps={{token: token}}
                />
                <PrivateRoute
                  exact
                  path={ROUTES.RECORD_LIST}
                  component={RecordList}
                  token={token}
                  extraProps={{token: token}}
                />
                <PrivateRoute
                  exact
                  path={ROUTES.NOTEBOOK_LIST}
                  component={NoteBookList}
                  token={token}
                  extraProps={{token: token}}
                />
                <PrivateRoute
                  exact
                  path={ROUTES.PROJECT_CREATE}
                  component={ProjectCreate}
                  token={token}
                  extraProps={{token: token}}
                />
                <PrivateRoute
                  exact
                  path={ROUTES.PROJECT_DESIGN + ':project_id'}
                  component={ProjectCreate}
                  token={token}
                  extraProps={{token: token}}
                />
                <PrivateRoute
                  exact
                  path={ROUTES.NOTEBOOK + ':project_id'}
                  component={Notebook}
                  token={token}
                  extraProps={{token: token}}
                />
<<<<<<< HEAD
                <PrivateRoute
                  exact
                  path={ROUTES.NOTEBOOK + ':project_id' + ROUTES.PROJECT_SEARCH}
                  component={ProjectSearch}
                  token={token}
                  extraProps={{token: token}}
                />
=======
>>>>>>> 6c5348f2
                {/* Draft creation happens by redirecting to a fresh minted UUID
                This is to keep it stable until the user navigates away. So the
                draft_id is optional, and when RecordCreate is instantiated
                without one, it immediately mints a UUID and redirects to it */}

                <PrivateRoute
                  exact
                  path={
                    ROUTES.NOTEBOOK +
                    ':project_id' +
                    ROUTES.RECORD_CREATE +
                    ':type_name' +
                    ROUTES.RECORD_DRAFT +
                    ':draft_id' + //added for keep the record id same for draft
                    ROUTES.RECORD_RECORD +
                    ':record_id'
                  }
                  component={RecordCreate}
                  token={token}
                  extraProps={{token: token}}
                />
                <PrivateRoute
                  exact
                  path={
                    ROUTES.NOTEBOOK +
                    ':project_id' +
                    ROUTES.RECORD_CREATE +
                    ':type_name'
                  }
                  component={RecordCreate}
                  token={token}
                  extraProps={{token: token}}
                />
                {/*Record editing and viewing is a separate affair, separated by
                the presence/absence of draft_id prop OR draft_id being in the
                state of the Record component. So if the user clicks a draft to
                make continued changes, the draft_id is in the URL here.
                Otherwise, they can make changes to a record they view (Which
                should at some point, TODO, redirect to the same Record form but
                with the newly minted draft_id attached. BUt this TODO is in the
                record/form.tsx*/}
                <PrivateRoute
                  exact
                  path={
                    ROUTES.NOTEBOOK +
                    ':project_id' +
                    ROUTES.RECORD_EXISTING +
                    ':record_id' +
                    ROUTES.REVISION +
                    ':revision_id'
                  }
                  component={Record}
                  token={token}
                  extraProps={{token: token}}
                />
                <PrivateRoute
                  exact
                  path={
                    ROUTES.NOTEBOOK +
                    ':project_id' +
                    ROUTES.RECORD_EXISTING +
                    ':record_id' +
                    ROUTES.REVISION +
                    ':revision_id' +
                    ROUTES.RECORD_DRAFT +
                    ':draft_id'
                  }
                  component={Record}
                  token={token}
                  extraProps={{token: token}}
                />
                <PrivateRoute
                  exact
                  path="/"
                  component={Index}
                  extraProps={{token: token}}
                  is_sign={true}
                />
                <Route exact path={ROUTES.ABOUT_BUILD} component={AboutBuild} />
                <Route component={NotFound404} />
              </Switch>
            </MainLayout>
          </Router>
        </ThemeProvider>
      </StyledEngineProvider>
    </StateProvider>
  );
}<|MERGE_RESOLUTION|>--- conflicted
+++ resolved
@@ -30,10 +30,6 @@
 import Workspace from './gui/pages/workspace';
 import NoteBookList from './gui/pages/notebook_list';
 import Notebook from './gui/pages/notebook';
-<<<<<<< HEAD
-import ProjectSearch from './gui/pages/project-search';
-=======
->>>>>>> 6c5348f2
 import RecordList from './gui/pages/record-list';
 import Record from './gui/pages/record';
 import RecordCreate from './gui/pages/record-create';
@@ -145,16 +141,6 @@
                   token={token}
                   extraProps={{token: token}}
                 />
-<<<<<<< HEAD
-                <PrivateRoute
-                  exact
-                  path={ROUTES.NOTEBOOK + ':project_id' + ROUTES.PROJECT_SEARCH}
-                  component={ProjectSearch}
-                  token={token}
-                  extraProps={{token: token}}
-                />
-=======
->>>>>>> 6c5348f2
                 {/* Draft creation happens by redirecting to a fresh minted UUID
                 This is to keep it stable until the user navigates away. So the
                 draft_id is optional, and when RecordCreate is instantiated

--- conflicted
+++ resolved
@@ -2,12 +2,6 @@
 import {render, screen} from '@testing-library/react';
 import App from './App';
 
-<<<<<<< HEAD
-test('renders app', () => {
-  render(<App />);
-  const linkElement = screen.getByText(/FAIMS3/i);
-  expect(linkElement).toBeInTheDocument();
-=======
 // No projects created or to be created during init.
 jest.mock('./sync/index', () => ({
   initialize: () => Promise.resolve(),
@@ -18,9 +12,8 @@
   createdProjects: {},
 }));
 
-test('renders form', async () => {
+test('renders app', () => {
   render(<App />);
-  //const linkElement = screen.getByText(/is the current project/i);
-  //expect(linkElement).toBeInTheDocument();
->>>>>>> e89c3feb
+  const linkElement = screen.getByText(/FAIMS3/i);
+  expect(linkElement).toBeInTheDocument();
 });
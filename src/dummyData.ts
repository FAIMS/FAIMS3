--- conflicted
+++ resolved
@@ -1,24 +1,19 @@
 import {setUiSpecForProject} from './uiSpecification';
 import {
+  ActiveDoc,
+  EncodedObservation,
+  ListingsObject,
+  Observation,
+  ObservationList,
+  ProjectMetaObject,
+  ProjectObject,
+  ProjectsList,
   ProjectUIModel,
-  ProjectMetaObject,
-<<<<<<< HEAD
-  ObservationList,
-  ProjectsList,
-} from './datamodel';
-import {LocalDB} from './sync';
-=======
-  ProjectObject,
-  ListingsObject,
-  ActiveDoc,
-  Observation,
-  EncodedObservation,
 } from './datamodel';
 import {active_db, LocalDB} from './sync';
 import {upsertFAIMSData} from './dataStorage';
 
 const example_datums: {[key: string]: {_id: string} & Observation[]} = {};
->>>>>>> 3d8df808
 
 const example_ui_specs: {[key: string]: ProjectUIModel} = {
   'default/lake_mungo': {

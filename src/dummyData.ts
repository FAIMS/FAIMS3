--- conflicted
+++ resolved
@@ -18,6 +18,10 @@
       _id: '020948f4-79b8-435f-9db6-9c8ec7deab0a',
       type: '??:??',
       userid: 'test1',
+      created: randomDate(new Date(2012, 0, 1), new Date()).toISOString(),
+      created_by: 'John Smith',
+      updated: randomDate(new Date(2021, 0, 1), new Date()).toISOString(),
+      updated_by: 'Yoda',
       data: {
         'take-point-field': {latitude: -33.7964844, longitude: 151.1456739},
         'bad-field': '',
@@ -25,7 +29,7 @@
         'email-field': 'MY-EMAIL-ADDRESS@example.com',
         'str-field': 'blurple',
         'multi-str-field':
-          'Warning: This is modified from the direct output of the submit button to workaround select-field outputting a string, inputting an array.',
+            'Warning: This is modified from the direct output of the submit button to workaround select-field outputting a string, inputting an array.',
         'int-field': 20,
         'select-field': ['EUR'],
         'multi-select-field': ['JPY'],
@@ -719,14 +723,11 @@
     _rev: '1',
     _project_id: '1',
     type: '',
-<<<<<<< HEAD
+    userid: 'fake-user',
     created: randomDate(new Date(2012, 0, 1), new Date()),
     created_by: 'Emma Smith',
     updated: randomDate(new Date(2021, 0, 1), new Date()),
     updated_by: 'Sally Jones',
-=======
-    userid: 'fake-user',
->>>>>>> 5e11f8d4
     data: {
       values: {
         'take-point-field': null,
@@ -748,14 +749,11 @@
     _rev: '1',
     _project_id: '1',
     type: '',
-<<<<<<< HEAD
+    userid: 'fake-user',
     created: randomDate(new Date(2012, 0, 1), new Date()),
     created_by: 'John Smith',
     updated: randomDate(new Date(2021, 0, 1), new Date()),
     updated_by: 'Sarah Jones',
-=======
-    userid: 'fake-user',
->>>>>>> 5e11f8d4
     data: {
       values: {
         'take-point-field': null,
@@ -770,14 +768,11 @@
     _rev: '1',
     _project_id: '1',
     type: '',
-<<<<<<< HEAD
+    userid: 'fake-user',
     created: randomDate(new Date(2012, 0, 1), new Date()),
     created_by: 'John Davis',
     updated: randomDate(new Date(2021, 0, 1), new Date()),
     updated_by: 'Emily Jones',
-=======
-    userid: 'fake-user',
->>>>>>> 5e11f8d4
     data: {
       values: {
         'take-point-field': null,
@@ -792,14 +787,11 @@
     _rev: '1',
     _project_id: '2',
     type: '',
-<<<<<<< HEAD
+    userid: 'fake-user',
     created: randomDate(new Date(2012, 0, 1), new Date()),
     created_by: 'Yoda',
     updated: randomDate(new Date(2021, 0, 1), new Date()),
     updated_by: 'Ben Kenobi',
-=======
-    userid: 'fake-user',
->>>>>>> 5e11f8d4
     data: {
       values: {
         'take-point-field': null,
@@ -814,14 +806,11 @@
     _rev: '1',
     _project_id: '2',
     type: '',
-<<<<<<< HEAD
+    userid: 'fake-user',
     created: randomDate(new Date(2012, 0, 1), new Date()),
     created_by: 'John Smith',
     updated: randomDate(new Date(2021, 0, 1), new Date()),
     updated_by: 'Yoda',
-=======
-    userid: 'fake-user',
->>>>>>> 5e11f8d4
     data: {
       values: {
         'take-point-field': null,

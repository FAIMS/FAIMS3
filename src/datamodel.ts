--- conflicted
+++ resolved
@@ -58,16 +58,11 @@
   _id: string;
   name: string;
   description: string;
-<<<<<<< HEAD
-  data_db?: ConnectionInfo;
-  metadata_db?: ConnectionInfo;
+  data_db?: PossibleConnectionInfo;
+  metadata_db?: PossibleConnectionInfo;
   last_updated?: string;
   created?: string;
   status?: string;
-=======
-  data_db?: PossibleConnectionInfo;
-  metadata_db?: PossibleConnectionInfo;
->>>>>>> 3d8df808
 }
 
 export type ProjectsList = {

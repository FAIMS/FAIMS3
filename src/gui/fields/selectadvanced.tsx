--- conflicted
+++ resolved
@@ -271,11 +271,7 @@
           setIsactive(true);
           SetAttachments(attachments);
         } catch (error) {
-<<<<<<< HEAD
           logError(error);
-=======
-          console.warn('error to get Meta data', error);
->>>>>>> 807b3d67
           setIsactive(true);
         }
       } else {

/*
 * Copyright 2021 Macquarie University
 *
 * Licensed under the Apache License Version 2.0 (the, "License");
 * you may not use, this file except in compliance with the License.
 * You may obtain a copy of the License at
 *
 *     http://www.apache.org/licenses/LICENSE-2.0
 *
 * Unless required by applicable law or agreed to in writing software
 * distributed under the License is distributed on an "AS IS" BASIS
 * WITHOUT WARRANTIES OR CONDITIONS OF ANY KIND either express or implied.
 * See, the License, for the specific language governing permissions and
 * limitations under the License.
 *
 * Filename: TemplatedStringField.tsx
 * Description:
 *   TODO
 */

import React from 'react';
import MuiTextField from '@material-ui/core/TextField';
import {fieldToTextField, TextFieldProps} from 'formik-material-ui';
import Mustache from 'mustache';
import {
  Defaultcomponentsetting,
  getDefaultuiSetting,
} from './BasicFieldSettings';
import {generatenewfield} from '../components/project/data/componenentSetting';
import LibraryBooksIcon from '@material-ui/icons/Bookmarks';
import {option} from '../../datamodel/typesystem';
import {
  ProjectUIModel,
  componenentSettingprops,
  FAIMSEVENTTYPE,
} from '../../datamodel/ui';
import {HRID_STRING} from '../../datamodel/core';

/* eslint-disable @typescript-eslint/no-unused-vars */
interface FieldValues {
  [field_name: string]: any;
}

function render_template(template: string, values: FieldValues): string {
  return Mustache.render(template, values);
}

interface Props {
  template: string;
}

interface State {
  value: string;
}

export class TemplatedStringField extends React.Component<
  TextFieldProps & Props,
  State
> {
  constructor(props: TextFieldProps & Props) {
    super(props);
    this.state = {
      value: '',
    };
  }

  componentDidUpdate() {
    const {template, ...textFieldProps} = this.props;

    const field_values: FieldValues = {};
    for (const field_name in textFieldProps.form.values) {
      if (field_name !== textFieldProps.field.name) {
        field_values[field_name] = textFieldProps.form.values[field_name];
      }
    }
    const value = render_template(template, field_values);
    if (value !== this.state.value) {
      this.setState({value: value});
      this.props.form.setFieldValue(this.props.field.name, value);
    }
  }

  render() {
    const {children, ...textFieldProps} = this.props;

    const text_props = fieldToTextField(textFieldProps);
    if (text_props.InputProps === undefined) {
      text_props.InputProps = {};
    }
    text_props.InputProps.readOnly = true;

    return <MuiTextField {...text_props}>{children}</MuiTextField>;
  }
}

export function TemplatedStringcomponentsetting(
  props: componenentSettingprops
) {
  const [uiSetting, setuiSetting] = React.useState(props.uiSetting);

  React.useEffect(() => {
    setini();
  }, [props.uiSpec['views']]);

  const changeui = (
    options: Array<option>,
    newvalues: ProjectUIModel,
    fieldnum: number,
    isinit: boolean
  ) => {
    const newfieldlist: Array<string> = [];
    let value: any = 'αβγ ';
    const newini = props.initialValues;
    const templatevalue =
      props.uiSpec['fields'][props.fieldName]['component-parameters'][
        'template'
      ];
    for (let i = 0; i < fieldnum; i++) {
      //get all list field for the uiSpeting
      const name = 'fieldselect' + 1 + i + props.fieldName;
      const newfield = generatenewfield(
        'faims-custom',
        'Select',
        null,
        name,
        null
      );
      newfield['component-parameters']['ElementProps']['options'] = options;
      newfield['component-parameters']['required'] = true;
      newfield['validationSchema'] = [['yup.string'], ['yup.required']];
      let inivalue = templatevalue.split('-');
      inivalue =
        inivalue.length > 0 && inivalue[i] !== undefined
          ? inivalue[i].replace(/{{|}}|-|αβγ /gi, '')
          : '';
      newfield['initialValue'] = inivalue;
      newvalues['fields'][name] = newfield;
      newini[name] = inivalue;
      newfieldlist[i] = name;
      value = value + '{{' + name + '}}-';
    }
    value = value.substring(0, value.length - 1);
    newvalues['views']['FormParamater']['fields'] = [
      'hrid' + props.fieldName,
      'helperText' + props.fieldName,
      'numberfield' + props.fieldName,
      ...newfieldlist,
      'template' + props.fieldName,
    ];
    newvalues['fields']['template' + props.fieldName]['value'] = isinit
      ? templatevalue
      : value;
    newini['numberfield' + props.fieldName] = fieldnum;
    // newini['template'+props.fieldName]=isinit?templatevalue:value
<<<<<<< HEAD
    props.setinitialValues({...props.initialValues,...newini});
=======
    props.setinitialValues({...props.initialValues, ...newini});
>>>>>>> f11da334
    return newvalues;
  };

  const setini = () => {
    const options: Array<option> = [];
    //TODO pass the value of all field in this form

    // let fields: Array<string> = [];
    props.uiSpec['viewsets'][props.currentform]['views'].map((view: string) => {
      props.uiSpec['views'][view]['fields'].map((field: string) =>
        props.uiSpec['fields'][field]['component-name'] !==
        'TemplatedStringField'
          ? options.push({
              value: field,
              label:
                props.uiSpec['fields'][field]['component-name'] + ' - ' + field,
            })
          : field
      );
    });

    if (
      props.projectvalue.meta !== undefined &&
      props.projectvalue.meta !== null
    ) {
      for (const [key, value] of Object.entries(props.projectvalue.meta)) {
        options.push({
          value: props.projectvalue.meta[key],
          label: key + ' - ' + props.projectvalue.meta[key],
        });
      }
    }
    console.log(options);
    if (options.length > 0) {
      //get numbers of fields that not IDs

      const numoptions: any = [];
      options.map(
        (option: option, index: number) =>
          (numoptions[index] = {
            value: index + 1,
            label: index + 1,
          })
      );
      let newvalues: ProjectUIModel = uiSetting;
      if (newvalues['fields']['numberfield' + props.fieldName] !== undefined)
        newvalues['fields']['numberfield' + props.fieldName][
          'component-parameters'
        ]['ElementProps']['options'] = numoptions;
      let farray: Array<string> = props.uiSpec['fields'][props.fieldName][
        'component-parameters'
      ]['template'].split('-');
      farray = farray.filter((f: string) => f !== '');
      const num = farray.length > 1 ? farray.length : 1;
      newvalues = changeui(options, newvalues, num, true);
      setuiSetting({...newvalues});
    }

<<<<<<< HEAD
    if(props.uiSpec['fields'][props.fieldName][
      'component-parameters'
    ]['hrid']===true){
=======
    if (
      props.uiSpec['fields'][props.fieldName]['component-parameters'][
        'hrid'
      ] === true
    ) {
>>>>>>> f11da334
      setuphrid();
    }
  };

  const handlerchanges = (event: FAIMSEVENTTYPE) => {
    const name = event.target.name.replace(props.fieldName, '');
    if (name === 'numberfield') {
      const options: Array<option> = [];
      //TODO pass the value of all field in this form

      // let fields: Array<string> = [];
      props.uiSpec['viewsets'][props.currentform]['views'].map(
        (view: string) => {
          props.uiSpec['views'][view]['fields'].map((field: string) =>
            props.uiSpec['fields'][field]['component-name'] !==
            'TemplatedStringField'
              ? options.push({
                  value: field,
                  label:
                    props.uiSpec['fields'][field]['component-name'] +
                    ' - ' +
                    field,
                })
              : field
          );
        }
      );

      if (
        props.projectvalue.meta !== undefined &&
        props.projectvalue.meta !== null
      ) {
        for (const [key, value] of Object.entries(props.projectvalue.meta)) {
          options.push({
            value: props.projectvalue.meta[key],
            label: key + ' - ' + props.projectvalue.meta[key],
          });
        }
      }

      if (options.length > 0) {
        //get numbers of fields that not IDs
        let newuis: ProjectUIModel = uiSetting;
        newuis = changeui(options, newuis, event.target.value, false);

        const newuiSpec = props.uiSpec;
        newuiSpec['fields'][props.fieldName]['component-parameters'][
          'template'
        ] = newuis['fields']['template' + props.fieldName]['value'];
        props.setuiSpec({...newuiSpec});
        console.log(newuiSpec);

        setuiSetting({...newuis});
      }
    }

    if (name.includes('fieldselect1')) {
      const newvalues = props.uiSpec;
      const string =
        props.uiSpec['fields'][props.fieldName]['component-parameters'][
          'template'
        ] + '-';
      const value = string.split('-');
      console.log(value);
      const num = name.replace('fieldselect1', '');
      if (event.target.value.indexOf('newfield') !== -1)
        value[num] = '{{' + event.target.value + '}}';
      else value[num] = event.target.value;
      const subvalue = value.join('-');
      // if (!subvalue.includes('αβγ ')) subvalue = 'αβγ ' + subvalue;
      newvalues['fields'][props.fieldName]['component-parameters'][
        'template'
      ] = subvalue.substring(0, subvalue.length - 1);

      props.setuiSpec({...newvalues});

      // const newini=props.initialValues
      // newini['template'+props.fieldName]=subvalue
      // props.setinitialValues({...newini})
      const newuis = uiSetting;
      newuis['fields']['template' + props.fieldName]['value'] = subvalue;

      setuiSetting({...newuis});
    }

    if (name === 'hrid') {
      console.log('Change target name: ' + event.target.checked);
      if (event.target.checked === true) {
<<<<<<< HEAD
        setuphrid()
=======
        setuphrid();
>>>>>>> f11da334
      } else {
        const newfieldname = HRID_STRING + props.currentform;
        const newui = props.uiSpec;
        newui['views'][props.currentview]['fields'] = newui['views'][
          props.currentview
        ]['fields'].map((field: string) =>
          field === newfieldname ? (field = props.fieldName) : field
        );
        newui['fields'][props.fieldName]['component-parameters']['hrid'] =
          event.target.checked;
        props.setuiSpec({...newui});
      }
    }
  };

<<<<<<< HEAD

  const setuphrid = () =>{
    //check if there is hird
    let ishird = false;
    props.uiSpec['viewsets'][props.currentform]['views'].map(
      (view: string) => {
        if (
          props.uiSpec['views'][view]['fields'].includes(
            HRID_STRING + props.currentform
          ) &&
          props.uiSpec['fields'][props.fieldName][
            'component-parameters'
          ] !== true
        )
        
          ishird = true;
      }
    );
=======
  const setuphrid = () => {
    //check if there is hird
    let ishird = false;
    props.uiSpec['viewsets'][props.currentform]['views'].map((view: string) => {
      if (
        props.uiSpec['views'][view]['fields'].includes(
          HRID_STRING + props.currentform
        ) &&
        props.uiSpec['fields'][props.fieldName]['component-parameters'] !== true
      )
        ishird = true;
    });
>>>>>>> f11da334
    if (ishird) {
      console.log('set hird twice');
      //alert('Can ONLY set one Human Readable ID, please unckeck existing firstly')
    } else {
      //change all name to hird
      const newfieldname = HRID_STRING + props.currentform;
      const newui = props.uiSpec;
      newui['fields'][newfieldname] = JSON.parse(
        JSON.stringify(newui['fields'][props.fieldName])
      ); //change uifield name
      newui['fields'][newfieldname]['component-parameters'][
        'id'
      ] = newfieldname;
      newui['fields'][newfieldname]['component-parameters'][
        'name'
      ] = newfieldname;
      newui['fields'][newfieldname]['component-parameters']['linked'] =
        props.fieldName;
      newui['views'][props.currentview]['fields'] = newui['views'][
        props.currentview
      ]['fields'].map((field: string) =>
        field === props.fieldName ? (field = newfieldname) : field
      );
<<<<<<< HEAD
      newui['fields'][props.fieldName]['component-parameters']['hrid'] =
        true;
      console.log(newui);
      props.setuiSpec({...newui});
    }
  }
=======
      newui['fields'][props.fieldName]['component-parameters']['hrid'] = true;
      console.log(newui);
      props.setuiSpec({...newui});
    }
  };
>>>>>>> f11da334

  return (
    <>
      <Defaultcomponentsetting
        handlerchanges={handlerchanges}
        {...props}
        fieldui={props.fieldui}
        uiSetting={uiSetting}
      />
      Template:
      {
        props.uiSpec['fields'][props.fieldName]['component-parameters'][
          'template'
        ]
      }
    </>
  );
}

const uiSpec = {
  'component-namespace': 'faims-custom', // this says what web component to use to render/acquire value from
  'component-name': 'TemplatedStringField',
  'type-returned': 'faims-core::String', // matches a type in the Project Model
  'component-parameters': {
    fullWidth: true,
    name: 'hrid-field',
    id: 'hrid-field',
    helperText: 'Human Readable ID',
    variant: 'outlined',
    required: true,
    template: ' {{}}',
    InputProps: {
      type: 'text', // must be a valid html type
    },
    InputLabelProps: {
      label: 'Human Readable ID',
    },
    hrid: true,
  },
  validationSchema: [['yup.string'], ['yup.required']],
  initialValue: '',
};

function UISetting() {
  const newuiSetting: ProjectUIModel = getDefaultuiSetting();

  newuiSetting['fields']['numberfield'] = {
    'component-namespace': 'faims-custom', // this says what web component to use to render/acquire value from
    'component-name': 'Select',
    'type-returned': 'faims-core::String', // matches a type in the Project Model
    'component-parameters': {
      fullWidth: true,
      helperText:
        'Select number of Component for This ID field,please enaure to add BasicAutoIncrementer Component. And then select field or meta value from following dropdown list',
      variant: 'outlined',
      required: true,
      select: true,
      InputProps: {},
      SelectProps: {},
      ElementProps: {
        options: [
          {
            value: '0',
            label: '0',
          },
        ],
      },
      InputLabelProps: {
        label: 'Number of Field',
      },
    },
    validationSchema: [['yup.string'], ['yup.required']],
    initialValue: '1',
  };
  newuiSetting['fields']['template'] = {
    'component-namespace': 'formik-material-ui', // this says what web component to use to render/acquire value from
    'component-name': 'TextField',
    'type-returned': 'faims-core::String', // matches a type in the Project Model
    'component-parameters': {
      fullWidth: true,
      helperText: '',
      required: false,
      InputProps: {
        type: 'hidden', // must be a valid html type
      },
      SelectProps: {},
      // InputLabelProps: {
      //   label: '',
      // },
      FormHelperTextProps: {},
    },
    validationSchema: [['yup.string']],
    initialValue: '',
  };

  newuiSetting['fields']['hrid'] = {
    'component-namespace': 'faims-custom', // this says what web component to use to render/acquire value from
    'component-name': 'Checkbox',
    'type-returned': 'faims-core::Bool', // matches a type in the Project Model
    'component-parameters': {
      required: false,
      type: 'checkbox',
      FormControlLabelProps: {
        label: 'Choose as Unique Human Readable ID',
      },
      FormHelperTextProps: {
        children:
          'Tick if choose as Human Readable ID, each Form can only set one Human Readable ID, if set multiple, only first one will be taken',
      },
    },
    validationSchema: [['yup.bool']],
    initialValue: false,
  };

  newuiSetting['views']['FormParamater']['fields'] = [
    'hrid',
    'helperText',
    'numberfield',
    'template',
  ];
  newuiSetting['viewsets'] = {
    settings: {
      views: ['InputLabelProps', 'FormParamater'],
      label: 'settings',
    },
  };

  return newuiSetting;
}

export function getTemplatedStringBuilderIcon() {
  return <LibraryBooksIcon />;
}

export const TemplatedStringSetting = [UISetting(), uiSpec];<|MERGE_RESOLUTION|>--- conflicted
+++ resolved
@@ -152,11 +152,7 @@
       : value;
     newini['numberfield' + props.fieldName] = fieldnum;
     // newini['template'+props.fieldName]=isinit?templatevalue:value
-<<<<<<< HEAD
-    props.setinitialValues({...props.initialValues,...newini});
-=======
     props.setinitialValues({...props.initialValues, ...newini});
->>>>>>> f11da334
     return newvalues;
   };
 
@@ -215,17 +211,11 @@
       setuiSetting({...newvalues});
     }
 
-<<<<<<< HEAD
-    if(props.uiSpec['fields'][props.fieldName][
-      'component-parameters'
-    ]['hrid']===true){
-=======
     if (
       props.uiSpec['fields'][props.fieldName]['component-parameters'][
         'hrid'
       ] === true
     ) {
->>>>>>> f11da334
       setuphrid();
     }
   };
@@ -314,11 +304,7 @@
     if (name === 'hrid') {
       console.log('Change target name: ' + event.target.checked);
       if (event.target.checked === true) {
-<<<<<<< HEAD
-        setuphrid()
-=======
         setuphrid();
->>>>>>> f11da334
       } else {
         const newfieldname = HRID_STRING + props.currentform;
         const newui = props.uiSpec;
@@ -334,26 +320,6 @@
     }
   };
 
-<<<<<<< HEAD
-
-  const setuphrid = () =>{
-    //check if there is hird
-    let ishird = false;
-    props.uiSpec['viewsets'][props.currentform]['views'].map(
-      (view: string) => {
-        if (
-          props.uiSpec['views'][view]['fields'].includes(
-            HRID_STRING + props.currentform
-          ) &&
-          props.uiSpec['fields'][props.fieldName][
-            'component-parameters'
-          ] !== true
-        )
-        
-          ishird = true;
-      }
-    );
-=======
   const setuphrid = () => {
     //check if there is hird
     let ishird = false;
@@ -366,7 +332,6 @@
       )
         ishird = true;
     });
->>>>>>> f11da334
     if (ishird) {
       console.log('set hird twice');
       //alert('Can ONLY set one Human Readable ID, please unckeck existing firstly')
@@ -390,20 +355,11 @@
       ]['fields'].map((field: string) =>
         field === props.fieldName ? (field = newfieldname) : field
       );
-<<<<<<< HEAD
-      newui['fields'][props.fieldName]['component-parameters']['hrid'] =
-        true;
-      console.log(newui);
-      props.setuiSpec({...newui});
-    }
-  }
-=======
       newui['fields'][props.fieldName]['component-parameters']['hrid'] = true;
       console.log(newui);
       props.setuiSpec({...newui});
     }
   };
->>>>>>> f11da334
 
   return (
     <>

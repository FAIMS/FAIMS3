--- conflicted
+++ resolved
@@ -70,8 +70,7 @@
         }
         getOptionLabel={(option: RecordReference) => option.record_label}
         options={options}
-<<<<<<< HEAD
-        renderInput={params => (
+        renderInput={(params:any) => (
           <TextField
             {...params}
             label='Select Record '
@@ -80,11 +79,6 @@
               ...params.InputProps,
             }}
           />
-=======
-        style={{width: 300}}
-        renderInput={(params: AutocompleteRenderInputParams) => (
-          <TextField {...params} label="Asynchronous" variant="outlined" />
->>>>>>> 5fc0e088
         )}
       />
       {project_id!==undefined&&<Button

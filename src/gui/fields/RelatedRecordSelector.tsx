/*
 * Copyright 2021 Macquarie University
 *
 * Licensed under the Apache License Version 2.0 (the, "License");
 * you may not use, this file except in compliance with the License.
 * You may obtain a copy of the License at
 *
 *     http://www.apache.org/licenses/LICENSE-2.0
 *
 * Unless required by applicable law or agreed to in writing software
 * distributed under the License is distributed on an "AS IS" BASIS
 * WITHOUT WARRANTIES OR CONDITIONS OF ANY KIND either express or implied.
 * See, the License, for the specific language governing permissions and
 * limitations under the License.
 *
 * Filename: RelatedRecordSelector.tsx
 * Description:
 *   TODO
 */

import React, {useEffect} from 'react';
import Button from '@material-ui/core/Button';
import AddIcon from '@material-ui/icons/Add';
import TextField from '@material-ui/core/TextField';

import {Field, FieldProps} from 'formik';
import {Autocomplete} from 'formik-material-ui-lab';

import * as ROUTES from '../../constants/routes';
import {FAIMSTypeName} from '../../datamodel/core';
import {RecordReference} from '../../datamodel/ui';
import {getAllRecordsOfType} from '../../data_storage/queries';
import {
  getDefaultuiSetting,
  Defaultcomponentsetting,
} from './BasicFieldSettings';
import LibraryBooksIcon from '@material-ui/icons/Bookmarks';
import {option} from '../../datamodel/typesystem';
import {
  ProjectUIModel,
  componenentSettingprops,
  FAIMSEVENTTYPE,
} from '../../datamodel/ui';
import {useLocation, Link} from 'react-router-dom';

/* eslint-disable @typescript-eslint/no-unused-vars */
interface Props {
  related_type: FAIMSTypeName;
  relation_type: FAIMSTypeName;
  multiple?: boolean;
  id: string;
  InputLabelProps: {label: string};
  required: boolean;
}

export function RelatedRecordSelector(props: FieldProps & Props) {
  const project_id = props.form.values['_project_id'];
  const field_name = props.field.name;
  const [options, setOptions] = React.useState<RecordReference[]>([]);
  const multiple =
    options.length > 0 && props.multiple !== undefined ? props.multiple : false;
  const location = useLocation();
<<<<<<< HEAD
  let search = location.search.includes('link=')
    ? location.search.replace('?', '&')
    : '';
  if (search.includes('record_id=')) {
    const searches = search.split('&');
    searches.map((s: string, index: number) => {
      if (s.includes('record_id=')) {
        searches.splice(index - 1, 3);
      }
    });
    search = searches.join('&');
  }

=======
  const search = location.search.includes('link=')
    ? location.search.replace('?', '&')
    : '';
>>>>>>> 7a16e0d7
  useEffect(() => {
    if (project_id !== undefined) {
      (async () => {
        const records = await getAllRecordsOfType(
          project_id,
          props.related_type
        );
        setOptions(records);
      })();
    }
  }, []);
  // Note the "multiple" option below, that seems to control whether multiple
  // entries can in entered.
  // TODO: Have the relation_type set the multiplicity of the system
  return (
    <div>
      <Field
        multiple={multiple}
        id={props.id ?? 'asynchronous-demo'}
        name={field_name}
        component={Autocomplete}
        getOptionSelected={(option: RecordReference, value: RecordReference) =>
          option.project_id === value.project_id &&
          option.record_id === value.record_id
        }
        getOptionLabel={(option: RecordReference) => option.record_label}
        options={options}
        defaultValue={null}
        // value={multiple?props.form.values[props.field.name]:props.form.values[props.field.name]}
        renderInput={(params: any) => (
          <TextField
            {...params}
            label={props.InputLabelProps.label}
            required={props.required}
            variant="outlined"
            InputProps={{
              ...params.InputProps,
            }}
          />
        )}
      />
      {project_id !== undefined && (
        <Button
          variant="outlined"
          color="primary"
          startIcon={<AddIcon />}
          component={Link}
          to={
            ROUTES.PROJECT +
            project_id +
            ROUTES.RECORD_CREATE +
            props.related_type +
            '?field_id=' +
            props.id +
            '&link=' +
            location.pathname +
            search
          }
        >
          New Record
        </Button>
      )}
    </div>
  );
}

const uiSpec = {
  'component-namespace': 'faims-custom', // this says what web component to use to render/acquire value from
  'component-name': 'RelatedRecordSelector',
  'type-returned': 'faims-core::Relationship', // matches a type in the Project Model
  'component-parameters': {
    fullWidth: true,
    helperText: 'Select a Form or Field',
    variant: 'outlined',
    required: true,
    related_type: '',
    relation_type: 'faims-core::Child',
    InputProps: {
      type: 'text', // must be a valid html type
    },
    multiple: false,
    SelectProps: {},
    InputLabelProps: {
      label: 'Select Related',
    },
    FormHelperTextProps: {},
  },
  validationSchema: [['yup.string'], ['yup.required']],
  initialValue: '',
};

const uiSetting = () => {
  const newuiSetting: ProjectUIModel = getDefaultuiSetting();
  newuiSetting['fields']['multiple'] = {
    'component-namespace': 'faims-custom', // this says what web component to use to render/acquire value from
    'component-name': 'Checkbox',
    'type-returned': 'faims-core::Bool', // matches a type in the Project Model
    'component-parameters': {
      name: 'multiple',
      id: 'multiple',
      required: false,
      type: 'checkbox',
      FormControlLabelProps: {
        label: 'Multiple',
      },
      FormHelperTextProps: {
        children: 'Tick if user can add multiple record for this relateionship',
      },
    },
    validationSchema: [['yup.bool']],
    initialValue: false,
  };
  newuiSetting['fields']['relation_type'] = {
    'component-namespace': 'faims-custom', // this says what web component to use to render/acquire value from
    'component-name': 'Select',
    'type-returned': 'faims-core::String', // matches a type in the Project Model
    'component-parameters': {
      fullWidth: true,
      helperText: '',
      variant: 'outlined',
      required: true,
      select: true,
      InputProps: {},
      SelectProps: {},
      ElementProps: {
        options: [
          {
            value: 'faims-core::Child',
            label: 'Contained',
          },
          {
            value: 'faims-core::Linked',
            label: 'Linked',
          },
        ],
      },
      InputLabelProps: {
        label: 'Select Relation Type',
      },
    },
    validationSchema: [['yup.string'], ['yup.required']],
    initialValue: 'faims-core::Child',
  };
  newuiSetting['fields']['related_type'] = {
    'component-namespace': 'faims-custom', // this says what web component to use to render/acquire value from
    'component-name': 'Select',
    'type-returned': 'faims-core::String', // matches a type in the Project Model
    'component-parameters': {
      fullWidth: true,
      helperText: ' ',
      variant: 'outlined',
      required: true,
      select: true,
      InputProps: {},
      SelectProps: {},
      ElementProps: {
        options: [],
      },
      InputLabelProps: {
        label: 'Select Related Form',
      },
    },
    validationSchema: [['yup.string'], ['yup.required']],
    initialValue: '',
  };

  newuiSetting['views']['FormParamater']['fields'] = [
    'related_type',
    'relation_type',
    'multiple',
  ];
  newuiSetting['viewsets'] = {
    settings: {
      views: ['InputLabelProps', 'FormParamater'],
      label: 'settings',
    },
  };

  return newuiSetting;
};

export function getLinkedBuilderIcon() {
  return <LibraryBooksIcon />;
}

export const LinkedSetting = [uiSetting(), uiSpec];

export function Linkedcomponentsetting(props: componenentSettingprops) {
  const [uiSetting, setuiSetting] = React.useState(props.uiSetting);

  useEffect(() => {
    setini();
  }, [props.uiSpec['visible_types']]);

  const setrelatedtype = (options: Array<option>) => {
    if (options.length > 0) {
      //get numbers of fields that not IDs
      const newvalues = uiSetting;
      // const options: Array<option> = [];
      // fields.map(
      //   (field: string, index: number) =>
      //     (options[index] = {
      //       value: field,
      //       label: field,
      //     })
      // );
      if (newvalues['fields']['related_type' + props.fieldName] !== undefined)
        newvalues['fields']['related_type' + props.fieldName][
          'component-parameters'
        ]['ElementProps']['options'] = options;

      setuiSetting({...newvalues});
    }
  };

  const setini = () => {
    const options: Array<option> = [];
    //TODO pass the value of all field in this form
    const fields: Array<option> = [];
    props.uiSpec['visible_types'].map((viewset: string) =>
      fields.push({
        label: props.uiSpec['viewsets'][viewset]['label'] ?? viewset,
        value: viewset,
      })
    );
    //fields=fields.filter((type:string)=>type!==props.currentform)
    setrelatedtype(fields);
  };

  const handlerchanges = (event: FAIMSEVENTTYPE) => {
    if (event.target.name.replace(props.fieldName, '') === 'multiple') {
      const newvalues = props.uiSpec;
      newvalues['fields'][props.fieldName]['component-parameters']['multiple'] =
        event.target.checked;
      if (event.target.checked === true)
        newvalues['fields'][props.fieldName]['initialValue'] = [];
      else newvalues['fields'][props.fieldName]['initialValue'] = '';
      props.setuiSpec({...newvalues});
    }
  };

  return (
    <Defaultcomponentsetting
      handlerchanges={handlerchanges}
      {...props}
      fieldui={props.fieldui}
      uiSetting={uiSetting}
    />
  );
}<|MERGE_RESOLUTION|>--- conflicted
+++ resolved
@@ -60,7 +60,6 @@
   const multiple =
     options.length > 0 && props.multiple !== undefined ? props.multiple : false;
   const location = useLocation();
-<<<<<<< HEAD
   let search = location.search.includes('link=')
     ? location.search.replace('?', '&')
     : '';
@@ -73,12 +72,6 @@
     });
     search = searches.join('&');
   }
-
-=======
-  const search = location.search.includes('link=')
-    ? location.search.replace('?', '&')
-    : '';
->>>>>>> 7a16e0d7
   useEffect(() => {
     if (project_id !== undefined) {
       (async () => {

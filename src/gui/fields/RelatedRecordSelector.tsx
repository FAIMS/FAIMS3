--- conflicted
+++ resolved
@@ -59,32 +59,16 @@
   const [options, setOptions] = React.useState<RecordReference[]>([]);
   const multiple =
     options.length > 0 && props.multiple !== undefined ? props.multiple : false;
-<<<<<<< HEAD
   const location=useLocation()
   let search=location.search.includes('link=')?location.search.replace('?',''):''
   
   const url_split=search.split('&');
 
-  if(url_split.length>1&&url_split[0].replace('field_id=','')===props.id) search=search.replace(url_split[0]+'&'+url_split[1],'')
+  if(url_split.length>1&&url_split[0].replace('field_id=','')===props.id) 
+    search=search.replace(url_split[0]+'&'+url_split[1],'')
   if(search!=='') search='&'+search
   
   React.useEffect(() => {
-=======
-  const location = useLocation();
-  let search = location.search.includes('link=')
-    ? location.search.replace('?', '&')
-    : '';
-  if (search.includes('record_id=')) {
-    const searches = search.split('&');
-    searches.map((s: string, index: number) => {
-      if (s.includes('record_id=')) {
-        searches.splice(index - 1, 3);
-      }
-    });
-    search = searches.join('&');
-  }
-  useEffect(() => {
->>>>>>> 4243faad
     if (project_id !== undefined) {
       (async () => {
         const records = await getRecordsByType(

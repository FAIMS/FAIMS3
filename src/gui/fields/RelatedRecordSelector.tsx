/*
 * Copyright 2021 Macquarie University
 *
 * Licensed under the Apache License Version 2.0 (the, "License");
 * you may not use, this file except in compliance with the License.
 * You may obtain a copy of the License at
 *
 *     http://www.apache.org/licenses/LICENSE-2.0
 *
 * Unless required by applicable law or agreed to in writing software
 * distributed under the License is distributed on an "AS IS" BASIS
 * WITHOUT WARRANTIES OR CONDITIONS OF ANY KIND either express or implied.
 * See, the License, for the specific language governing permissions and
 * limitations under the License.
 *
 * Filename: RelatedRecordSelector.tsx
 * Description:
 *   TODO
 */

import React, {useEffect} from 'react';
import Button from '@material-ui/core/Button';
import AddIcon from '@material-ui/icons/Add';
import TextField from '@material-ui/core/TextField';

import {Field, FieldProps} from 'formik';
import {Autocomplete} from 'formik-material-ui-lab';

import * as ROUTES from '../../constants/routes';
import {FAIMSTypeName} from '../../datamodel/core';
import {RecordReference} from '../../datamodel/ui';
import {getRecordsByType} from '../../data_storage';
import {
  getDefaultuiSetting,
  Defaultcomponentsetting,
} from './BasicFieldSettings';
import LibraryBooksIcon from '@material-ui/icons/Bookmarks';
import {option} from '../../datamodel/typesystem';
import {
  ProjectUIModel,
  componenentSettingprops,
  FAIMSEVENTTYPE,
} from '../../datamodel/ui';
import {useLocation, Link} from 'react-router-dom';

/* eslint-disable @typescript-eslint/no-unused-vars */
interface Props {
  related_type: FAIMSTypeName;
  relation_type: FAIMSTypeName;
  multiple?: boolean;
  id: string;
  InputLabelProps: {label: string};
  required: boolean;
}

export function RelatedRecordSelector(props: FieldProps & Props) {
  const project_id = props.form.values['_project_id'];
  const field_name = props.field.name;
  const [options, setOptions] = React.useState<RecordReference[]>([]);
  const multiple =
    options.length > 0 && props.multiple !== undefined ? props.multiple : false;
<<<<<<< HEAD
  const location=useLocation()
  let search=location.search.includes('link=')?location.search.replace('?',''):''
  
  const url_split=search.split('&');

  if(url_split.length>1&&url_split[0].replace('field_id=','')===props.id) 
    search=search.replace(url_split[0]+'&'+url_split[1],'')
  if(search!=='') search='&'+search
  
  React.useEffect(() => {
=======
  const location = useLocation();
  let search = location.search.includes('link=')
    ? location.search.replace('?', '')
    : '';

  const url_split = search.split('&');

  if (
    url_split.length > 1 &&
    url_split[0].replace('field_id=', '') === props.id
  )
    search = search.replace(url_split[0] + '&' + url_split[1], '');
  if (search !== '') search = '&' + search;

  useEffect(() => {
>>>>>>> f11da334
    if (project_id !== undefined) {
      (async () => {
        const records = await getRecordsByType(
          project_id,
          props.related_type
        );
        setOptions(records);
      })();
    }
  }, []);
  // Note the "multiple" option below, that seems to control whether multiple
  // entries can in entered.
  // TODO: Have the relation_type set the multiplicity of the system
  return (
    <div>
      <Field
        multiple={multiple}
        id={props.id ?? 'asynchronous-demo'}
        name={field_name}
        component={Autocomplete}
        getOptionSelected={(option: RecordReference, value: RecordReference) =>
          option.project_id === value.project_id &&
          option.record_id === value.record_id
        }
        getOptionLabel={(option: RecordReference) => option.record_label}
        options={options}
        defaultValue={null}
        
        // value={multiple?props.form.values[props.field.name]:props.form.values[props.field.name]}
        renderInput={(params: any) => (
          <TextField
            {...params}
            label={props.InputLabelProps.label}
<<<<<<< HEAD
            error={props.form.errors[props.id]===undefined?false:true}
=======
            error={props.form.errors[props.id] === undefined ? false : true}
>>>>>>> f11da334
            variant="outlined"
            InputProps={{
              ...params.InputProps,
            }}
          />
        )}
      />
      {project_id !== undefined && (
        <Button
          variant="outlined"
          color="primary"
          startIcon={<AddIcon />}
          component={Link}
          to={{
            pathname:
<<<<<<< HEAD
            ROUTES.PROJECT +
            project_id +
            ROUTES.RECORD_CREATE +
            props.related_type ,
            state:location.state,
            search:
            '?field_id=' +
            props.id +
            '&link=' +
            location.pathname +
            search
=======
              ROUTES.PROJECT +
              project_id +
              ROUTES.RECORD_CREATE +
              props.related_type,
            state: location.state,
            search:
              '?field_id=' + props.id + '&link=' + location.pathname + search,
>>>>>>> f11da334
          }}
        >
          New Record
        </Button>
      )}
    </div>
  );
}

const uiSpec = {
  'component-namespace': 'faims-custom', // this says what web component to use to render/acquire value from
  'component-name': 'RelatedRecordSelector',
  'type-returned': 'faims-core::Relationship', // matches a type in the Project Model
  'component-parameters': {
    fullWidth: true,
    helperText: 'Select a Form or Field',
    variant: 'outlined',
    required: true,
    related_type: '',
    relation_type: 'faims-core::Child',
    InputProps: {
      type: 'text', // must be a valid html type
    },
    multiple: false,
    SelectProps: {},
    InputLabelProps: {
      label: 'Select Related',
    },
    FormHelperTextProps: {},
  },
  validationSchema: [['yup.string'], ['yup.required']],
  initialValue: '',
};

const uiSetting = () => {
  const newuiSetting: ProjectUIModel = getDefaultuiSetting();
  newuiSetting['fields']['multiple'] = {
    'component-namespace': 'faims-custom', // this says what web component to use to render/acquire value from
    'component-name': 'Checkbox',
    'type-returned': 'faims-core::Bool', // matches a type in the Project Model
    'component-parameters': {
      name: 'multiple',
      id: 'multiple',
      required: false,
      type: 'checkbox',
      FormControlLabelProps: {
        label: 'Multiple',
      },
      FormHelperTextProps: {
        children: 'Tick if user can add multiple record for this relateionship',
      },
    },
    validationSchema: [['yup.bool']],
    initialValue: false,
  };
  newuiSetting['fields']['relation_type'] = {
    'component-namespace': 'faims-custom', // this says what web component to use to render/acquire value from
    'component-name': 'Select',
    'type-returned': 'faims-core::String', // matches a type in the Project Model
    'component-parameters': {
      fullWidth: true,
      helperText: '',
      variant: 'outlined',
      required: true,
      select: true,
      InputProps: {},
      SelectProps: {},
      ElementProps: {
        options: [
          {
            value: 'faims-core::Child',
            label: 'Contained',
          },
          {
            value: 'faims-core::Linked',
            label: 'Linked',
          },
        ],
      },
      InputLabelProps: {
        label: 'Select Relation Type',
      },
    },
    validationSchema: [['yup.string'], ['yup.required']],
    initialValue: 'faims-core::Child',
  };
  newuiSetting['fields']['related_type'] = {
    'component-namespace': 'faims-custom', // this says what web component to use to render/acquire value from
    'component-name': 'Select',
    'type-returned': 'faims-core::String', // matches a type in the Project Model
    'component-parameters': {
      fullWidth: true,
      helperText: ' ',
      variant: 'outlined',
      required: true,
      select: true,
      InputProps: {},
      SelectProps: {},
      ElementProps: {
        options: [],
      },
      InputLabelProps: {
        label: 'Select Related Form',
      },
    },
    validationSchema: [['yup.string'], ['yup.required']],
    initialValue: '',
  };

  newuiSetting['views']['FormParamater']['fields'] = [
    'related_type',
    'relation_type',
    'multiple',
  ];
  newuiSetting['viewsets'] = {
    settings: {
      views: ['InputLabelProps', 'FormParamater'],
      label: 'settings',
    },
  };

  return newuiSetting;
};

export function getLinkedBuilderIcon() {
  return <LibraryBooksIcon />;
}

export const LinkedSetting = [uiSetting(), uiSpec];

export function Linkedcomponentsetting(props: componenentSettingprops) {
  const [uiSetting, setuiSetting] = React.useState(props.uiSetting);

  useEffect(() => {
    setini();
  }, [props.uiSpec['visible_types']]);

  const setrelatedtype = (options: Array<option>) => {
    if (options.length > 0) {
      //get numbers of fields that not IDs
      const newvalues = uiSetting;
      // const options: Array<option> = [];
      // fields.map(
      //   (field: string, index: number) =>
      //     (options[index] = {
      //       value: field,
      //       label: field,
      //     })
      // );
      if (newvalues['fields']['related_type' + props.fieldName] !== undefined)
        newvalues['fields']['related_type' + props.fieldName][
          'component-parameters'
        ]['ElementProps']['options'] = options;

      setuiSetting({...newvalues});
    }
  };

  const setini = () => {
    const options: Array<option> = [];
    //TODO pass the value of all field in this form
    const fields: Array<option> = [];
    props.uiSpec['visible_types'].map((viewset: string) =>
      fields.push({
        label: props.uiSpec['viewsets'][viewset]['label'] ?? viewset,
        value: viewset,
      })
    );
    //fields=fields.filter((type:string)=>type!==props.currentform)
    setrelatedtype(fields);
  };

  const handlerchanges = (event: FAIMSEVENTTYPE) => {
    if (event.target.name.replace(props.fieldName, '') === 'multiple') {
      const newvalues = props.uiSpec;
      newvalues['fields'][props.fieldName]['component-parameters']['multiple'] =
        event.target.checked;
      if (event.target.checked === true)
        newvalues['fields'][props.fieldName]['initialValue'] = [];
      else newvalues['fields'][props.fieldName]['initialValue'] = '';
      props.setuiSpec({...newvalues});
    }
  };

  return (
    <Defaultcomponentsetting
      handlerchanges={handlerchanges}
      {...props}
      fieldui={props.fieldui}
      uiSetting={uiSetting}
    />
  );
}<|MERGE_RESOLUTION|>--- conflicted
+++ resolved
@@ -59,18 +59,6 @@
   const [options, setOptions] = React.useState<RecordReference[]>([]);
   const multiple =
     options.length > 0 && props.multiple !== undefined ? props.multiple : false;
-<<<<<<< HEAD
-  const location=useLocation()
-  let search=location.search.includes('link=')?location.search.replace('?',''):''
-  
-  const url_split=search.split('&');
-
-  if(url_split.length>1&&url_split[0].replace('field_id=','')===props.id) 
-    search=search.replace(url_split[0]+'&'+url_split[1],'')
-  if(search!=='') search='&'+search
-  
-  React.useEffect(() => {
-=======
   const location = useLocation();
   let search = location.search.includes('link=')
     ? location.search.replace('?', '')
@@ -86,7 +74,6 @@
   if (search !== '') search = '&' + search;
 
   useEffect(() => {
->>>>>>> f11da334
     if (project_id !== undefined) {
       (async () => {
         const records = await getRecordsByType(
@@ -114,17 +101,12 @@
         getOptionLabel={(option: RecordReference) => option.record_label}
         options={options}
         defaultValue={null}
-        
         // value={multiple?props.form.values[props.field.name]:props.form.values[props.field.name]}
         renderInput={(params: any) => (
           <TextField
             {...params}
             label={props.InputLabelProps.label}
-<<<<<<< HEAD
-            error={props.form.errors[props.id]===undefined?false:true}
-=======
             error={props.form.errors[props.id] === undefined ? false : true}
->>>>>>> f11da334
             variant="outlined"
             InputProps={{
               ...params.InputProps,
@@ -140,19 +122,6 @@
           component={Link}
           to={{
             pathname:
-<<<<<<< HEAD
-            ROUTES.PROJECT +
-            project_id +
-            ROUTES.RECORD_CREATE +
-            props.related_type ,
-            state:location.state,
-            search:
-            '?field_id=' +
-            props.id +
-            '&link=' +
-            location.pathname +
-            search
-=======
               ROUTES.PROJECT +
               project_id +
               ROUTES.RECORD_CREATE +
@@ -160,7 +129,6 @@
             state: location.state,
             search:
               '?field_id=' + props.id + '&link=' + location.pathname + search,
->>>>>>> f11da334
           }}
         >
           New Record

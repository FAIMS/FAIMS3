/*
 * Copyright 2021, 2022 Macquarie University
 *
 * Licensed under the Apache License Version 2.0 (the, "License");
 * you may not use, this file except in compliance with the License.
 * You may obtain a copy of the License at
 *
 *     http://www.apache.org/licenses/LICENSE-2.0
 *
 * Unless required by applicable law or agreed to in writing software
 * distributed under the License is distributed on an "AS IS" BASIS
 * WITHOUT WARRANTIES OR CONDITIONS OF ANY KIND either express or implied.
 * See, the License, for the specific language governing permissions and
 * limitations under the License.
 *
 * Filename: RelatedRecordSelector.tsx
 * Description:
 *   TODO
 */

import React, {useEffect} from 'react';

import {FieldProps} from 'formik';

import * as ROUTES from '../../constants/routes';
import {FAIMSTypeName, LocationState} from '../../datamodel/core';
import {RecordReference} from '../../datamodel/ui';
import {getRecordsByType} from '../../data_storage';
import {
  getDefaultuiSetting,
  Defaultcomponentsetting,
} from './BasicFieldSettings';
import LibraryBooksIcon from '@mui/icons-material/Bookmarks';
import {option} from '../../datamodel/typesystem';
import {
  ProjectUIModel,
  componenentSettingprops,
  FAIMSEVENTTYPE,
} from '../../datamodel/ui';
import {useLocation} from 'react-router-dom';
import {Typography} from '@mui/material';
<<<<<<< HEAD
import {
  get_RelatedFields_for_field,
  Update_New_Link,
  remove_link_from_list,
} from '../components/record/relationships/RelatedInformation';
import DataGridFieldLinksComponent from '../components/record/relationships/field_level_links/datagrid';
import {RecordLinkProps} from '../components/record/relationships/types';

import {Grid} from '@mui/material';
import {SelectChangeEvent} from '@mui/material';
import {v4 as uuidv4} from 'uuid';
import CreateLinkComponent from '../components/record/relationships/create_links';
import {generateFAIMSDataID} from '../../data_storage';
=======
import {get_RelatedFields_for_field} from '../components/record/relationships/RelatedInformation';
import DataGridFieldLinksComponent from '../components/record/relationships/field_level_links/datagrid';
import {RecordLinkProps} from '../components/record/relationships/types';

import {Grid, Box} from '@mui/material';
import {SelectChangeEvent} from '@mui/material';
import {v4 as uuidv4} from 'uuid';
import {CreateRecordLink} from '../components/record/relationships/create_links/create_record_link';
>>>>>>> 6c5348f2
/* eslint-disable @typescript-eslint/no-unused-vars */
interface Props {
  related_type: FAIMSTypeName;
  relation_type: FAIMSTypeName;
  multiple?: boolean;
  id: string;
  InputLabelProps: {label: string};
  required: boolean;
  helperText?: string;
  disabled?: boolean;
  relation_linked_vocabPair?: Array<Array<string>>;
<<<<<<< HEAD
  related_type_label?: string;
  current_form?: string;
  current_form_label?: string;
=======
>>>>>>> 6c5348f2
}

function get_default_relation_label(
  multiple: boolean,
  value: any,
  type: string
) {
  if (type === 'Child') return ['is child of', 'is parent of'];
  if (value === null || value === undefined) return [];
  if (!multiple && value !== undefined && value['relation_type_vocabPair'])
    return value['relation_type_vocabPair'];

  const length = value.length;
  if (
    multiple &&
    length > 0 &&
    value[length - 1] !== undefined &&
<<<<<<< HEAD
    value[length - 1] !== null &&
=======
>>>>>>> 6c5348f2
    value[length - 1]['relation_type_vocabPair'] !== undefined
  )
    return value[length - 1]['relation_type_vocabPair'];

  return [];
}

function excludes_related_record(
  multiple: boolean,
  value: any,
  all_records: RecordReference[]
) {
  const relations: string[] = multiple ? [] : [value.record_id];
  const records: RecordReference[] = [];
<<<<<<< HEAD
  if (multiple && value !== null)
    value.map((record: RecordReference) =>
      record !== null ? relations.push(record.record_id) : record
    );
=======
  if (multiple)
    value.map((record: RecordReference) => relations.push(record.record_id));
>>>>>>> 6c5348f2

  all_records.map((record: RecordReference) =>
    relations.includes(record.record_id) ? record : records.push(record)
  );
  return records;
}

export function RelatedRecordSelector(props: FieldProps & Props) {
  const project_id = props.form.values['_project_id'];
  const record_id = props.form.values['_id'];
  const field_name = props.field.name;
  const [options, setOptions] = React.useState<RecordReference[]>([]);
  const multiple = props.multiple !== undefined ? props.multiple : false;
  const location = useLocation();
  let search = location.search.includes('link=')
    ? location.search.replace('?', '')
    : '';
  const [isactive, setIsactive] = React.useState(false);
  const [recordsInformation, setRecordsInformation] = React.useState<
    RecordLinkProps[]
  >([]);
  const type = props.relation_type.replace('faims-core::', '');
  const lastvaluePair = get_default_relation_label(
    multiple,
    props.form.values[field_name],
    type
  );
  const [relationshipLabel, setRelationshipLabel] = React.useState<string>(
    lastvaluePair[0]
  );
  const [relationshipPair, setRelationshipPair] =
    React.useState<Array<string>>(lastvaluePair);
  const [selectedRecord, SetSelectedRecord] =
    React.useState<RecordReference | null>(null);
  const url_split = search.split('&');
  // const [columns, SetColumns] = React.useState<GridColDef[]>(defaultColumns);
  const [fieldValue, setFieldValue] = React.useState(
    props.form.values[field_name]
  );
  const [updated, SetUpdated] = React.useState(uuidv4());
  const [is_enabled, setIs_enabled] = React.useState(multiple ? true : false);
  if (
    url_split.length > 1 &&
    url_split[0].replace('field_id=', '') === props.id
  )
    search = search.replace(url_split[0] + '&' + url_split[1], '');
  if (search !== '') search = '&' + search;

  useEffect(() => {
<<<<<<< HEAD
    let mounted = true;
    (async () => {
      if (project_id !== undefined && mounted) {
=======
    if (project_id !== undefined) {
      (async () => {
>>>>>>> 6c5348f2
        const all_records = await getRecordsByType(
          project_id,
          props.related_type,
          props.relation_type,
          record_id,
          relationshipPair
        );
        const records = excludes_related_record(
          multiple,
          props.form.values[field_name],
          all_records
        );
        setOptions(records);
        setIsactive(true);
        if (
          !multiple &&
          props.form.values[field_name]['record_id'] === undefined
        )
          setIs_enabled(true);
<<<<<<< HEAD
        const records_info = await get_RelatedFields_for_field(
          props.form.values,
          props.related_type,
          relationshipPair,
          field_name,
          props.InputLabelProps.label,
          multiple,
          props.related_type_label,
          props.current_form
        );
        setRecordsInformation(records_info);

        // if (records_info.length > 0 && columns.length === 0) {
        //   const newColumns = columns;
        //   // this is the code to display the values from child, TO DO: in detail about how to display it
        //   // Object.keys(records_info[0]).map((key: string) =>
        //   //   key.includes('newfield')
        //   //      ?newColumns.push({
        //   //         field: key,
        //   //         flex: 0.2,
        //   //         minWidth: 100,
        //   //       }):key
        //   // );
        //   SetColumns(newColumns);
        // }
      } else {
        setIsactive(true);
      }
    })();

    return () => {
      // executed when unmount
      mounted = false;
    };
  }, []);

=======
      })();
    } else {
      setIsactive(true);
    }
  }, []);

  useEffect(() => {
    let mounted = true;
    (async () => {
      if (project_id !== undefined && mounted) {
        const records_info = await get_RelatedFields_for_field(
          props.form.values,
          props.related_type,
          relationshipPair,
          field_name,
          props.InputLabelProps.label,
          multiple
        );
        setRecordsInformation(records_info);

        // if (records_info.length > 0 && columns.length === 0) {
        //   const newColumns = columns;
        //   // this is the code to display the values from child, TO DO: in detail about how to display it
        //   // Object.keys(records_info[0]).map((key: string) =>
        //   //   key.includes('newfield')
        //   //      ?newColumns.push({
        //   //         field: key,
        //   //         flex: 0.2,
        //   //         minWidth: 100,
        //   //       }):key
        //   // );
        //   SetColumns(newColumns);
        // }
      }
    })();

    return () => {
      // executed when unmount
      mounted = false;
    };
  }, [updated]);

>>>>>>> 6c5348f2
  // Note the "multiple" option below, that seems to control whether multiple
  // entries can in entered.
  // TODO: Have the relation_type set the multiplicity of the system
  if (!isactive) return <></>;
  //to reset the method to pass state value between the link and record
  //to pass information in state to child/link record

  const newState: LocationState = {
    parent_record_id: props.form.values._id, //current form record id
    field_id: props.id,
    type: type, //type of this relation
    parent_link: location.pathname.replace('/notebooks/', ''), // current form link
    parent: {},
    relation_type_vocabPair: relationshipPair, //pass the value of vocalPair
  };
  const disabled = props.disabled ?? false;
  const location_state: any = location.state;
  if (location_state !== undefined && location_state !== null) {
    if (location_state.parent_record_id !== props.form.values._id)
      newState['parent'] = location.state;
    else if (location_state.parent !== undefined) {
      //when the record is the parent record, the record should be the one returned from child, so should get the parent information
      newState['parent'] = location_state.parent;
    }
  }
<<<<<<< HEAD

=======
  const route = {
    pathname:
      ROUTES.NOTEBOOK + project_id + ROUTES.RECORD_CREATE + props.related_type,
    state: newState,
  };
>>>>>>> 6c5348f2
  const handleChange = (event: SelectChangeEvent) => {
    const value: string = event.target.value;
    setRelationshipLabel(value);
    //get the value of relation Pair
    if (props.relation_linked_vocabPair !== undefined) {
      let valuePair: string[] = [];
      props.relation_linked_vocabPair.map((r: string[]) =>
        r[0] === value ? (valuePair = r) : r
      );
      setRelationshipPair(valuePair);
      //reset the value of the record list
      const records = options;
      records.map(record => (record['relation_type_vocabPair'] = valuePair));
      setOptions(records);
    }
  };

<<<<<<< HEAD
  const save_new_record = () => {
    const new_record_id = generateFAIMSDataID();
    const new_child_record = {
      record_id: new_record_id,
      project_id: project_id,
      // record_label:new_record_id
      relation_type_vocabPair: relationshipPair,
    };
    let newValue = props.form.values[field_name];
    if (multiple) newValue.push(new_child_record);
    else newValue = new_child_record;
    props.form.setFieldValue(props.field.name, newValue);
    return new_record_id;
  };

  const add_related_child = () => {
    // skip the null value
    if (selectedRecord === null) return false;
    let newValue = props.form.values[field_name];

    if (multiple) newValue.push(selectedRecord);
    else newValue = selectedRecord;
    setFieldValue(newValue);
    props.form.setFieldValue(props.field.name, newValue);
    props.form.submitForm();
    const current_record = {
      record_id: record_id,
      field_id: field_name,
      relation_type_vocabPair: relationshipPair,
    };
    Update_New_Link(
      selectedRecord,
      current_record,
      props.InputLabelProps.label,
      props.related_type_label ?? props.related_type,
      props.current_form,
      props.form.values['hrid' + props.current_form] ?? record_id,
      props.form.values['_current_revision_id'],
      type,
      relationshipPair,
      true
    )
      .then(child_record => {
        if (child_record !== null) {
          if (type === 'Child') setRecordsInformation([child_record]);
          else {
            const new_records = [...recordsInformation, child_record];
            // new_records.push(child_record)
            setRecordsInformation(new_records);
          }
        } else console.error('Error to Add Link');
      })
      .catch(error => console.error('Fail to update child'));
=======
  const add_related_child = () => {
    let newValue = props.form.values[field_name];
    if (multiple) newValue.push(selectedRecord);
    else newValue = selectedRecord;
    setFieldValue(newValue);

>>>>>>> 6c5348f2
    const records = excludes_related_record(
      multiple,
      props.form.values[field_name],
      options
    );
    setOptions(records);
    if (!multiple) setIs_enabled(false);
    //set the form value
<<<<<<< HEAD
    if (multiple) SetSelectedRecord(null);
    //call the function to trigger the child to be updated??TBD
    return true;
  };

  const remove_related_child = async (
    child_record_id: string | null | undefined,
    child_hrid: string | null | undefined
  ) => {
    if (child_record_id === null || child_record_id === undefined) return '';
    if (child_hrid === null || child_hrid === undefined)
      child_hrid = child_record_id;
    const child_record = {
      project_id: project_id,
      record_id: child_record_id,
      record_label: child_hrid,
=======
    props.form.setFieldValue(props.field.name, newValue);
    if (multiple) SetSelectedRecord(null);
    SetUpdated(uuidv4());
    //call the function to trigger the child to be updated??TBD
  };

  const remove_related_child = (
    record_id: string | null | undefined,
    hrid: string | null | undefined
  ) => {
    if (record_id === null || record_id === undefined) return;
    if (hrid === null || hrid === undefined) hrid = record_id;
    const child_record = {
      project_id: project_id,
      record_id: record_id,
      record_label: hrid,
>>>>>>> 6c5348f2
      relation_type_vocabPair: relationshipPair,
    };
    let newValue = props.form.values[field_name];
    if (multiple) {
      let child_record_index = -1;
      newValue.map((record: RecordReference, index: number) =>
        record.record_id === child_record.record_id
          ? (child_record_index = index)
          : record
      );
      if (child_record_index > -1) {
        // only splice array when item is found
        newValue.splice(child_record_index, 1); // 2nd parameter means remove one item only
      }
    } else newValue = '';
<<<<<<< HEAD

=======
>>>>>>> 6c5348f2
    setFieldValue(newValue);

    const records = options;
    records.push(child_record);
<<<<<<< HEAD
    setOptions(records);

    if (!multiple) setIs_enabled(true);
    const current_record = {
      record_id: record_id,
      field_id: field_name,
      relation_type_vocabPair: relationshipPair,
    };
    //set the form value
    props.form.setFieldValue(props.field.name, newValue);
    let revision_id = props.form.values['_current_revision_id'];
    try {
      revision_id = await props.form.submitForm();
    } catch (error) {
      console.error('Error to save current record', error);
    }

    try {
      const new_child_record = await Update_New_Link(
        child_record,
        current_record,
        props.InputLabelProps.label,
        props.related_type_label ?? props.related_type,
        props.current_form,
        props.form.values['hrid' + props.current_form] ?? record_id,
        revision_id,
        type,
        relationshipPair,
        false
      );
      if (new_child_record !== null) {
        if (type === 'Child') setRecordsInformation([]);
        else {
          const new_records = remove_link_from_list(
            recordsInformation,
            new_child_record
          );
          setRecordsInformation(new_records);
        }
      } else {
        console.error('Failed to save Child record');
        return '';
      }
    } catch (error) {
      console.error('Failed to save Child record', error);
      return '';
    }
    SetSelectedRecord(null);
    return props.form.values['_current_revision_id'];
=======
    // records=excludes_related_record(
    //   multiple,
    //   props.form.values[field_name],
    //   records
    // )
    setOptions(records);
    if (!multiple) setIs_enabled(true);
    //set the form value
    props.form.setFieldValue(props.field.name, newValue);
    SetSelectedRecord(null);
    SetUpdated(uuidv4());
>>>>>>> 6c5348f2
    //call the function to trigger the child to be updated??TBD
  };

  return (
    <div id={field_name}>
      <Grid container spacing={1} direction="row" justifyContent="flex-start">
        <Grid item xs={12} sm={12} md={12} lg={12}>
<<<<<<< HEAD
          <CreateLinkComponent
            {...props}
=======
          <CreateRecordLink
>>>>>>> 6c5348f2
            field_name={field_name}
            options={options}
            handleChange={handleChange}
            relationshipLabel={relationshipLabel}
            SetSelectedRecord={SetSelectedRecord}
            selectedRecord={selectedRecord}
            disabled={disabled}
            is_enabled={is_enabled}
            project_id={project_id}
<<<<<<< HEAD
            relation_type={type}
            add_related_child={add_related_child}
            field_label={props.InputLabelProps.label}
            pathname={
              ROUTES.NOTEBOOK +
              project_id +
              ROUTES.RECORD_CREATE +
              props.related_type
            }
            state={newState}
            handleSubmit={() => props.form.submitForm()}
            save_new_record={save_new_record}
=======
            route={route}
            type={type}
            add_related_child={add_related_child}
            {...props}
>>>>>>> 6c5348f2
          />
        </Grid>

        <Grid item xs={12} sm={12} md={12} lg={12}>
          {disabled === false && ( //update for eid or view
            <Typography variant="caption">{props.helperText}</Typography>
          )}
        </Grid>
        <Grid item xs={12} sm={12} md={12} lg={12}>
          {recordsInformation.length > 0 && (
<<<<<<< HEAD
            <DataGridFieldLinksComponent
              links={recordsInformation}
              record_id={record_id}
              record_hrid={record_id}
              record_type={props.form.values['type']}
              field_label={props.InputLabelProps.label}
              handleUnlink={remove_related_child}
              handleReset={() => SetUpdated(uuidv4())}
            />
=======
            <Box sx={{mb: 1}}>
              <DataGridFieldLinksComponent
                links={recordsInformation}
                record_id={record_id}
                record_hrid={record_id}
                record_type={props.form.values['type']}
                field_label={props.InputLabelProps.label}
                handleUnlink={remove_related_child}
              />
            </Box>
>>>>>>> 6c5348f2
          )}
        </Grid>
      </Grid>
    </div>
  );
}

const uiSpec = {
  'component-namespace': 'faims-custom', // this says what web component to use to render/acquire value from
  'component-name': 'RelatedRecordSelector',
  'type-returned': 'faims-core::Relationship', // matches a type in the Project Model
  'component-parameters': {
    fullWidth: true,
    helperText: 'Select or add new related record',
    variant: 'outlined',
    required: true,
    related_type: '',
    relation_type: 'faims-core::Child',
    InputProps: {
      type: 'text', // must be a valid html type
    },
    multiple: false,
    SelectProps: {},
    InputLabelProps: {
      label: 'Select Related',
    },
    FormHelperTextProps: {},
  },
  validationSchema: [['yup.string'], ['yup.required']],
  initialValue: '',
};

const uiSetting = () => {
  const newuiSetting: ProjectUIModel = getDefaultuiSetting();
  newuiSetting['fields']['multiple'] = {
    'component-namespace': 'faims-custom', // this says what web component to use to render/acquire value from
    'component-name': 'Checkbox',
    'type-returned': 'faims-core::Bool', // matches a type in the Project Model
    'component-parameters': {
      name: 'multiple',
      id: 'multiple',
      required: false,
      type: 'checkbox',
      FormControlLabelProps: {
        label: 'Multiple',
      },
      FormHelperTextProps: {
        children: 'Tick if user can add multiple records for this relationship',
      },
    },
    validationSchema: [['yup.bool']],
    initialValue: false,
  };
  newuiSetting['fields']['relation_type'] = {
    'component-namespace': 'faims-custom', // this says what web component to use to render/acquire value from
    'component-name': 'Select',
    'type-returned': 'faims-core::String', // matches a type in the Project Model
    'component-parameters': {
      fullWidth: true,
      helperText: '',
      variant: 'outlined',
      required: true,
      select: true,
      InputProps: {},
      SelectProps: {},
      ElementProps: {
        options: [
          {
            value: 'faims-core::Child',
            label: 'Child',
          },
          {
            value: 'faims-core::Linked',
            label: 'Linked',
          },
        ],
      },
      InputLabelProps: {
        label: 'Select Relation Type',
      },
    },
    validationSchema: [['yup.string'], ['yup.required']],
    initialValue: 'faims-core::Child',
  };
  newuiSetting['fields']['relation_linked_vocabPair'] = {
    'component-namespace': 'formik-material-ui',
    'component-name': 'TextField',
    'type-returned': 'faims-core::Integer',
    'component-parameters': {
      InputLabelProps: {
        label: 'Number of Line',
      },
      fullWidth: false,
      helperText: "Add relation type Pair, use ','to separate pair",
      variant: 'outlined',
      required: false,
    },
    validationSchema: [['yup.string']],
    initialValue: 'is related to',
  };
  newuiSetting['fields']['related_type'] = {
    'component-namespace': 'faims-custom', // this says what web component to use to render/acquire value from
    'component-name': 'Select',
    'type-returned': 'faims-core::String', // matches a type in the Project Model
    'component-parameters': {
      fullWidth: true,
      helperText: ' ',
      variant: 'outlined',
      required: true,
      select: true,
      InputProps: {},
      SelectProps: {},
      ElementProps: {
        options: [],
      },
      InputLabelProps: {
        label: 'Select Related Form',
      },
    },
    validationSchema: [['yup.string'], ['yup.required']],
    initialValue: '',
  };

  newuiSetting['views']['FormParamater']['fields'] = [
    'helperText',
    'multiple',
    'relation_type',
    'relation_linked_vocabPair',
    'related_type',
  ];
  newuiSetting['viewsets'] = {
    settings: {
      views: ['InputLabelProps', 'FormParamater'],
      label: 'settings',
    },
  };

  return newuiSetting;
};

export function getLinkedBuilderIcon() {
  return <LibraryBooksIcon />;
}

export const LinkedSetting = [uiSetting(), uiSpec];

export function Linkedcomponentsetting(props: componenentSettingprops) {
  const [uiSetting, setuiSetting] = React.useState(props.uiSetting);

  useEffect(() => {
    setini();
  }, [props.uiSpec['visible_types']]);

  const setini = () => {
    const options: Array<option> = [];
    const fields: Array<option> = [];
    props.uiSpec['visible_types'].map((viewset: string) =>
      fields.push({
        label: props.uiSpec['viewsets'][viewset]['label'] ?? viewset,
        value: viewset,
      })
    );
    // get the list of form
    const newvalues = uiSetting;
    if (
      fields.length > 0 &&
      newvalues['fields']['related_type' + props.fieldName] !== undefined
    )
      newvalues['fields']['related_type' + props.fieldName][
        'component-parameters'
      ]['ElementProps']['options'] = fields;
    if (
      props.uiSpec['fields'][props.fieldName]['component-parameters'][
        'relation_type'
      ] === 'faims-core::Child'
    )
      newvalues['views']['FormParamater']['fields'] = [
        'helperText' + props.fieldName,
        'multiple' + props.fieldName,
        'relation_type' + props.fieldName,
        'related_type' + props.fieldName,
      ];
    setuiSetting({...newvalues});
  };

  const handlerchanges = (event: FAIMSEVENTTYPE) => {
    const name = event.target.name.replace(props.fieldName, '');
    if (name === 'multiple') {
      const newvalues = props.uiSpec;
      newvalues['fields'][props.fieldName]['component-parameters']['multiple'] =
        event.target.checked;
      if (event.target.checked === true)
        newvalues['fields'][props.fieldName]['initialValue'] = [];
      else newvalues['fields'][props.fieldName]['initialValue'] = '';
      props.setuiSpec({...newvalues});
    } else if (name === 'relation_type') {
      const newvalues = uiSetting;
      if (event.target.value === 'faims-core::Linked')
        newvalues['views']['FormParamater']['fields'] = [
          'helperText' + props.fieldName,
          'multiple' + props.fieldName,
          'relation_type' + props.fieldName,
          'relation_linked_vocabPair' + props.fieldName,
          'related_type' + props.fieldName,
        ];
      else
        newvalues['views']['FormParamater']['fields'] = [
          'helperText' + props.fieldName,
          'multiple' + props.fieldName,
          'relation_type' + props.fieldName,
          'related_type' + props.fieldName,
        ];
      setuiSetting({...newvalues});
    } else if (name === 'relation_linked_vocabPair') {
      const newvalues = props.uiSpec;
      const pair_value = [
        ['is_above', 'is below'],
        ['is related', 'is related to'],
      ];
      //TO DO
      newvalues['fields'][props.fieldName]['component-parameters'][
        'relation_linked_vocabPair'
      ] = pair_value;
      props.setuiSpec({...newvalues});
<<<<<<< HEAD
    } else if (name === 'related_type') {
      const newvalues = props.uiSpec;
      newvalues['fields'][props.fieldName]['component-parameters'][
        'related_type'
      ] = event.target.value;
      newvalues['fields'][props.fieldName]['component-parameters'][
        'related_type_label'
      ] =
        props.uiSpec['viewsets'][event.target.value]['label'] ??
        event.target.value;
      newvalues['fields'][props.fieldName]['component-parameters'][
        'current_form'
      ] = props.currentform; //currentform
      newvalues['fields'][props.fieldName]['component-parameters'][
        'current_form_label'
      ] =
        props.uiSpec['viewsets'][props.currentform]['label'] ??
        props.currentform;
      props.setuiSpec({...newvalues});
=======
>>>>>>> 6c5348f2
    }
  };

  return (
    <Defaultcomponentsetting
      handlerchanges={handlerchanges}
      {...props}
      fieldui={props.fieldui}
      uiSetting={uiSetting}
    />
  );
}<|MERGE_RESOLUTION|>--- conflicted
+++ resolved
@@ -38,8 +38,7 @@
   FAIMSEVENTTYPE,
 } from '../../datamodel/ui';
 import {useLocation} from 'react-router-dom';
-import {Typography} from '@mui/material';
-<<<<<<< HEAD
+import {CircularProgress, Grid, Typography} from '@mui/material';
 import {
   get_RelatedFields_for_field,
   Update_New_Link,
@@ -48,21 +47,10 @@
 import DataGridFieldLinksComponent from '../components/record/relationships/field_level_links/datagrid';
 import {RecordLinkProps} from '../components/record/relationships/types';
 
-import {Grid} from '@mui/material';
 import {SelectChangeEvent} from '@mui/material';
 import {v4 as uuidv4} from 'uuid';
 import CreateLinkComponent from '../components/record/relationships/create_links';
 import {generateFAIMSDataID} from '../../data_storage';
-=======
-import {get_RelatedFields_for_field} from '../components/record/relationships/RelatedInformation';
-import DataGridFieldLinksComponent from '../components/record/relationships/field_level_links/datagrid';
-import {RecordLinkProps} from '../components/record/relationships/types';
-
-import {Grid, Box} from '@mui/material';
-import {SelectChangeEvent} from '@mui/material';
-import {v4 as uuidv4} from 'uuid';
-import {CreateRecordLink} from '../components/record/relationships/create_links/create_record_link';
->>>>>>> 6c5348f2
 /* eslint-disable @typescript-eslint/no-unused-vars */
 interface Props {
   related_type: FAIMSTypeName;
@@ -74,12 +62,9 @@
   helperText?: string;
   disabled?: boolean;
   relation_linked_vocabPair?: Array<Array<string>>;
-<<<<<<< HEAD
   related_type_label?: string;
   current_form?: string;
   current_form_label?: string;
-=======
->>>>>>> 6c5348f2
 }
 
 function get_default_relation_label(
@@ -97,10 +82,7 @@
     multiple &&
     length > 0 &&
     value[length - 1] !== undefined &&
-<<<<<<< HEAD
     value[length - 1] !== null &&
-=======
->>>>>>> 6c5348f2
     value[length - 1]['relation_type_vocabPair'] !== undefined
   )
     return value[length - 1]['relation_type_vocabPair'];
@@ -115,15 +97,10 @@
 ) {
   const relations: string[] = multiple ? [] : [value.record_id];
   const records: RecordReference[] = [];
-<<<<<<< HEAD
   if (multiple && value !== null)
     value.map((record: RecordReference) =>
       record !== null ? relations.push(record.record_id) : record
     );
-=======
-  if (multiple)
-    value.map((record: RecordReference) => relations.push(record.record_id));
->>>>>>> 6c5348f2
 
   all_records.map((record: RecordReference) =>
     relations.includes(record.record_id) ? record : records.push(record)
@@ -143,8 +120,8 @@
     : '';
   const [isactive, setIsactive] = React.useState(false);
   const [recordsInformation, setRecordsInformation] = React.useState<
-    RecordLinkProps[]
-  >([]);
+    RecordLinkProps[] | null
+  >(null);
   const type = props.relation_type.replace('faims-core::', '');
   const lastvaluePair = get_default_relation_label(
     multiple,
@@ -173,14 +150,9 @@
   if (search !== '') search = '&' + search;
 
   useEffect(() => {
-<<<<<<< HEAD
     let mounted = true;
     (async () => {
       if (project_id !== undefined && mounted) {
-=======
-    if (project_id !== undefined) {
-      (async () => {
->>>>>>> 6c5348f2
         const all_records = await getRecordsByType(
           project_id,
           props.related_type,
@@ -200,7 +172,6 @@
           props.form.values[field_name]['record_id'] === undefined
         )
           setIs_enabled(true);
-<<<<<<< HEAD
         const records_info = await get_RelatedFields_for_field(
           props.form.values,
           props.related_type,
@@ -237,54 +208,10 @@
     };
   }, []);
 
-=======
-      })();
-    } else {
-      setIsactive(true);
-    }
-  }, []);
-
-  useEffect(() => {
-    let mounted = true;
-    (async () => {
-      if (project_id !== undefined && mounted) {
-        const records_info = await get_RelatedFields_for_field(
-          props.form.values,
-          props.related_type,
-          relationshipPair,
-          field_name,
-          props.InputLabelProps.label,
-          multiple
-        );
-        setRecordsInformation(records_info);
-
-        // if (records_info.length > 0 && columns.length === 0) {
-        //   const newColumns = columns;
-        //   // this is the code to display the values from child, TO DO: in detail about how to display it
-        //   // Object.keys(records_info[0]).map((key: string) =>
-        //   //   key.includes('newfield')
-        //   //      ?newColumns.push({
-        //   //         field: key,
-        //   //         flex: 0.2,
-        //   //         minWidth: 100,
-        //   //       }):key
-        //   // );
-        //   SetColumns(newColumns);
-        // }
-      }
-    })();
-
-    return () => {
-      // executed when unmount
-      mounted = false;
-    };
-  }, [updated]);
-
->>>>>>> 6c5348f2
   // Note the "multiple" option below, that seems to control whether multiple
   // entries can in entered.
   // TODO: Have the relation_type set the multiplicity of the system
-  if (!isactive) return <></>;
+  // if (!isactive) return <></>;
   //to reset the method to pass state value between the link and record
   //to pass information in state to child/link record
 
@@ -306,15 +233,6 @@
       newState['parent'] = location_state.parent;
     }
   }
-<<<<<<< HEAD
-
-=======
-  const route = {
-    pathname:
-      ROUTES.NOTEBOOK + project_id + ROUTES.RECORD_CREATE + props.related_type,
-    state: newState,
-  };
->>>>>>> 6c5348f2
   const handleChange = (event: SelectChangeEvent) => {
     const value: string = event.target.value;
     setRelationshipLabel(value);
@@ -332,7 +250,6 @@
     }
   };
 
-<<<<<<< HEAD
   const save_new_record = () => {
     const new_record_id = generateFAIMSDataID();
     const new_child_record = {
@@ -379,21 +296,13 @@
         if (child_record !== null) {
           if (type === 'Child') setRecordsInformation([child_record]);
           else {
-            const new_records = [...recordsInformation, child_record];
+            const new_records = [...(recordsInformation ?? []), child_record];
             // new_records.push(child_record)
             setRecordsInformation(new_records);
           }
         } else console.error('Error to Add Link');
       })
       .catch(error => console.error('Fail to update child'));
-=======
-  const add_related_child = () => {
-    let newValue = props.form.values[field_name];
-    if (multiple) newValue.push(selectedRecord);
-    else newValue = selectedRecord;
-    setFieldValue(newValue);
-
->>>>>>> 6c5348f2
     const records = excludes_related_record(
       multiple,
       props.form.values[field_name],
@@ -402,7 +311,6 @@
     setOptions(records);
     if (!multiple) setIs_enabled(false);
     //set the form value
-<<<<<<< HEAD
     if (multiple) SetSelectedRecord(null);
     //call the function to trigger the child to be updated??TBD
     return true;
@@ -419,24 +327,6 @@
       project_id: project_id,
       record_id: child_record_id,
       record_label: child_hrid,
-=======
-    props.form.setFieldValue(props.field.name, newValue);
-    if (multiple) SetSelectedRecord(null);
-    SetUpdated(uuidv4());
-    //call the function to trigger the child to be updated??TBD
-  };
-
-  const remove_related_child = (
-    record_id: string | null | undefined,
-    hrid: string | null | undefined
-  ) => {
-    if (record_id === null || record_id === undefined) return;
-    if (hrid === null || hrid === undefined) hrid = record_id;
-    const child_record = {
-      project_id: project_id,
-      record_id: record_id,
-      record_label: hrid,
->>>>>>> 6c5348f2
       relation_type_vocabPair: relationshipPair,
     };
     let newValue = props.form.values[field_name];
@@ -452,15 +342,10 @@
         newValue.splice(child_record_index, 1); // 2nd parameter means remove one item only
       }
     } else newValue = '';
-<<<<<<< HEAD
-
-=======
->>>>>>> 6c5348f2
     setFieldValue(newValue);
 
     const records = options;
     records.push(child_record);
-<<<<<<< HEAD
     setOptions(records);
 
     if (!multiple) setIs_enabled(true);
@@ -495,7 +380,7 @@
         if (type === 'Child') setRecordsInformation([]);
         else {
           const new_records = remove_link_from_list(
-            recordsInformation,
+            recordsInformation ?? [],
             new_child_record
           );
           setRecordsInformation(new_records);
@@ -510,19 +395,6 @@
     }
     SetSelectedRecord(null);
     return props.form.values['_current_revision_id'];
-=======
-    // records=excludes_related_record(
-    //   multiple,
-    //   props.form.values[field_name],
-    //   records
-    // )
-    setOptions(records);
-    if (!multiple) setIs_enabled(true);
-    //set the form value
-    props.form.setFieldValue(props.field.name, newValue);
-    SetSelectedRecord(null);
-    SetUpdated(uuidv4());
->>>>>>> 6c5348f2
     //call the function to trigger the child to be updated??TBD
   };
 
@@ -530,51 +402,52 @@
     <div id={field_name}>
       <Grid container spacing={1} direction="row" justifyContent="flex-start">
         <Grid item xs={12} sm={12} md={12} lg={12}>
-<<<<<<< HEAD
-          <CreateLinkComponent
-            {...props}
-=======
-          <CreateRecordLink
->>>>>>> 6c5348f2
-            field_name={field_name}
-            options={options}
-            handleChange={handleChange}
-            relationshipLabel={relationshipLabel}
-            SetSelectedRecord={SetSelectedRecord}
-            selectedRecord={selectedRecord}
-            disabled={disabled}
-            is_enabled={is_enabled}
-            project_id={project_id}
-<<<<<<< HEAD
-            relation_type={type}
-            add_related_child={add_related_child}
-            field_label={props.InputLabelProps.label}
-            pathname={
-              ROUTES.NOTEBOOK +
-              project_id +
-              ROUTES.RECORD_CREATE +
-              props.related_type
-            }
-            state={newState}
-            handleSubmit={() => props.form.submitForm()}
-            save_new_record={save_new_record}
-=======
-            route={route}
-            type={type}
-            add_related_child={add_related_child}
-            {...props}
->>>>>>> 6c5348f2
-          />
-        </Grid>
-
-        <Grid item xs={12} sm={12} md={12} lg={12}>
-          {disabled === false && ( //update for eid or view
-            <Typography variant="caption">{props.helperText}</Typography>
+          {isactive && (
+            <CreateLinkComponent
+              {...props}
+              field_name={field_name}
+              options={options}
+              handleChange={handleChange}
+              relationshipLabel={relationshipLabel}
+              SetSelectedRecord={SetSelectedRecord}
+              selectedRecord={selectedRecord}
+              disabled={disabled}
+              is_enabled={is_enabled}
+              project_id={project_id}
+              relation_type={type}
+              add_related_child={add_related_child}
+              field_label={props.InputLabelProps.label}
+              pathname={
+                ROUTES.NOTEBOOK +
+                project_id +
+                ROUTES.RECORD_CREATE +
+                props.related_type
+              }
+              state={newState}
+              handleSubmit={() => props.form.submitForm()}
+              save_new_record={save_new_record}
+            />
           )}
         </Grid>
+        {disabled === false ||
+          (props.helperText === '' && !is_enabled && (
+            <Grid item xs={12} sm={12} md={12} lg={12}>
+              <Typography variant="caption">
+                {props.helperText}
+                {'   '}
+              </Typography>
+              {is_enabled && (
+                <Typography variant="caption">
+                  To enable Add record or Link, remove link firstly
+                </Typography>
+              )}
+            </Grid>
+          ))}
         <Grid item xs={12} sm={12} md={12} lg={12}>
-          {recordsInformation.length > 0 && (
-<<<<<<< HEAD
+          {recordsInformation === null && (
+            <CircularProgress size={14} thickness={5} />
+          )}
+          {recordsInformation !== null && recordsInformation.length > 0 && (
             <DataGridFieldLinksComponent
               links={recordsInformation}
               record_id={record_id}
@@ -584,18 +457,6 @@
               handleUnlink={remove_related_child}
               handleReset={() => SetUpdated(uuidv4())}
             />
-=======
-            <Box sx={{mb: 1}}>
-              <DataGridFieldLinksComponent
-                links={recordsInformation}
-                record_id={record_id}
-                record_hrid={record_id}
-                record_type={props.form.values['type']}
-                field_label={props.InputLabelProps.label}
-                handleUnlink={remove_related_child}
-              />
-            </Box>
->>>>>>> 6c5348f2
           )}
         </Grid>
       </Grid>
@@ -820,7 +681,6 @@
         'relation_linked_vocabPair'
       ] = pair_value;
       props.setuiSpec({...newvalues});
-<<<<<<< HEAD
     } else if (name === 'related_type') {
       const newvalues = props.uiSpec;
       newvalues['fields'][props.fieldName]['component-parameters'][
@@ -840,8 +700,6 @@
         props.uiSpec['viewsets'][props.currentform]['label'] ??
         props.currentform;
       props.setuiSpec({...newvalues});
-=======
->>>>>>> 6c5348f2
     }
   };
 

/*
 * Copyright 2021 Macquarie University
 *
 * Licensed under the Apache License Version 2.0 (the, "License");
 * you may not use, this file except in compliance with the License.
 * You may obtain a copy of the License at
 *
 *     http://www.apache.org/licenses/LICENSE-2.0
 *
 * Unless required by applicable law or agreed to in writing software
 * distributed under the License is distributed on an "AS IS" BASIS
 * WITHOUT WARRANTIES OR CONDITIONS OF ANY KIND either express or implied.
 * See, the License, for the specific language governing permissions and
 * limitations under the License.
 *
 * Filename: TakePoint.tsx
 * Description:
 *   TODO
 */

import React from 'react';
import {FieldProps} from 'formik';
import Button, {ButtonProps} from '@material-ui/core/Button';
import {Plugins, GeolocationPosition} from '@capacitor/core';

import {getDefaultuiSetting} from './BasicFieldSettings';
import {ProjectUIModel} from '../../datamodel/ui';
import {FAIMSPosition} from '../../datamodel/geo';

const {Geolocation} = Plugins;

function capacitor_coordindates_to_faims_pos(
  coordinates: GeolocationPosition
): FAIMSPosition {
  const position = coordinates.coords;
  const timestamp = coordinates.timestamp;
  return {
    type: 'Feature',
    properties: {
      timestamp: timestamp,
      altitude: position.altitude ?? null,
      speed: position.speed ?? null,
      heading: position.heading ?? null,
      accuracy: position.accuracy,
      altitude_accuracy: position.altitudeAccuracy ?? null,
    },
    geometry: {
      type: 'Point',
      coordinates: [position.longitude, position.latitude],
    },
  };
}

interface Props {
  enableHighAccuracy?: boolean;
  timeout?: number;
  maximumAge?: number;
}

export class TakePoint extends React.Component<
  FieldProps &
    Props &
    ButtonProps & {
      ValueTextProps: React.HTMLAttributes<HTMLSpanElement>;
      ErrorTextProps: React.HTMLAttributes<HTMLSpanElement>;
      NoErrorTextProps: React.HTMLAttributes<HTMLSpanElement>;
    }
> {
  getPositionOptions() {
    return {
      // override the default capacitor setting for enableHighAccuracy as we
      // almost always want the high accuracy version, and users should only
      // opt out when they understand when it's not needed
      enableHighAccuracy: this.props.enableHighAccuracy ?? true,
      // same default as capacitor
      timeout: this.props.timeout ?? 10000, // in milliseconds
      // same default as capacitor
      maximumAge: this.props.maximumAge ?? 0, // in milliseconds
    };
  }

  async takePoint() {
    try {
      const coordinates = capacitor_coordindates_to_faims_pos(
        await Geolocation.getCurrentPosition(this.getPositionOptions())
      );
      console.debug('Take point coord', coordinates);
      this.props.form.setFieldValue(this.props.field.name, coordinates);
    } catch (err: any) {
      console.error(err);
      this.props.form.setFieldError(this.props.field.name, err.message);
    }
  }
  render() {
    const pos = this.props.field.value;
    const error = this.props.form.errors[this.props.field.name];
    let postext = <span>No point taken.</span>;
<<<<<<< HEAD
    if (pos !== null && pos !== undefined && pos.geometry !== undefined) {
=======
    if (pos !== null && pos !== undefined) {
      console.error('Position:', pos.geometry.coordinates);
>>>>>>> 5a6f8eca
      postext = (
        <span {...this.props['ValueTextProps']}>
          Lat: {pos.geometry.coordinates[1] ?? 'Not captured'}; Long:{' '}
          {pos.geometry.coordinates[0] ?? 'Not captured'}; Acc:{' '}
          {pos.properties.accuracy ?? 'Not captured'}; Alt:{' '}
          {pos.properties.altitude ?? 'Not captured'}; AltAcc:{' '}
          {pos.properties.altitude_accuracy ?? 'Not captured'}
        </span>
      );
    }
    console.error(postext);
    let error_text = <span {...this.props['NoErrorTextProps']}></span>;
    if (error) {
      error_text = (
        <span {...this.props['ErrorTextProps']}>{error.toString()}</span>
      );
    }
    return (
      <div>
        <Button
          variant="outlined"
          color={'primary'}
          style={{marginRight: '10px'}}
          {...this.props}
          // Props from the metadata db will overwrite the above
          // style attributes, but not overwrite the below onclick.
          onClick={async () => {
            await this.takePoint();
          }}
        >
          Take Point
        </Button>
        {postext}
        {error_text}
      </div>
    );
  }
}

const uiSpec = {
  'component-namespace': 'faims-custom', // this says what web component to use to render/acquire value from
  'component-name': 'TakePoint',
  'type-returned': 'faims-pos::Location', // matches a type in the Project Model
  'component-parameters': {
    fullWidth: true,
    name: 'take-point-field',
    id: 'take-point-field',
    helperText: 'Get position',
    variant: 'outlined',
  },
  validationSchema: [['yup.object'], ['yup.nullable']],
  initialValue: null,
};

const uiSetting = () => {
  const newuiSetting: ProjectUIModel = getDefaultuiSetting();
  newuiSetting['viewsets'] = {
    settings: {
      views: [],
      label: 'settings',
    },
  };

  return newuiSetting;
};

export const TakePointSetting = [uiSetting(), uiSpec];<|MERGE_RESOLUTION|>--- conflicted
+++ resolved
@@ -95,12 +95,7 @@
     const pos = this.props.field.value;
     const error = this.props.form.errors[this.props.field.name];
     let postext = <span>No point taken.</span>;
-<<<<<<< HEAD
     if (pos !== null && pos !== undefined && pos.geometry !== undefined) {
-=======
-    if (pos !== null && pos !== undefined) {
-      console.error('Position:', pos.geometry.coordinates);
->>>>>>> 5a6f8eca
       postext = (
         <span {...this.props['ValueTextProps']}>
           Lat: {pos.geometry.coordinates[1] ?? 'Not captured'}; Long:{' '}
@@ -111,7 +106,6 @@
         </span>
       );
     }
-    console.error(postext);
     let error_text = <span {...this.props['NoErrorTextProps']}></span>;
     if (error) {
       error_text = (

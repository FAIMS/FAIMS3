--- conflicted
+++ resolved
@@ -171,28 +171,6 @@
   render() {
     return (
       <>
-<<<<<<< HEAD
-      <Input
-        name={this.props.field.name}
-        id={this.props.field.name}
-        readOnly={true}
-        type={'hidden'}
-      />
-      {this.state.is_ranger === false&& (
-      <Link
-          component={RouterLink}
-          to={
-            ROUTES.PROJECT +
-            this.props.form.values['_project_id'] +
-            ROUTES.AUTOINCREMENT +
-            this.props.form_id+
-            '/'+
-            this.props.field.name
-          }
-        >
-          Add Range
-        </Link>
-=======
         <Input
           name={this.props.field.name}
           id={this.props.field.name}
@@ -213,7 +191,6 @@
           >
             Add Range
           </Link>
->>>>>>> f11da334
         )}
       </>
     );

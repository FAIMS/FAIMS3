--- conflicted
+++ resolved
@@ -29,11 +29,8 @@
 
 import Breadcrumbs from '../components/ui/breadcrumbs';
 import AutoIncrementEditForm from '../components/autoincrement/edit-form';
-<<<<<<< HEAD
 import {useEventedPromise, constantArgsShared} from '../pouchHook';
-=======
 import {useHistory} from 'react-router-dom';
->>>>>>> ad8ead43
 
 export default function AutoIncrementEdit() {
   const {project_id, form_id, field_id, label} = useParams<{
@@ -42,8 +39,6 @@
     field_id: string;
     label: string;
   }>();
-<<<<<<< HEAD
-  const name = `${form_id} (${field_id})`;
   const project_info = useEventedPromise(
     getProjectInfo,
     constantArgsShared(listenProjectInfo, project_id),
@@ -52,10 +47,8 @@
     project_id
   ).expect();
 
-=======
-  const project_info = getProjectInfo(project_id);
   const history = useHistory();
->>>>>>> ad8ead43
+
   const breadcrumbs = [
     {link: ROUTES.HOME, title: 'Home'},
     {link: ROUTES.PROJECT_LIST, title: 'Notebooks'},

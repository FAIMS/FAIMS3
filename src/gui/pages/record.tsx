--- conflicted
+++ resolved
@@ -145,11 +145,7 @@
   }, [project_id, record_id]);
 
   useEffect(() => {
-<<<<<<< HEAD
     const getType = async () => {
-=======
-    const getToken = async () => {
->>>>>>> b076cd65
       const latest_record = await getFullRecordData(
         project_id,
         record_id,
@@ -157,11 +153,7 @@
       );
       if (latest_record !== null) setType(latest_record.type);
     };
-<<<<<<< HEAD
     getType();
-=======
-    getToken();
->>>>>>> b076cd65
   }, [project_id, record_id, revision_id]);
 
   const handleChange = (event: React.ChangeEvent<{}>, newValue: string) => {
@@ -172,10 +164,6 @@
 
   if (uiSpec === null || type === null)
     return <CircularProgress size={12} thickness={4} />;
-<<<<<<< HEAD
-
-=======
->>>>>>> b076cd65
   return (
     <Container maxWidth="lg" className={classes.NoPaddding}>
       <Breadcrumbs data={breadcrumbs} token={props.token} />

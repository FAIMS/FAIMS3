/*
 * Copyright 2021, 2022 Macquarie University
 *
 * Licensed under the Apache License Version 2.0 (the, "License");
 * you may not use, this file except in compliance with the License.
 * You may obtain a copy of the License at
 *
 *     http://www.apache.org/licenses/LICENSE-2.0
 *
 * Unless required by applicable law or agreed to in writing software
 * distributed under the License is distributed on an "AS IS" BASIS
 * WITHOUT WARRANTIES OR CONDITIONS OF ANY KIND either express or implied.
 * See, the License, for the specific language governing permissions and
 * limitations under the License.
 *
 * Filename: record.tsx
 * Description:
 *   TODO
 */

import React, {useContext, useEffect, useState} from 'react';
import {useHistory, useParams, Redirect} from 'react-router-dom';
import {v4 as uuidv4} from 'uuid';
import {
  AppBar,
  Alert,
  Box,
  Grid,
  Typography,
  Paper,
  Tab,
  CircularProgress,
  Button,
} from '@mui/material';
import TabContext from '@mui/lab/TabContext';
import TabList from '@mui/lab/TabList';
import TabPanel from '@mui/lab/TabPanel';
import {ActionType} from '../../context/actions';

import * as ROUTES from '../../constants/routes';
import {getProjectInfo, listenProjectInfo} from '../../databaseAccess';
import {ProjectID, RecordID, RevisionID} from '../../datamodel/core';
import {
  ProjectUIModel,
  ProjectInformation,
  SectionMeta,
} from '../../datamodel/ui';
import {listFAIMSRecordRevisions} from '../../data_storage';
import {store} from '../../context/store';
import {getUiSpecForProject} from '../../uiSpecification';
import RecordForm from '../components/record/form';
<<<<<<< HEAD
import {
  RelationshipsComponent,
  ParentForm,
} from '../components/record/relationships';
=======
import RelationshipsViewComponent from '../components/record/relationships';
>>>>>>> f70fc885
import RecordReadView from '../components/record/read_view';
import DraftSyncStatus from '../components/record/sync_status';
import ConflictForm from '../components/record/conflict/conflictform';
import RecordMeta from '../components/record/meta';
import RecordDelete from '../components/record/delete';
import BoxTab from '../components/ui/boxTab';
import Breadcrumbs from '../components/ui/breadcrumbs';
import {useEventedPromise, constantArgsShared} from '../pouchHook';
import {getProjectMetadata} from '../../projectMetadata';
import {grey} from '@mui/material/colors';
import {getFullRecordData, getHRIDforRecordID} from '../../data_storage';
import {isSyncingProjectAttachments} from '../../sync/sync-toggle';
import {
  InitialMergeDetails,
  getInitialMergeDetails,
  findConflictingFields,
} from '../../data_storage/merging';

import {
  ConflictHelpDialog,
  BasicDialog,
} from '../components/record/conflict/conflictDialog';
import {EditDroplist} from '../components/record/conflict/conflictdroplist';
import Badge from '@mui/material/Badge';
import InfoOutlinedIcon from '@mui/icons-material/InfoOutlined';
import {ResolveButton} from '../components/record/conflict/conflictbutton';
import useMediaQuery from '@mui/material/useMediaQuery';
import {useTheme} from '@mui/material/styles';
<<<<<<< HEAD
import {getDetailRelatedInfommation} from '../components/record/relationships/RelatedInfomation';
import {RelationshipsComponentProps} from '../components/record/relationships/types';
=======
import ArticleIcon from '@mui/icons-material/Article';
import ArticleOutlinedIcon from '@mui/icons-material/ArticleOutlined';
import CircularLoading from '../components/ui/circular_loading';

>>>>>>> f70fc885
export default function Record() {
  /**
   * Record Page. Comprises multiple tab components;
   * View - displays child records and a read-only view of the record.
   * Edit
   * Revisions
   * Meta
   * Conflict
   */
  const {project_id, record_id, revision_id, draft_id} = useParams<{
    project_id: ProjectID;
    record_id: RecordID;
    revision_id: RevisionID;
    draft_id?: string;
  }>();
  const [updatedrevision_id, setrevision_id] = React.useState(revision_id);
  const {dispatch} = useContext(store);
  const history = useHistory();

  const [value, setValue] = React.useState('1');

  let project_info: ProjectInformation | null;
  try {
    project_info = useEventedPromise(
      getProjectInfo,
      constantArgsShared(listenProjectInfo, project_id),
      false,
      [project_id],
      project_id
    ).expect();
  } catch (err: any) {
    if (err.message !== 'missing') {
      throw err;
    } else {
      return <Redirect to="/404" />;
    }
  }

  const [uiSpec, setUISpec] = useState(null as null | ProjectUIModel);
  const [revisions, setRevisions] = React.useState([] as string[]);
  const [error, setError] = useState(null as null | {});
  const [isDraftSaving, setIsDraftSaving] = useState(false);
  const [draftLastSaved, setDraftLastSaved] = useState(null as Date | null);
  const [draftError, setDraftError] = useState(null as string | null);
  const [metaSection, setMetaSection] = useState(null as null | SectionMeta);
  const [type, setType] = useState(null as null | string);
  const [hrid, setHrid] = useState(null as null | string);
  const [isSyncing, setIsSyncing] = useState<null | boolean>(null); // this is to check if the project attachment sync
  const [conflicts, setConflicts] = useState(
    null as InitialMergeDetails | null
  );
  const [selectrevision, setselectedRevision] = useState(null as null | string); // set default one as revision_id and if there is conflict then get the new vision of content
  const [issavedconflict, setissavedconflict] = useState(record_id); // this is to check if the conflict resolved been saved
  const [conflictfields, setConflictfields] = useState(null as null | string[]);
  const [isalerting, setIsalerting] = useState(true); // this is to check if user get notified in conflict record
  const [recordInfo, setRecordinfo] = useState(null as null | string); // add Updated time and User for Record form
  const theme = useTheme();
  const not_xs = useMediaQuery(theme.breakpoints.up('sm'));
  const mq_above_md = useMediaQuery(theme.breakpoints.up('md'));
  const [open, setOpen] = React.useState(false);
  const [pressedvalue, setpressedvalue] = useState(value);
  const [relatedRecords, setRelatedRecords] = useState({
    parentRecords: [],
    childRecords: [],
    linkRecords: [],
  } as RelationshipsComponentProps);

  const [breadcrumbs, setBreadcrumbs] = useState([
    {link: ROUTES.INDEX, title: 'Home'},
    {link: ROUTES.NOTEBOOK_LIST, title: 'Notebooks'},
    {
      link: ROUTES.NOTEBOOK + project_id,
      title: project_info !== null ? project_info.name : project_id,
    },
    {title: hrid ?? record_id},
    // {title: recordInfo},
  ]);

  useEffect(() => {
    getUiSpecForProject(project_id).then(setUISpec, setError);
    if (project_id !== null) {
      getProjectMetadata(project_id, 'sections')
        .then(res => setMetaSection(res))
        .catch(console.error /*TODO*/);
      try {
        setIsSyncing(isSyncingProjectAttachments(project_id));
      } catch (error) {
        console.error('Error to set IsSyncing', error);
      }
    }
  }, [project_id]);

  useEffect(() => {
    const getIni = async () => {
      setRevisions([]);
      listFAIMSRecordRevisions(project_id, record_id)
        .then(all_revisions => {
          setRevisions(all_revisions);
        })
        .catch(console.error /*TODO*/);
      getHRIDforRecordID(project_id, record_id).then(hrid => setHrid(hrid));
    };

    getIni();
  }, [project_id, record_id]);

  // below function is to get conflicts headers when loading record or after user save the conflict resolve button
  useEffect(() => {
    const getconflicts = async () => {
      getInitialMergeDetails(project_id, record_id)
        .then(result => {
          setConflicts(result);
          if (result !== null && result['available_heads'] !== undefined) {
            setrevision_id(result['initial_head']); //reset revision id after conflict
            if (Object.keys(result['available_heads']).length > 1)
              setselectedRevision(result['initial_head']); // reset the revision number if there is conflict
          }
        })
        .catch(console.error /*TODO*/);
    };

    getconflicts();
  }, [project_id, record_id, issavedconflict]);

  useEffect(() => {
    const getConflictList = async () => {
      try {
        if (selectrevision !== null)
          setConflictfields(
            await findConflictingFields(project_id, record_id, selectrevision)
          );
      } catch (error) {
        console.error('Error to get Conflict List', error);
      }
    };
    getConflictList();
  }, [selectrevision]);

  useEffect(() => {
    const getType = async () => {
      try {
        const latest_record = await getFullRecordData(
          project_id,
          record_id,
          updatedrevision_id
        );

        if (latest_record !== null) {
          setType(latest_record.type);
          setRecordinfo(
            JSON.stringify(latest_record.updated)
              .replaceAll('"', '')
              .replaceAll('T', ' ')
              .slice(0, 19) +
              ' ' +
              latest_record.updated_by
          );
        }
      } catch (error) {
        console.error('Error to get Type', error);
      }
    };
    getType();
  }, [project_id, record_id, updatedrevision_id]);

  useEffect(() => {
    // this is function to get child information

    const getrelatedInfo = async () => {
      try {
        if (uiSpec !== null && type !== null) {
          const latest_record = await getFullRecordData(
            project_id,
            record_id,
            updatedrevision_id
          );
          if (latest_record !== null) {
            const newRelationship = await getDetailRelatedInfommation(
              uiSpec,
              type,
              latest_record.data,
              project_id,
              latest_record.relationship ?? null
            );
            setRelatedRecords(newRelationship);
            if (
              newRelationship.parentRecords !== null &&
              newRelationship.parentRecords.length > 0
            ) {
              const newBreadcrumbs = [
                {link: ROUTES.INDEX, title: 'Home'},
                {link: ROUTES.NOTEBOOK_LIST, title: 'Notebooks'},
                {
                  link: ROUTES.NOTEBOOK + project_id,
                  title: project_info !== null ? project_info.name : project_id,
                },
                {
                  link: newRelationship.parentRecords[0]['route'],
                  title: newRelationship.parentRecords[0]['title'],
                },
                {title: hrid ?? record_id},
              ];
              setBreadcrumbs(newBreadcrumbs);
            }
          }
          setValue('1');
        }
      } catch (error) {
        console.error('Error to get child information', error);
      }
    };
    getrelatedInfo();
  }, [uiSpec, type]);

  const handleChange = (event: React.ChangeEvent<{}>, newValue: string) => {
    if (
      value === '4' &&
      conflicts !== null &&
      conflicts['available_heads'] !== undefined &&
      Object.keys(conflicts['available_heads']).length > 1
    ) {
      setOpen(true);
      setpressedvalue(newValue);
    } else setValue(newValue);
  };

  const handleConfirm = () => {
    setValue(pressedvalue);
    setOpen(false);
  };

  const setRevision = async (revision: string) => {
    setselectedRevision(revision);
  };

  if (uiSpec === null || type === null || hrid === null || conflicts === null)
    return <CircularProgress size={12} thickness={4} />;
  const record_type =
    uiSpec !== null && type !== null && uiSpec['visible_types'][0] !== ''
      ? '' + uiSpec.viewsets[type]['label']
      : '';
  return (
    <Box>
      <Grid
        container
        direction="row"
        justifyContent="flex-start"
        alignItems="center"
        spacing={2}
      >
        <Grid item xs={'auto'}>
          <Typography component={'div'}>
            <Grid
              container
              direction="row"
              justifyContent="flex-start"
              alignItems="flex-start"
              spacing={1}
            >
              <Grid item>
                {draft_id ? (
                  <ArticleOutlinedIcon
                    fontSize={mq_above_md ? 'large' : 'medium'}
                    style={{verticalAlign: 'top'}}
                  />
                ) : (
                  <ArticleIcon
                    fontSize={mq_above_md ? 'large' : 'medium'}
                    style={{verticalAlign: 'top'}}
                  />
                )}
              </Grid>
              <Grid item>
                <Typography variant={mq_above_md ? 'h3' : 'h4'}>
                  {uiSpec !== null &&
                  type !== null &&
                  uiSpec['visible_types'][0] !== ''
                    ? '' + uiSpec.viewsets[type]['label'] + ' Record ' + hrid
                    : ''}{' '}
                  {draft_id !== undefined && (
                    <span
                      style={{
                        textDecorationLine: 'underline',
                        textDecorationStyle: 'double',
                      }}
                    >
                      [Draft]
                    </span>
                  )}
                </Typography>
                {recordInfo !== null && (
                  <Typography variant={'caption'} gutterBottom>
                    Last Updated by {recordInfo}
                  </Typography>
                )}
              </Grid>
            </Grid>
          </Typography>
        </Grid>
        <Grid item xs>
          <Breadcrumbs data={breadcrumbs} />
        </Grid>
      </Grid>
      {draft_id !== undefined && (
        <Alert severity={'warning'}>
          This record is currently a draft. The data is stored locally on your
          device only.
        </Alert>
      )}
      <Typography
        variant={'subtitle1'}
        color={'textSecondary'}
        gutterBottom
        sx={{mt: 1}}
      >
        Edit data for this record. If you need to, you can also revisit previous
        revisions and resolve conflicts.
      </Typography>

      <Box mb={2} pr={1}>
        {conflicts !== null &&
          conflicts['available_heads'] !== undefined &&
          Object.keys(conflicts['available_heads']).length > 1 && (
            <Box bgcolor={'#fff3e0'}>
              <Grid container>
                <Grid sm={6} xs={12} md={6}>
                  <Alert severity="warning" icon={<InfoOutlinedIcon />}>
                    This record has{' '}
                    {Object.keys(conflicts['available_heads']).length}{' '}
                    conflicting instances. Resolve these conflicts before
                    continuing
                  </Alert>
                </Grid>

                <Grid sm={6} xs={12} md={6}>
                  <Alert
                    severity="warning"
                    action={<ConflictHelpDialog type={'info'} />}
                    icon={<></>}
                  ></Alert>
                </Grid>
              </Grid>
            </Box>
          )}
      </Box>
      <Paper square elevation={0} variant={'outlined'}>
        <TabContext value={value}>
          <AppBar position="static" color="primary">
            <TabList
              onChange={handleChange}
              aria-label="Record Form Tab"
              indicatorColor="secondary"
              textColor="inherit"
              variant="scrollable"
              scrollButtons="auto"
              centered={not_xs ? false : true}
            >
              <Tab label="Links" value="0" />
              <Tab label="Edit" value="1" />
              <Tab label="Revisions" value="2" />
              <Tab label="Meta" value="3" />
              {conflicts !== null &&
              conflicts['available_heads'] !== undefined &&
              Object.keys(conflicts['available_heads']).length > 1 ? (
                <Tab
                  label={
                    <Badge
                      badgeContent={
                        Object.keys(conflicts['available_heads']).length
                      }
                      color="error"
                    >
                      {'Conflicts  '}
                      {'\xa0\xa0'}
                    </Badge>
                  }
                  value="4"
                />
              ) : (
                <Tab label="Conflicts" value="4" />
              )}
            </TabList>
          </AppBar>
          <DraftSyncStatus
            last_saved={draftLastSaved}
            is_saving={isDraftSaving}
            error={draftError}
          />
          {(() => {
            if (error !== null) {
              dispatch({
                type: ActionType.ADD_ALERT,
                payload: {
                  message: 'Could not load form: ' + error.toString(),
                  severity: 'warning',
                },
              });
              history.goBack();
              return <React.Fragment />;
            } else if (uiSpec === null || type === null || isSyncing === null) {
              return <CircularLoading label={'Loading...'} />;
            } else {
              return (
                <React.Fragment>
                  <TabPanel value="0" style={{padding: theme.spacing(2)}}>
<<<<<<< HEAD
                    <Box>
                      <RelationshipsComponent
                        parentRecords={relatedRecords.parentRecords}
                        childRecords={relatedRecords.childRecords}
                        linkRecords={relatedRecords.linkRecords}
                        ui_specification={uiSpec}
                      />
                      <Box style={{border: 'solid 1px red'}} mb={2}>
                        <RecordReadView
                          project_id={project_id}
                          record_id={record_id}
                          revision_id={updatedrevision_id}
                          ui_specification={uiSpec}
                          draft_id={draft_id}
                          metaSection={metaSection}
                          handleSetIsDraftSaving={setIsDraftSaving}
                          handleSetDraftLastSaved={setDraftLastSaved}
                          handleSetDraftError={setDraftError}
                        />
                      </Box>
                    </Box>
                  </TabPanel>
=======
                    <RelationshipsViewComponent
                      parent_links={[
                        {
                          record_id: uuidv4(),
                          hrid: 'CBC123',
                          type: 'Container',
                          route: 'parent_route',
                          field_id: uuidv4(),
                          field_label: 'bucket',
                          link_type: 'parent',
                          link_id: uuidv4(),
                        },
                      ]}
                      related_links={[
                        {
                          recordA_id: record_id,
                          recordA_hrid: hrid,
                          recordA_type: record_type,
                          recordA_section: 'core 2',
                          recordA_field_id: uuidv4(),
                          recordA_field_label: 'Field EH',

                          recordB_id: uuidv4(),
                          recordB_hrid: 'Mundi-V3.4',
                          recordB_type: 'Water',
                          recordB_lastUpdatedBy:
                            '10/12/2020 11:09am by John Smith',
                          recordB_route: 'go to record 2!',
                          relation_type_vocabPair: ['is above', 'is below'],
                        },
                      ]}
                      child_links={[
                        {
                          recordA_id: record_id,
                          recordA_hrid: hrid,
                          recordA_type: record_type,
                          recordA_section: 'core 1',
                          recordA_field_id: uuidv4(),
                          recordA_field_label: 'Field PH',
>>>>>>> f70fc885

                          recordB_id: uuidv4(),
                          recordB_hrid: 'Andor-V3.4',
                          recordB_type: 'Water',
                          recordB_lastUpdatedBy:
                              '10/12/2020 11:09am by John Smith',
                          recordB_route: 'go to record 2!',
                          relation_type_vocabPair: ['has child', 'is child of'],
                        },
                        {
                          recordA_id: record_id,
                          recordA_hrid: hrid,
                          recordA_type: record_type,
                          recordA_section: 'core 2',
                          recordA_field_id: uuidv4(),
                          recordA_field_label: 'Field EH',

                          recordB_id: uuidv4(),
                          recordB_hrid: 'Kenobi-V2.4',
                          recordB_type: 'Water',
                          recordB_lastUpdatedBy:
                              '10/12/2020 11:09am by John Smith',
                          recordB_route: 'go to record 2!',
                          relation_type_vocabPair: ['has child', 'is child of'],
                        },
                      ]}
                      record_hrid={hrid}
                      record_type={record_type}
                    />
                  </TabPanel>
                  <TabPanel value="1" style={{padding: theme.spacing(2)}}>
                    <Box pl={0}>
                      {conflicts !== null &&
                      conflicts['available_heads'] !== undefined &&
                      Object.keys(conflicts['available_heads']).length > 1 ? (
                        <Box pl={0}>
                          <Box bgcolor={grey[200]} py={10} pl={0}>
                            <Grid
                              container
                              justifyContent="flex-start"
                              alignItems="center"
                            >
                              <Grid
                                item
                                md={5}
                                xs={12}
                                container
                                justifyContent="center"
                                alignItems="center"
                              >
                                {draft_id !== undefined ? (
                                  <Typography>
                                    <strong>Current Edit Revision:</strong>{' '}
                                    <br />
                                    {updatedrevision_id}
                                  </Typography>
                                ) : (
                                  <EditDroplist
                                    label={'edit'}
                                    headerlist={conflicts['available_heads']}
                                    revision={selectrevision ?? ''}
                                    index={0}
                                    setRevision={setRevision}
                                    disablerevision={''}
                                    isalerting={isalerting}
                                  />
                                )}
                              </Grid>
                              <Grid
                                item
                                md={7}
                                xs={12}
                                container
                                justifyContent="center"
                                alignItems="center"
                              >
                                <Alert
                                  severity="warning"
                                  icon={<InfoOutlinedIcon />}
                                >
                                  Edits have been made to this record by
                                  different users that cannot be automatically
                                  merged. Resolve the conflicting fields before
                                  editing to prevent creating further versions
                                  of this record.{' '}
                                  <Typography>
                                    <ResolveButton
                                      handleChange={handleChange}
                                    />
                                    {isalerting && draft_id === undefined && (
                                      <>
                                        Or select version and {'  '}
                                        <Button
                                          variant="text"
                                          style={{
                                            color: '#f29c3e',
                                            paddingLeft: 0,
                                          }}
                                          onClick={() => setIsalerting(false)}
                                        >
                                          {'  '}Edit anyway
                                        </Button>
                                      </>
                                    )}
                                  </Typography>
                                </Alert>
                              </Grid>
                            </Grid>
                          </Box>
                          <Box px={not_xs ? 30 : 0}>
                            {/* Add the component for inherit data from parent */}
                            <ParentForm
                              parentRecords={relatedRecords.parentRecords}
                              ui_specification={uiSpec}
                            />
                            {(isalerting === false ||
                              draft_id !== undefined) && (
                              <RecordForm
                                project_id={project_id}
                                record_id={record_id}
                                revision_id={
                                  selectrevision !== null
                                    ? selectrevision
                                    : updatedrevision_id
                                }
                                ui_specification={uiSpec}
                                draft_id={draft_id}
                                metaSection={metaSection}
                                conflictfields={conflictfields}
                                handleChangeTab={handleChange}
                                isSyncing={isSyncing.toString()}
                                handleSetIsDraftSaving={setIsDraftSaving}
                                handleSetDraftLastSaved={setDraftLastSaved}
                                handleSetDraftError={setDraftError}
                              />
                            )}
                          </Box>
                        </Box>
                      ) : (
                        <>
                          {/* Add the component for inherit data from parent */}
                          <ParentForm
                            parentRecords={relatedRecords.parentRecords}
                            ui_specification={uiSpec}
                          />
                          <RecordForm
                            project_id={project_id}
                            record_id={record_id}
                            revision_id={updatedrevision_id}
                            ui_specification={uiSpec}
                            draft_id={draft_id}
                            metaSection={metaSection}
                            isSyncing={isSyncing.toString()}
                            handleSetIsDraftSaving={setIsDraftSaving}
                            handleSetDraftLastSaved={setDraftLastSaved}
                            handleSetDraftError={setDraftError}
                          />
                        </>
                      )}
                    </Box>
                  </TabPanel>
                </React.Fragment>
              );
            }
          })()}

          <TabPanel value="2" style={{padding: theme.spacing(2)}}>
            <Box />
            <BoxTab title={'record revisions'} />
            <Box
              bgcolor={grey[200]}
              pl={2}
              pr={2}
              style={{overflowX: 'scroll'}}
            >
              <pre>{JSON.stringify(revisions, null, 2)}</pre>
            </Box>
          </TabPanel>
          <TabPanel value="3" style={{padding: theme.spacing(2)}}>
            <RecordMeta
              project_id={project_id}
              record_id={record_id}
              revision_id={updatedrevision_id}
            />
            <Box mt={2}>
              <RecordDelete
                project_id={project_id}
                record_id={record_id}
                revision_id={updatedrevision_id}
              />
            </Box>
          </TabPanel>
          <TabPanel
            value="4"
            style={{padding: theme.spacing(2), overflowX: 'auto'}}
          >
            <Box>
              <BasicDialog
                handleClose={() => setOpen(false)}
                handleOpen={() => setOpen(true)}
                handleConfirm={handleConfirm}
                content={`This record has
                ${Object.keys(conflicts['available_heads']).length}
                conflicting instances. Resolve these conflicts before
                continuing`}
                continue={'continue'}
                cancel={'Resolve'}
                open={open}
              />
              {isSyncing !== null && (
                <ConflictForm
                  project_id={project_id}
                  record_id={record_id}
                  revision_id={updatedrevision_id}
                  ui_specification={uiSpec}
                  metaSection={metaSection}
                  type={type}
                  conflicts={conflicts}
                  setissavedconflict={setissavedconflict}
                  isSyncing={isSyncing.toString()}
                  not_xs={not_xs}
                />
              )}
            </Box>
          </TabPanel>
        </TabContext>
      </Paper>
    </Box>
  );
}<|MERGE_RESOLUTION|>--- conflicted
+++ resolved
@@ -49,14 +49,14 @@
 import {store} from '../../context/store';
 import {getUiSpecForProject} from '../../uiSpecification';
 import RecordForm from '../components/record/form';
-<<<<<<< HEAD
-import {
-  RelationshipsComponent,
-  ParentForm,
-} from '../components/record/relationships';
-=======
+
+// import {
+//
+//   RelationshipsViewComponent
+// } from '../components/record/relationships';
 import RelationshipsViewComponent from '../components/record/relationships';
->>>>>>> f70fc885
+import ParentPanel from '../components/record/relationships/parent_panel';
+
 import RecordReadView from '../components/record/read_view';
 import DraftSyncStatus from '../components/record/sync_status';
 import ConflictForm from '../components/record/conflict/conflictform';
@@ -85,15 +85,17 @@
 import {ResolveButton} from '../components/record/conflict/conflictbutton';
 import useMediaQuery from '@mui/material/useMediaQuery';
 import {useTheme} from '@mui/material/styles';
-<<<<<<< HEAD
+
 import {getDetailRelatedInfommation} from '../components/record/relationships/RelatedInfomation';
-import {RelationshipsComponentProps} from '../components/record/relationships/types';
-=======
+import {
+  RelationshipsComponentProps,
+  RelatedType,
+} from '../components/record/relationships/types';
+
 import ArticleIcon from '@mui/icons-material/Article';
 import ArticleOutlinedIcon from '@mui/icons-material/ArticleOutlined';
 import CircularLoading from '../components/ui/circular_loading';
 
->>>>>>> f70fc885
 export default function Record() {
   /**
    * Record Page. Comprises multiple tab components;
@@ -159,7 +161,7 @@
     parentRecords: [],
     childRecords: [],
     linkRecords: [],
-  } as RelationshipsComponentProps);
+  } as RelatedType);
 
   const [breadcrumbs, setBreadcrumbs] = useState([
     {link: ROUTES.INDEX, title: 'Home'},
@@ -276,7 +278,8 @@
               type,
               latest_record.data,
               project_id,
-              latest_record.relationship ?? null
+              latest_record.relationship ?? null,
+              record_id
             );
             setRelatedRecords(newRelationship);
             if (
@@ -292,7 +295,19 @@
                 },
                 {
                   link: newRelationship.parentRecords[0]['route'],
-                  title: newRelationship.parentRecords[0]['title'],
+                  title: newRelationship.parentRecords[0]['hrid'],
+                },
+                {title: hrid ?? record_id},
+              ];
+              console.error('link', newBreadcrumbs);
+              setBreadcrumbs(newBreadcrumbs);
+            } else {
+              const newBreadcrumbs = [
+                {link: ROUTES.INDEX, title: 'Home'},
+                {link: ROUTES.NOTEBOOK_LIST, title: 'Notebooks'},
+                {
+                  link: ROUTES.NOTEBOOK + project_id,
+                  title: project_info !== null ? project_info.name : project_id,
                 },
                 {title: hrid ?? record_id},
               ];
@@ -499,96 +514,10 @@
               return (
                 <React.Fragment>
                   <TabPanel value="0" style={{padding: theme.spacing(2)}}>
-<<<<<<< HEAD
-                    <Box>
-                      <RelationshipsComponent
-                        parentRecords={relatedRecords.parentRecords}
-                        childRecords={relatedRecords.childRecords}
-                        linkRecords={relatedRecords.linkRecords}
-                        ui_specification={uiSpec}
-                      />
-                      <Box style={{border: 'solid 1px red'}} mb={2}>
-                        <RecordReadView
-                          project_id={project_id}
-                          record_id={record_id}
-                          revision_id={updatedrevision_id}
-                          ui_specification={uiSpec}
-                          draft_id={draft_id}
-                          metaSection={metaSection}
-                          handleSetIsDraftSaving={setIsDraftSaving}
-                          handleSetDraftLastSaved={setDraftLastSaved}
-                          handleSetDraftError={setDraftError}
-                        />
-                      </Box>
-                    </Box>
-                  </TabPanel>
-=======
                     <RelationshipsViewComponent
-                      parent_links={[
-                        {
-                          record_id: uuidv4(),
-                          hrid: 'CBC123',
-                          type: 'Container',
-                          route: 'parent_route',
-                          field_id: uuidv4(),
-                          field_label: 'bucket',
-                          link_type: 'parent',
-                          link_id: uuidv4(),
-                        },
-                      ]}
-                      related_links={[
-                        {
-                          recordA_id: record_id,
-                          recordA_hrid: hrid,
-                          recordA_type: record_type,
-                          recordA_section: 'core 2',
-                          recordA_field_id: uuidv4(),
-                          recordA_field_label: 'Field EH',
-
-                          recordB_id: uuidv4(),
-                          recordB_hrid: 'Mundi-V3.4',
-                          recordB_type: 'Water',
-                          recordB_lastUpdatedBy:
-                            '10/12/2020 11:09am by John Smith',
-                          recordB_route: 'go to record 2!',
-                          relation_type_vocabPair: ['is above', 'is below'],
-                        },
-                      ]}
-                      child_links={[
-                        {
-                          recordA_id: record_id,
-                          recordA_hrid: hrid,
-                          recordA_type: record_type,
-                          recordA_section: 'core 1',
-                          recordA_field_id: uuidv4(),
-                          recordA_field_label: 'Field PH',
->>>>>>> f70fc885
-
-                          recordB_id: uuidv4(),
-                          recordB_hrid: 'Andor-V3.4',
-                          recordB_type: 'Water',
-                          recordB_lastUpdatedBy:
-                              '10/12/2020 11:09am by John Smith',
-                          recordB_route: 'go to record 2!',
-                          relation_type_vocabPair: ['has child', 'is child of'],
-                        },
-                        {
-                          recordA_id: record_id,
-                          recordA_hrid: hrid,
-                          recordA_type: record_type,
-                          recordA_section: 'core 2',
-                          recordA_field_id: uuidv4(),
-                          recordA_field_label: 'Field EH',
-
-                          recordB_id: uuidv4(),
-                          recordB_hrid: 'Kenobi-V2.4',
-                          recordB_type: 'Water',
-                          recordB_lastUpdatedBy:
-                              '10/12/2020 11:09am by John Smith',
-                          recordB_route: 'go to record 2!',
-                          relation_type_vocabPair: ['has child', 'is child of'],
-                        },
-                      ]}
+                      parent_links={relatedRecords.parentRecords}
+                      related_links={relatedRecords.linkRecords}
+                      child_links={relatedRecords.childRecords}
                       record_hrid={hrid}
                       record_type={record_type}
                     />
@@ -674,7 +603,7 @@
                           </Box>
                           <Box px={not_xs ? 30 : 0}>
                             {/* Add the component for inherit data from parent */}
-                            <ParentForm
+                            <ParentPanel
                               parentRecords={relatedRecords.parentRecords}
                               ui_specification={uiSpec}
                             />
@@ -704,7 +633,7 @@
                       ) : (
                         <>
                           {/* Add the component for inherit data from parent */}
-                          <ParentForm
+                          <ParentPanel
                             parentRecords={relatedRecords.parentRecords}
                             ui_specification={uiSpec}
                           />

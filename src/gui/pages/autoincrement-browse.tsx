/*
 * Copyright 2021, 2022 Macquarie University
 *
 * Licensed under the Apache License Version 2.0 (the, "License");
 * you may not use, this file except in compliance with the License.
 * You may obtain a copy of the License at
 *
 *     http://www.apache.org/licenses/LICENSE-2.0
 *
 * Unless required by applicable law or agreed to in writing software
 * distributed under the License is distributed on an "AS IS" BASIS
 * WITHOUT WARRANTIES OR CONDITIONS OF ANY KIND either express or implied.
 * See, the License, for the specific language governing permissions and
 * limitations under the License.
 *
 * Filename: autoincrement-browse.tsx
 * Description:
 *   TODO
 */

import React, {useEffect} from 'react';
import {useParams, Link as RouterLink} from 'react-router-dom';
<<<<<<< HEAD

=======
>>>>>>> 6ec4e93b
import {
  Box,
  Container,
  Typography,
  Paper,
  CircularProgress,
  Button,
} from '@mui/material';

import * as ROUTES from '../../constants/routes';
import {ProjectID} from '../../datamodel/core';
import {AutoIncrementReference} from '../../datamodel/database';
import {get_autoincrement_references_for_project} from '../../datamodel/autoincrement';
import {getProjectInfo, listenProjectInfo} from '../../databaseAccess';

import Breadcrumbs from '../components/ui/breadcrumbs';
import AutoIncrementConfigForm from '../components/autoincrement/browse-form';
import {constantArgsShared, useEventedPromise} from '../pouchHook';

export default function Record() {
  const {project_id} = useParams<{
    project_id: ProjectID;
  }>();

  const project_info = useEventedPromise(
    getProjectInfo,
    constantArgsShared(listenProjectInfo, project_id),
    false,
    [project_id],
    project_id
  ).expect();

  const breadcrumbs = [
    {link: ROUTES.HOME, title: 'Home'},
    {link: ROUTES.PROJECT_LIST, title: 'Notebooks'},
    {
      link: ROUTES.PROJECT + project_id,
      title: project_info?.name ?? project_id,
    },
    {title: 'Auto-Incrementer Settings'},
  ];
  const [references, setReferences] = React.useState(
    [] as AutoIncrementReference[]
  );
  useEffect(() => {
    setReferences([]);
    get_autoincrement_references_for_project(project_id)
      .then(refs => {
        setReferences(refs);
      })
      .catch(console.error /*TODO*/);
  }, [project_id]);

  const autoincremeter_links =
    references.length > 0 ? (
      <div>
        {references.map(ref => {
          return (
            <AutoIncrementConfigForm project_id={project_id} reference={ref} />
          );
        })}
      </div>
    ) : (
      <p>This project has no Auto-Incrementers</p>
    );

  return (
    <Container maxWidth="lg">
      <Breadcrumbs data={breadcrumbs} />
      <Box mb={2}>
        <Typography variant={'h2'} component={'h1'}>
          Update Auto-Incrementer Settings
        </Typography>
        <Typography variant={'subtitle1'} gutterBottom>
          Update the settings for the Auto-Incrementer for{' '}
          {project_info?.name ?? <CircularProgress />}.
        </Typography>
      </Box>
<<<<<<< HEAD
      <Paper square>
        <Typography style={{padding: '15px 15px'}}>
          {autoincremeter_links}
        </Typography>
      </Paper>
=======
      <Paper square>{autoincremeter_links}</Paper>
>>>>>>> 6ec4e93b
      <Button
        color="primary"
        size="large"
        component={RouterLink}
        to={ROUTES.PROJECT + project_id}
      >
<<<<<<< HEAD
        Go Back to Notebook
=======
        Return to Project
>>>>>>> 6ec4e93b
      </Button>
    </Container>
  );
}<|MERGE_RESOLUTION|>--- conflicted
+++ resolved
@@ -20,10 +20,6 @@
 
 import React, {useEffect} from 'react';
 import {useParams, Link as RouterLink} from 'react-router-dom';
-<<<<<<< HEAD
-
-=======
->>>>>>> 6ec4e93b
 import {
   Box,
   Container,
@@ -102,26 +98,18 @@
           {project_info?.name ?? <CircularProgress />}.
         </Typography>
       </Box>
-<<<<<<< HEAD
       <Paper square>
         <Typography style={{padding: '15px 15px'}}>
           {autoincremeter_links}
         </Typography>
       </Paper>
-=======
-      <Paper square>{autoincremeter_links}</Paper>
->>>>>>> 6ec4e93b
       <Button
         color="primary"
         size="large"
         component={RouterLink}
         to={ROUTES.PROJECT + project_id}
       >
-<<<<<<< HEAD
         Go Back to Notebook
-=======
-        Return to Project
->>>>>>> 6ec4e93b
       </Button>
     </Container>
   );

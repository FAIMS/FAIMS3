--- conflicted
+++ resolved
@@ -19,8 +19,7 @@
  */
 
 import React, {useEffect, useState} from 'react';
-import {useParams, Redirect} from 'react-router-dom';
-import {Link as RouterLink} from 'react-router-dom';
+import {useParams, Redirect, Link as RouterLink} from 'react-router-dom';
 
 import {
   Box,
@@ -28,24 +27,27 @@
   Container,
   Typography,
   Paper,
-<<<<<<< HEAD
   CircularProgress,
-=======
   TextareaAutosize,
->>>>>>> ad8ead43
 } from '@material-ui/core';
+import EditIcon from '@material-ui/icons/Edit';
 
 import Breadcrumbs from '../components/ui/breadcrumbs';
 import * as ROUTES from '../../constants/routes';
 
-<<<<<<< HEAD
 import {getProjectInfo, listenProjectInfo} from '../../databaseAccess';
-import {ProjectID} from '../../datamodel/core';
 import {useEventedPromise, constantArgsShared} from '../pouchHook';
 import {ProjectInformation} from '../../datamodel/ui';
+import {dumpMetadataDBContents} from '../../uiSpecification';
+import {ProjectID} from '../../datamodel/core';
 
 export default function ProjectSettings() {
   const {project_id} = useParams<{project_id: ProjectID}>();
+
+  // TODO: remove these once we can send new project up
+  const [loading, setLoading] = useState(true);
+  const [metadbContents, setMetadbContents] = useState<object[]>([]);
+
   let project_info: ProjectInformation | null;
   try {
     project_info = useEventedPromise(
@@ -62,18 +64,7 @@
       throw err;
     }
   }
-=======
-import {getProjectInfo} from '../../databaseAccess';
-import {dumpMetadataDBContents} from '../../uiSpecification';
-import {ProjectID} from '../../datamodel/core';
-import EditIcon from '@material-ui/icons/Edit';
 
-export default function ProjectSettings() {
-  const {project_id} = useParams<{project_id: ProjectID}>();
-  const project_info = getProjectInfo(project_id);
-  const [loading, setLoading] = useState(true);
-  const [metadbContents, setMetadbContents] = useState<object[]>([]);
->>>>>>> ad8ead43
   const breadcrumbs = [
     {link: ROUTES.HOME, title: 'Home'},
     {link: ROUTES.PROJECT_LIST, title: 'Notebook'},

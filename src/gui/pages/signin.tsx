--- conflicted
+++ resolved
@@ -57,11 +57,7 @@
       <Breadcrumbs data={breadcrumbs} />
       <Grid container spacing={4}>
         {listings.map((listing_info, index) => (
-<<<<<<< HEAD
-          <Grid item md={4} sm={8} xs={12} key={index}>
-=======
           <Grid item lg={4} md={6} sm={8} xs={12} key={index}>
->>>>>>> 6c5348f2
             <ClusterCard
               key={listing_info.id}
               listing_id={listing_info.id}

--- conflicted
+++ resolved
@@ -16,7 +16,8 @@
 import TabPanel from '@material-ui/lab/TabPanel';
 import {Link as RouterLink, useHistory, useParams} from 'react-router-dom';
 import * as ROUTES from '../../constants/routes';
-<<<<<<< HEAD
+import {ProjectID} from '../../datamodel';
+
 import {ObservationForm} from '../components/observationForm';
 import InProgress from '../components/inProgress';
 import {Alert} from '@material-ui/lab';
@@ -24,10 +25,7 @@
 import {ActionType} from '../../actions';
 import {store} from '../../store';
 import {getProjectInfo} from '../../databaseAccess';
-=======
-import {ProjectID} from '../../datamodel';
 
->>>>>>> a26cc35b
 export default function Observation() {
   const {project_id, observation_id} = useParams<{
     project_id: ProjectID;
@@ -37,14 +35,14 @@
   const history = useHistory();
   const globalState = useContext(store);
   const {dispatch} = globalState;
-  const project_info = getProjectInfo(listing_id_project_id);
+  const project_info = getProjectInfo(project_id);
 
   const handleChange = (event: React.ChangeEvent<{}>, newValue: string) => {
     setValue(newValue);
   };
 
   const handleDelete = () => {
-    deleteFAIMSDataForID(listing_id_project_id, observation_id)
+    deleteFAIMSDataForID(project_id, observation_id)
       .then(() => {
         dispatch({
           type: ActionType.ADD_ALERT,
@@ -53,7 +51,7 @@
             severity: 'success',
           },
         });
-        history.push(ROUTES.PROJECT + listing_id_project_id);
+        history.push(ROUTES.PROJECT + project_id);
       })
       .catch(err => {
         console.log('Could not delete observation: ' + observation_id, err);
@@ -71,7 +69,6 @@
     <Container maxWidth="lg">
       <Box display="flex" flexDirection="row-reverse" p={1} m={1}>
         <Breadcrumbs aria-label="breadcrumb">
-<<<<<<< HEAD
           <Link component={RouterLink} to={ROUTES.INDEX}>
             Index
           </Link>
@@ -80,15 +77,10 @@
           </Link>
           <Link
             component={RouterLink}
-            to={ROUTES.PROJECT + listing_id_project_id}
+            to={ROUTES.PROJECT + project_id}
           >
-            {project_info !== null ? project_info.name : listing_id_project_id}
+            {project_info !== null ? project_info.name : project_id}
           </Link>
-=======
-          <NavLink to={ROUTES.INDEX}>Index</NavLink>
-          <NavLink to={ROUTES.PROJECT_LIST}>Projects</NavLink>
-          <NavLink to={ROUTES.PROJECT + project_id}>{project_id}</NavLink>
->>>>>>> a26cc35b
           <Typography color="textPrimary">{observation_id}</Typography>
         </Breadcrumbs>
       </Box>
@@ -113,7 +105,7 @@
           </AppBar>
           <TabPanel value="1">
             <ObservationForm
-              listing_id_project_id={listing_id_project_id}
+              listing_id_project_id={project_id}
               observation_id={observation_id}
               is_fresh={observation_id === 'new-observation'}
             />

<<<<<<< HEAD
/*
 * Copyright 2021 Macquarie University
 *
 * Licensed under the Apache License Version 2.0 (the, "License");
 * you may not use, this file except in compliance with the License.
 * You may obtain a copy of the License at
 *
 *     http://www.apache.org/licenses/LICENSE-2.0
 *
 * Unless required by applicable law or agreed to in writing software
 * distributed under the License is distributed on an "AS IS" BASIS
 * WITHOUT WARRANTIES OR CONDITIONS OF ANY KIND either express or implied.
 * See, the License, for the specific language governing permissions and
 * limitations under the License.
 *
 * Filename: observation.tsx
 * Description:
 *   TODO
 */

import React, {useContext} from 'react';
=======
import React, {useContext, useEffect} from 'react';
>>>>>>> 18d4e0e9
import {
  AppBar,
  Box,
  Breadcrumbs,
  Container,
  Typography,
  Paper,
  Tab,
  Button,
  Link,
} from '@material-ui/core';
import DeleteIcon from '@material-ui/icons/Delete';
import TabContext from '@material-ui/lab/TabContext';
import TabList from '@material-ui/lab/TabList';
import TabPanel from '@material-ui/lab/TabPanel';
import {Link as RouterLink, useHistory, useParams} from 'react-router-dom';
import * as ROUTES from '../../constants/routes';
import {ProjectID} from '../../datamodel';

import ObservationForm from '../components/observation/form';
import InProgress from '../components/ui/inProgress';
import BoxTab from '../components/ui/boxTab';
import {Alert} from '@material-ui/lab';
import {
  deleteFAIMSDataForID,
  listFAIMSProjectRevisions,
} from '../../dataStorage';
import {ActionType} from '../../actions';
import {store} from '../../store';
import {getProjectInfo} from '../../databaseAccess';
import grey from '@material-ui/core/colors/grey';
import ObservationMeta from '../components/observation/meta';

export default function Observation() {
  const {project_id, observation_id} = useParams<{
    project_id: ProjectID;
    observation_id: string;
  }>();
  const [value, setValue] = React.useState('1');
  const history = useHistory();
  const globalState = useContext(store);
  const {dispatch} = globalState;
  const project_info = getProjectInfo(project_id);
  const [revisions, setRevisions] = React.useState([] as string[]);
  useEffect(() => {
    listFAIMSProjectRevisions(project_id)
      .then(all_revisions_in_project => {
        setRevisions(all_revisions_in_project[observation_id]);
      })
      .catch(console.error /*TODO*/);
  });
  const handleChange = (event: React.ChangeEvent<{}>, newValue: string) => {
    setValue(newValue);
  };

  const handleDelete = () => {
    deleteFAIMSDataForID(project_id, observation_id)
      .then(() => {
        dispatch({
          type: ActionType.ADD_ALERT,
          payload: {
            message: 'Observation ' + observation_id + ' deleted',
            severity: 'success',
          },
        });
        history.push(ROUTES.PROJECT + project_id);
      })
      .catch(err => {
        console.log('Could not delete observation: ' + observation_id, err);
        dispatch({
          type: ActionType.ADD_ALERT,
          payload: {
            message: 'Could not delete observation: ' + observation_id,
            severity: 'error',
          },
        });
      });
  };

  return (
    <Container maxWidth="lg">
      <Box display="flex" flexDirection="row-reverse" p={1} m={1}>
        <Breadcrumbs aria-label="breadcrumb">
          <Link component={RouterLink} to={ROUTES.INDEX}>
            Index
          </Link>
          <Link component={RouterLink} to={ROUTES.PROJECT_LIST}>
            Projects
          </Link>
          <Link component={RouterLink} to={ROUTES.PROJECT + project_id}>
            {project_info !== null ? project_info.name : project_id}
          </Link>
          <Typography color="textPrimary">{observation_id}</Typography>
        </Breadcrumbs>
      </Box>
      <Box mb={2}>
        <Typography variant={'h2'} component={'h1'}>
          Update Observation
        </Typography>
        <Typography variant={'subtitle1'} gutterBottom>
          Edit data for this observation. If you need to, you can also revisit
          previous revisions.
        </Typography>
      </Box>
      <Paper square>
        <TabContext value={value}>
          <AppBar position="static" color={'primary'}>
            <TabList onChange={handleChange} aria-label="simple tabs example">
              <Tab label="Edit" value="1" />
              <Tab label="Revisions" value="2" />
              <Tab label="Meta" value="3" />
            </TabList>
          </AppBar>
          <TabPanel value="1">
            <ObservationForm
              project_id={project_id}
              observation_id={observation_id}
              is_fresh={observation_id === 'new-observation'}
            />
          </TabPanel>
          <TabPanel value="2">
            <InProgress />
            <Box p={2} />
            <BoxTab title={'Developer tool: observation revisions'} />
            <Box
              bgcolor={grey[200]}
              pl={2}
              pr={2}
              style={{overflowX: 'scroll'}}
            >
              <pre>{JSON.stringify(revisions, null, 2)}</pre>
            </Box>
          </TabPanel>
          <TabPanel value="3">
            <ObservationMeta
              project_id={project_id}
              observation_id={observation_id}
            />
            <Box mt={2}>
              <Button
                variant="outlined"
                color="secondary"
                startIcon={<DeleteIcon />}
                onClick={handleDelete}
              >
                Delete Observation
              </Button>
              <Box mt={2}>
                <Alert severity="warning">
                  You cannot reverse this action! Be sure you wish to delete
                  this observation.
                </Alert>
              </Box>
            </Box>
          </TabPanel>
        </TabContext>
      </Paper>
    </Container>
  );
}<|MERGE_RESOLUTION|>--- conflicted
+++ resolved
@@ -1,4 +1,3 @@
-<<<<<<< HEAD
 /*
  * Copyright 2021 Macquarie University
  *
@@ -19,10 +18,7 @@
  *   TODO
  */
 
-import React, {useContext} from 'react';
-=======
 import React, {useContext, useEffect} from 'react';
->>>>>>> 18d4e0e9
 import {
   AppBar,
   Box,

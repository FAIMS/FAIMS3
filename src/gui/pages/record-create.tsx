--- conflicted
+++ resolved
@@ -57,10 +57,7 @@
 import RecordDelete from '../components/record/delete';
 import useMediaQuery from '@mui/material/useMediaQuery';
 import {useTheme} from '@mui/material/styles';
-<<<<<<< HEAD
 import UnpublishedWarning from '../components/record/unpublished_warning';
-=======
->>>>>>> 6c5348f2
 interface DraftCreateProps {
   project_id: ProjectID;
   type_name: string;
@@ -252,7 +249,6 @@
     draft_id?: string;
     record_id?: string;
   }>();
-<<<<<<< HEAD
   const location: any = useLocation();
   let draft_record_id = generateFAIMSDataID();
   if (record_id !== undefined) draft_record_id = record_id;
@@ -261,13 +257,7 @@
     location.state.child_record_id !== undefined
   )
     draft_record_id = location.state.child_record_id; //pass record_id from parent
-=======
-  let draft_record_id = generateFAIMSDataID();
-  if (record_id !== undefined) draft_record_id = record_id;
-
->>>>>>> 6c5348f2
   let project_info: ProjectInformation | null;
-  const location: any = useLocation();
 
   try {
     project_info = useEventedPromise(

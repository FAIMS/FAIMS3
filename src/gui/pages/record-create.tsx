/*
 * Copyright 2021 Macquarie University
 *
 * Licensed under the Apache License Version 2.0 (the, "License");
 * you may not use, this file except in compliance with the License.
 * You may obtain a copy of the License at
 *
 *     http://www.apache.org/licenses/LICENSE-2.0
 *
 * Unless required by applicable law or agreed to in writing software
 * distributed under the License is distributed on an "AS IS" BASIS
 * WITHOUT WARRANTIES OR CONDITIONS OF ANY KIND either express or implied.
 * See, the License, for the specific language governing permissions and
 * limitations under the License.
 *
 * Filename: record-create.tsx
 * Description:
 *   TODO
 */

import React, {useContext, useState, useEffect} from 'react';
<<<<<<< HEAD
import {useHistory, useParams, Redirect} from 'react-router-dom';
=======
>>>>>>> ad8ead43
import {
  Box,
  Container,
  Typography,
  Paper,
  CircularProgress,
} from '@material-ui/core';
<<<<<<< HEAD

import {ActionType} from '../../actions';
=======
import {Redirect, useHistory, useParams, useLocation} from 'react-router-dom';

>>>>>>> ad8ead43
import * as ROUTES from '../../constants/routes';
import {getProjectInfo, listenProjectInfo} from '../../databaseAccess';
import {ProjectID, RecordID} from '../../datamodel/core';
<<<<<<< HEAD
import {ProjectUIModel, ProjectInformation} from '../../datamodel/ui';
import {store} from '../../store';
import {getUiSpecForProject} from '../../uiSpecification';

import Breadcrumbs from '../components/ui/breadcrumbs';
import RecordForm from '../components/record/form';
import {useEventedPromise, constantArgsShared} from '../pouchHook';
=======
import {ProjectInformation, ProjectUIModel} from '../../datamodel/ui';
import {
  getUiSpecForProject,
  getReturnedTypesForViewSet,
} from '../../uiSpecification';
import {ActionType} from '../../actions';
import {store} from '../../store';
import {newStagedData} from '../../sync/draft-storage';
import {generateFAIMSDataID} from '../../data_storage';
interface DraftCreateProps {
  project_id: ProjectID;
  type_name: string;
}

function DraftCreate(props: DraftCreateProps) {
  const {project_id, type_name} = props;
>>>>>>> ad8ead43

  const {dispatch} = useContext(store);
  const history = useHistory();

<<<<<<< HEAD
  let project_info: ProjectInformation | null;
  try {
    project_info = useEventedPromise(
      getProjectInfo,
      constantArgsShared(listenProjectInfo, project_id),
      false,
      [project_id],
      project_id
    ).expect();
  } catch (err: any) {
    if (err.message !== 'missing') {
      throw err;
    } else {
      return <Redirect to="/404" />;
    }
  }

  const [uiSpec, setUISpec] = useState(null as null | ProjectUIModel);
=======
>>>>>>> ad8ead43
  const [error, setError] = useState(null as null | {});
  const [draft_id, setDraft_id] = useState(null as null | string);
  const [uiSpec, setUISpec] = useState(null as null | ProjectUIModel);

  useEffect(() => {
    getUiSpecForProject(project_id).then(setUISpec, setError);
  }, [project_id]);

  useEffect(() => {
    if (uiSpec !== null) {
      const field_types = getReturnedTypesForViewSet(uiSpec, type_name);
      newStagedData(project_id, null, type_name, field_types).then(
        setDraft_id,
        setError
      );
    } else {
      setDraft_id(null);
    }
  }, [project_id, uiSpec]);

  if (error !== null) {
    dispatch({
      type: ActionType.ADD_ALERT,
      payload: {
        message: 'Could not create a draft: ' + error.toString(),
        severity: 'warning',
      },
    });
    history.goBack();
    return <React.Fragment />;
  } else if (draft_id === null) {
    // Creating new draft loading
    return <CircularProgress size={12} thickness={4} />;
  } else {
    return (
      <Redirect
        to={
          ROUTES.PROJECT +
          project_id +
          ROUTES.RECORD_CREATE +
          type_name +
          ROUTES.RECORD_DRAFT +
          draft_id +
          useLocation().search
        }
      />
    );
  }
}

interface DraftEditProps {
  project_id: ProjectID;
  type_name: string;
  draft_id: string;
  project_info: ProjectInformation | null;
  record_id: RecordID;
}

function DraftEdit(props: DraftEditProps) {
  const {project_id, type_name, draft_id, project_info, record_id} = props;
  const {dispatch} = useContext(store);
  const history = useHistory();

  const [uiSpec, setUISpec] = useState(null as null | ProjectUIModel);
  const [error, setError] = useState(null as null | {});

  useEffect(() => {
    getUiSpecForProject(project_id).then(setUISpec, setError);
  }, [project_id]);

  if (error !== null) {
    dispatch({
      type: ActionType.ADD_ALERT,
      payload: {
        message: 'Could not edit draft: ' + error.toString(),
        severity: 'warning',
      },
    });
    history.goBack();
    return <React.Fragment />;
  } else if (uiSpec === null) {
    // Loading
    return <CircularProgress size={12} thickness={4} />;
  } else {
    // Loaded, variant picked, show form:
    return (
      <React.Fragment>
        <Box mb={2}>
          <Typography variant={'h2'} component={'h1'}>
            Record Record
          </Typography>
          <Typography variant={'subtitle1'} gutterBottom>
            Add an record for the{' '}
            {project_info !== null ? project_info.name : project_id} project.
          </Typography>
        </Box>
        <Paper square>
          <Box p={3}>
            <RecordForm
              project_id={project_id}
              draft_id={draft_id}
              type={type_name}
              ui_specification={uiSpec}
              record_id={record_id}
            />
          </Box>
        </Paper>
      </React.Fragment>
    );
  }
}

export default function RecordCreate() {
  const {project_id, type_name, draft_id} = useParams<{
    project_id: ProjectID;
    type_name: string;
    draft_id?: string;
  }>();

  const project_info = getProjectInfo(project_id);
  const breadcrumbs = [
    {link: ROUTES.HOME, title: 'Home'},
    {link: ROUTES.PROJECT_LIST, title: 'Notebooks'},
    {
      link: ROUTES.PROJECT + project_id,
      title: project_info !== null ? project_info.name : project_id,
    },
    {title: 'Edit Draft'},
  ];

  return (
    <React.Fragment>
      <Container maxWidth="lg">
        <Breadcrumbs data={breadcrumbs} />
        {draft_id === undefined ? (
          <DraftCreate project_id={project_id} type_name={type_name} />
        ) : (
          <DraftEdit
            project_info={project_info}
            project_id={project_id}
            type_name={type_name}
            draft_id={draft_id}
            record_id={generateFAIMSDataID()}
          />
        )}
      </Container>
    </React.Fragment>
  );
}<|MERGE_RESOLUTION|>--- conflicted
+++ resolved
@@ -19,10 +19,8 @@
  */
 
 import React, {useContext, useState, useEffect} from 'react';
-<<<<<<< HEAD
-import {useHistory, useParams, Redirect} from 'react-router-dom';
-=======
->>>>>>> ad8ead43
+import {Redirect, useHistory, useParams, useLocation} from 'react-router-dom';
+
 import {
   Box,
   Container,
@@ -30,34 +28,25 @@
   Paper,
   CircularProgress,
 } from '@material-ui/core';
-<<<<<<< HEAD
 
 import {ActionType} from '../../actions';
-=======
-import {Redirect, useHistory, useParams, useLocation} from 'react-router-dom';
-
->>>>>>> ad8ead43
 import * as ROUTES from '../../constants/routes';
+import {store} from '../../store';
+
+import {generateFAIMSDataID} from '../../data_storage';
 import {getProjectInfo, listenProjectInfo} from '../../databaseAccess';
 import {ProjectID, RecordID} from '../../datamodel/core';
-<<<<<<< HEAD
 import {ProjectUIModel, ProjectInformation} from '../../datamodel/ui';
-import {store} from '../../store';
-import {getUiSpecForProject} from '../../uiSpecification';
-
-import Breadcrumbs from '../components/ui/breadcrumbs';
-import RecordForm from '../components/record/form';
-import {useEventedPromise, constantArgsShared} from '../pouchHook';
-=======
-import {ProjectInformation, ProjectUIModel} from '../../datamodel/ui';
 import {
   getUiSpecForProject,
   getReturnedTypesForViewSet,
 } from '../../uiSpecification';
-import {ActionType} from '../../actions';
-import {store} from '../../store';
 import {newStagedData} from '../../sync/draft-storage';
-import {generateFAIMSDataID} from '../../data_storage';
+
+import Breadcrumbs from '../components/ui/breadcrumbs';
+import RecordForm from '../components/record/form';
+import {useEventedPromise, constantArgsShared} from '../pouchHook';
+
 interface DraftCreateProps {
   project_id: ProjectID;
   type_name: string;
@@ -65,32 +54,10 @@
 
 function DraftCreate(props: DraftCreateProps) {
   const {project_id, type_name} = props;
->>>>>>> ad8ead43
 
   const {dispatch} = useContext(store);
   const history = useHistory();
 
-<<<<<<< HEAD
-  let project_info: ProjectInformation | null;
-  try {
-    project_info = useEventedPromise(
-      getProjectInfo,
-      constantArgsShared(listenProjectInfo, project_id),
-      false,
-      [project_id],
-      project_id
-    ).expect();
-  } catch (err: any) {
-    if (err.message !== 'missing') {
-      throw err;
-    } else {
-      return <Redirect to="/404" />;
-    }
-  }
-
-  const [uiSpec, setUISpec] = useState(null as null | ProjectUIModel);
-=======
->>>>>>> ad8ead43
   const [error, setError] = useState(null as null | {});
   const [draft_id, setDraft_id] = useState(null as null | string);
   const [uiSpec, setUISpec] = useState(null as null | ProjectUIModel);
@@ -210,7 +177,23 @@
     draft_id?: string;
   }>();
 
-  const project_info = getProjectInfo(project_id);
+  let project_info: ProjectInformation | null;
+  try {
+    project_info = useEventedPromise(
+      getProjectInfo,
+      constantArgsShared(listenProjectInfo, project_id),
+      false,
+      [project_id],
+      project_id
+    ).expect();
+  } catch (err: any) {
+    if (err.message !== 'missing') {
+      throw err;
+    } else {
+      return <Redirect to="/404" />;
+    }
+  }
+
   const breadcrumbs = [
     {link: ROUTES.HOME, title: 'Home'},
     {link: ROUTES.PROJECT_LIST, title: 'Notebooks'},

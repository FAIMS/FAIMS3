--- conflicted
+++ resolved
@@ -60,50 +60,6 @@
         style={{minHeight: '70vh'}}
       >
         <Grid item xs={12}>
-<<<<<<< HEAD
-          <Grid container>
-            <Grid item xs={6}>
-              <Box mt={1}>
-                <Typography
-                  variant={'overline'}
-                  color={'textSecondary'}
-                  align={'center'}
-                ></Typography>
-              </Box>
-            </Grid>
-            <Grid item xs={6}>
-              <Box mb={1}>
-                <Typography variant="h1">
-                  <b>404</b>
-                </Typography>
-              </Box>
-              <Box mb={1}>
-                <Typography variant="subtitle2">
-                  <b>Something's missing.</b>
-                </Typography>
-              </Box>
-              <Box mb={2}>
-                <Typography variant={'body1'}>
-                  The page you are looking for does not exist.
-                </Typography>
-              </Box>
-              <Box>
-                <Link
-                  style={{
-                    display: 'flex',
-                    alignItems: 'center',
-                    flexWrap: 'wrap',
-                  }}
-                  component={RouterLink}
-                  to={ROUTES.INDEX}
-                >
-                  <b>Go home</b>
-                  <ChevronRightIcon />
-                </Link>
-              </Box>
-            </Grid>
-          </Grid>
-=======
           <span
             style={{
               display: 'flex',
@@ -137,7 +93,6 @@
               <ChevronRightIcon />
             </Link>
           </Box>
->>>>>>> 6c5348f2
         </Grid>
       </Grid>
     </Container>

/*
 * Copyright 2021 Macquarie University
 *
 * Licensed under the Apache License Version 2.0 (the, "License");
 * you may not use, this file except in compliance with the License.
 * You may obtain a copy of the License at
 *
 *     http://www.apache.org/licenses/LICENSE-2.0
 *
 * Unless required by applicable law or agreed to in writing software
 * distributed under the License is distributed on an "AS IS" BASIS
 * WITHOUT WARRANTIES OR CONDITIONS OF ANY KIND either express or implied.
 * See, the License, for the specific language governing permissions and
 * limitations under the License.
 *
 * Filename: home.tsx
 * Description:
 *   TODO
 */

import React from 'react';
import {makeStyles} from '@material-ui/core/styles';
import {Link as RouterLink} from 'react-router-dom';
import {
  Container,
  Typography,
  Box,
  Grid,
  Paper,
  Link,
  CircularProgress,
} from '@material-ui/core';
import ProjectCard from '../components/project/card';
import * as ROUTES from '../../constants/routes';
// import {store} from '../../store';
import {getProjectList, listenProjectList} from '../../databaseAccess';
import Breadcrumbs from '../components/ui/breadcrumbs';
import DashboardActions from '../components/dashboard/actions';
<<<<<<< HEAD
import TimelapseIcon from '@material-ui/icons/Timelapse';
import {useEventedPromise} from '../pouchHook';
=======

>>>>>>> ad8ead43
const useStyles = makeStyles(theme => ({
  gridRoot: {
    flexGrow: 1,
  },
  container: {
    paddingTop: theme.spacing(4),
    paddingBottom: theme.spacing(4),
  },
  paper: {
    padding: theme.spacing(2),
    display: 'flex',
    overflow: 'auto',
    flexDirection: 'column',
  },

  bullet: {
    display: 'inline-block',
    margin: '0 2px',
    transform: 'scale(0.8)',
  },
  title: {
    fontSize: 14,
  },
  pos: {
    marginBottom: 12,
  },
  avatar: {
    borderRadius: 8,
    // backgroundColor: red[500],
    backgroundColor: theme.palette.secondary.light,
  },
}));

export default function Home() {
  const classes = useStyles();
  // const globalState = useContext(store);
<<<<<<< HEAD
  const pouchProjectList = useEventedPromise(
    getProjectList,
    listenProjectList,
    true,
    []
  ).expect();
  const breadcrumbs = [{link: ROUTES.INDEX, title: 'Index'}, {title: 'Home'}];
=======
  const pouchProjectList = getProjectList();
  const breadcrumbs = [
    {link: ROUTES.HOME, title: 'Home'},
    {title: 'Workspace'},
  ];
>>>>>>> ad8ead43
  return (
    <Container maxWidth="lg">
      <Breadcrumbs data={breadcrumbs} />
      <Grid container spacing={3}>
        <Grid item xs={12}>
          <Typography variant="overline">Add new Record</Typography>
          <Paper className={classes.paper}>
            <DashboardActions pouchProjectList={pouchProjectList ?? []} />
          </Paper>
        </Grid>

        {/* Recent Projects */}
        <Grid item xs={12} md={12} lg={12}>
          <Typography variant="overline">My Notebooks</Typography>
          <Paper className={classes.paper}>
            <Grid container spacing={1}>
<<<<<<< HEAD
              {pouchProjectList === null ? (
                <CircularProgress />
              ) : Object.keys(pouchProjectList).length === 0 ? (
                <span>No projects found</span>
=======
              {Object.keys(pouchProjectList).length === 0 ? (
                <span>No Notebooks found</span>
>>>>>>> ad8ead43
              ) : (
                pouchProjectList.map(project_info => {
                  const project_id = project_info.project_id;
                  if (project_info !== null) {
                    return (
                      <Grid item xs={12} key={'project-list-grid' + project_id}>
                        <ProjectCard project={project_info} dashboard={true} />
                      </Grid>
                    );
                  } else {
                    return (
                      <Grid item xs={12} key={'project-list-grid' + project_id}>
                        Project could not be loaded
                      </Grid>
                    );
                  }
                })
              )}
            </Grid>
            <Box mt={2}>
              <Link
                style={{
                  display: 'flex',
                  alignItems: 'center',
                  flexWrap: 'wrap',
                }}
                component={RouterLink}
                to={ROUTES.PROJECT_LIST}
              >
                View all notebooks
                {/*<ChevronRightIcon />*/}
              </Link>
            </Box>
          </Paper>
        </Grid>
      </Grid>
    </Container>
  );
}<|MERGE_RESOLUTION|>--- conflicted
+++ resolved
@@ -36,12 +36,8 @@
 import {getProjectList, listenProjectList} from '../../databaseAccess';
 import Breadcrumbs from '../components/ui/breadcrumbs';
 import DashboardActions from '../components/dashboard/actions';
-<<<<<<< HEAD
-import TimelapseIcon from '@material-ui/icons/Timelapse';
 import {useEventedPromise} from '../pouchHook';
-=======
 
->>>>>>> ad8ead43
 const useStyles = makeStyles(theme => ({
   gridRoot: {
     flexGrow: 1,
@@ -78,21 +74,18 @@
 export default function Home() {
   const classes = useStyles();
   // const globalState = useContext(store);
-<<<<<<< HEAD
   const pouchProjectList = useEventedPromise(
     getProjectList,
     listenProjectList,
     true,
     []
   ).expect();
-  const breadcrumbs = [{link: ROUTES.INDEX, title: 'Index'}, {title: 'Home'}];
-=======
-  const pouchProjectList = getProjectList();
+
   const breadcrumbs = [
     {link: ROUTES.HOME, title: 'Home'},
     {title: 'Workspace'},
   ];
->>>>>>> ad8ead43
+
   return (
     <Container maxWidth="lg">
       <Breadcrumbs data={breadcrumbs} />
@@ -109,15 +102,10 @@
           <Typography variant="overline">My Notebooks</Typography>
           <Paper className={classes.paper}>
             <Grid container spacing={1}>
-<<<<<<< HEAD
               {pouchProjectList === null ? (
                 <CircularProgress />
               ) : Object.keys(pouchProjectList).length === 0 ? (
-                <span>No projects found</span>
-=======
-              {Object.keys(pouchProjectList).length === 0 ? (
-                <span>No Notebooks found</span>
->>>>>>> ad8ead43
+                <span>No notebooks found</span>
               ) : (
                 pouchProjectList.map(project_info => {
                   const project_id = project_info.project_id;

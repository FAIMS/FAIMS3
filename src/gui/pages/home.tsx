--- conflicted
+++ resolved
@@ -102,59 +102,26 @@
           <Typography variant="overline">My Projects</Typography>
           <Paper className={classes.paper}>
             <Grid container spacing={1}>
-              {Object.keys(pouchProjectList).length === 0
-<<<<<<< HEAD
-                ? <span>No projects found</span>
-                : Object.keys(pouchProjectList).map(project_id => {
-                    const project_info = getProjectInfo(project_id);
-                    if (project_info !== null) {
-=======
-                ? [...Array(3)].map((e, i) => (
-                    <Grid item xs={12} key={'skeleton-project-list-grid' + i}>
-                      <Skeleton animation="wave" variant="rect">
-                        <ProjectCard
-                          project={{
-                            name: 'dummy',
-                            description: 'dummy',
-                            _id: 'dummy',
-                            project_id: 'dummy',
-                          }}
-                        />
-                      </Skeleton>
-                    </Grid>
-                  ))
-                : Object.keys(pouchProjectList).map(listing_id_project_id => {
-                    const pouchProject = getProjectInfo(listing_id_project_id);
-                    if (pouchProject !== null) {
->>>>>>> 9b34681f
-                      return (
-                        <Grid
-                          item
-                          xs={12}
-                          key={'project-list-grid' + project_id}
-                        >
-                          <ProjectCard
-<<<<<<< HEAD
-                            project={project_info}
-=======
-                            project={pouchProject}
->>>>>>> 9b34681f
-                            dashboard={true}
-                          />
-                        </Grid>
-                      );
-                    } else {
-                      return (
-                        <Grid
-                          item
-                          xs={12}
-                          key={'project-list-grid' + project_id}
-                        >
-                          Project could not be loaded
-                        </Grid>
-                      );
-                    }
-                  })}
+              {Object.keys(pouchProjectList).length === 0 ? (
+                <span>No projects found</span>
+              ) : (
+                Object.keys(pouchProjectList).map(project_id => {
+                  const project_info = getProjectInfo(project_id);
+                  if (project_info !== null) {
+                    return (
+                      <Grid item xs={12} key={'project-list-grid' + project_id}>
+                        <ProjectCard project={project_info} dashboard={true} />
+                      </Grid>
+                    );
+                  } else {
+                    return (
+                      <Grid item xs={12} key={'project-list-grid' + project_id}>
+                        Project could not be loaded
+                      </Grid>
+                    );
+                  }
+                })
+              )}
             </Grid>
             <Box mt={2}>
               <Link

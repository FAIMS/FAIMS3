--- conflicted
+++ resolved
@@ -213,16 +213,12 @@
 registerComponent(
   'faims-custom',
   'RelatedRecordSelector',
-<<<<<<< HEAD
-  setupComponentProperties('', '', RelatedRecordSelector)
-=======
   setupComponentProperties(
     'Related field',
     'Add relations between records',
     'Relations',
     RelatedRecordSelector
   )
->>>>>>> 35218793
 );
 // Mapping Plugin registration
 registerComponent(
@@ -231,10 +227,17 @@
   setupComponentProperties(
     'Map Input Field',
     'Input Geo Data via a map',
-<<<<<<< HEAD
-=======
     'Maps',
->>>>>>> 35218793
     MapFormField
   )
+);
+// Mapping Plugin registration
+registerComponent(
+  'mapping-plugin',
+  'MapFormField',
+  setupComponentProperties(
+    'Map Input Field',
+    'Input Geo Data via a map',
+    MapFormField
+  )
 );
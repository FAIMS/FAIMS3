--- conflicted
+++ resolved
@@ -35,14 +35,10 @@
 import {BasicAutoIncrementer} from '../fields/BasicAutoIncrementer';
 import {RelatedRecordSelector} from '../fields/RelatedRecordSelector';
 import {registerComponent, setupComponentProperties} from './internals';
-<<<<<<< HEAD
 
 // Mapping plugin imports
 import {MapFormField} from '@faims-project/faims3-map-input';
 
-=======
-import BookmarkIcon from '@material-ui/icons/Bookmark';
->>>>>>> 935f53c8
 /*
  * This should be enough to make typescript/the build system happy
  */
@@ -79,41 +75,29 @@
     'HTML text field',
     'A simple text field',
     'Simple',
-    TextField,
+    TextField
   )
 );
 //this is for testing
 
-
 registerComponent(
   'formik-material-ui',
   'TextField',
   setupComponentProperties(
-<<<<<<< HEAD
     'HTML input field',
     'text plus sepcial characters',
-    'Simple',
+    'Text',
     FormikTextField,
-    'Text',
     {
       namespace: 'formik-material-ui',
       componentName: 'TextField',
       type_return: 'faims-core::String',
       validationSchema: [['yup.string']],
       type: 'text',
-    },
-    null
-  )
-);
-=======
-    'Input', 
-    'text plus sepcial characters',
-    'Text', 
-    FormikTextField,
-    {namespace:'formik-material-ui',componentName:'TextField',type_return:'faims-core::String',validationSchema:[['yup.string'],],type:'text'},
-));
-
->>>>>>> 935f53c8
+    }
+  )
+);
+
 registerComponent(
   'formik-material-ui',
   'Select',
@@ -127,55 +111,25 @@
 registerComponent(
   'faims-custom',
   'Select',
-  setupComponentProperties(
-<<<<<<< HEAD
-    'Select',
-    'Select',
-    'Simple',
-    FAIMSSelect,
-    'Select',
-    {
-      namespace: 'faims-custom',
-      componentName: 'Select',
-      select: true,
-      type_return: 'faims-core::String',
-      validationSchema: [['yup.string']],
-      type: 'select',
-    }
-  )
-=======
-    'Select', 
-    'Select',
-    'Select', 
-    FAIMSSelect,
-    {namespace:'faims-custom',componentName:'Select',select: true,type_return:'faims-core::String',validationSchema:[['yup.string'],],type:'select'})
->>>>>>> 935f53c8
+  setupComponentProperties('Select', 'Select', 'Select', FAIMSSelect, {
+    namespace: 'faims-custom',
+    componentName: 'Select',
+    select: true,
+    type_return: 'faims-core::String',
+    validationSchema: [['yup.string']],
+    type: 'select',
+  })
 );
 registerComponent(
   'faims-custom',
   'Checkbox',
-  setupComponentProperties(
-<<<<<<< HEAD
-    'Checkbox',
-    'Checkbox',
-    'Simple',
-    FAIMSCheckbox,
-    'Select',
-    {
-      namespace: 'faims-custom',
-      componentName: 'Checkbox',
-      type_return: 'faims-core::Bool',
-      validationSchema: [['yup.bool']],
-      type: 'checkbox',
-    }
-  )
-=======
-    'Checkbox', 
-    'Checkbox',
-    'Select', 
-    FAIMSCheckbox,
-    {namespace:'faims-custom',componentName:'Checkbox',type_return:'faims-core::Bool',validationSchema:[['yup.bool'],],type: 'checkbox'})
->>>>>>> 935f53c8
+  setupComponentProperties('Checkbox', 'Checkbox', 'Select', FAIMSCheckbox, {
+    namespace: 'faims-custom',
+    componentName: 'Checkbox',
+    type_return: 'faims-core::Bool',
+    validationSchema: [['yup.bool']],
+    type: 'checkbox',
+  })
 );
 registerComponent(
   'faims-custom',
@@ -185,28 +139,24 @@
 registerComponent(
   'faims-custom',
   'ActionButton',
-<<<<<<< HEAD
-  setupComponentProperties('Take Action', '', 'Test', ActionButton, 'Special', {
-    namespace: 'faims-custom',
-    componentName: 'ActionButton',
-    type_return: 'faims-core::String',
-    validationSchema: [['yup.string']],
-    type: 'string',
-  })
-=======
-  setupComponentProperties(
-    'Action Button', 
+  setupComponentProperties(
+    'Action Button',
     'Do an action',
-    'Special', 
+    'Special',
     ActionButton,
-    {namespace:'faims-custom',componentName:'ActionButton',type_return:'faims-core::String',validationSchema:[['yup.string']],type: 'string'})
->>>>>>> 935f53c8
+    {
+      namespace: 'faims-custom',
+      componentName: 'ActionButton',
+      type_return: 'faims-core::String',
+      validationSchema: [['yup.string']],
+      type: 'string',
+    }
+  )
 );
 registerComponent(
   'faims-custom',
   'TakePoint',
-<<<<<<< HEAD
-  setupComponentProperties('Take Point', '', 'Position', TakePoint, 'Special', {
+  setupComponentProperties('Take Point', '', 'Special', TakePoint, {
     namespace: 'faims-custom',
     componentName: 'TakePoint',
     type_return: 'faims-pos::Location',
@@ -223,35 +173,15 @@
       ],
     ],
   })
-=======
-  setupComponentProperties(
-    'Take Point', 
-    'Take a GPS position', 
+);
+registerComponent(
+  'faims-custom',
+  'TemplatedStringField',
+  setupComponentProperties(
+    'Unique ID',
+    'Build a value up from other fields',
     'Special',
-    TakePoint,
-    {namespace:'faims-custom',componentName:'TakePoint',type_return:'faims-pos::Location',initialValue: null,validationSchema:[
-          ['yup.object'],
-          ['yup.nullable'],
-          [
-            'yup.shape',
-            {
-              latitude: [['yup.number'], ['yup.required']],
-              longitude: [['yup.number'], ['yup.required']],
-            },
-          ],
-        ]})
->>>>>>> 935f53c8
-);
-registerComponent(
-  'faims-custom',
-  'TemplatedStringField',
-  setupComponentProperties(
-    'Unique ID', 
-    'Build a value up from other fields',
-<<<<<<< HEAD
-    'Advanced',
     TemplatedStringField,
-    'Special',
     {
       namespace: 'faims-custom',
       componentName: 'TemplatedStringField',
@@ -262,13 +192,6 @@
       template: 'αβγ {{str-field}}-{{basic-autoincrementer-field}}',
     }
   )
-=======
-    'Special', 
-    TemplatedStringField,
-    {namespace:'faims-custom',componentName:'TemplatedStringField',type_return:'faims-core::String',required:true,validationSchema:[['yup.string'], ['yup.required']],type: 'text',template: 'αβγ {{str-field}}-{{basic-autoincrementer-field}}',},
-    [{namespace:'formik-material-ui',componentName:'TextField',type_return:'faims-core::String',validationSchema:[['yup.string'],],type:'text',name:'template',label:'Template'}],
-    )
->>>>>>> 935f53c8
 );
 registerComponent(
   'faims-custom',
@@ -277,7 +200,7 @@
     'Basic AutoIncrementer',
     'A basic autoincrementer to help create identifiers',
     'Identifiers',
-    BasicAutoIncrementer,
+    BasicAutoIncrementer
   )
 );
 registerComponent(
@@ -287,10 +210,9 @@
     'Related field',
     'Add relations between records',
     'Relations',
-    RelatedRecordSelector,
-  )
-);
-<<<<<<< HEAD
+    RelatedRecordSelector
+  )
+);
 // Mapping Plugin registration
 registerComponent(
   'mapping-plugin',
@@ -302,17 +224,34 @@
     MapFormField
   )
 );
-=======
 
 registerComponent(
   'formik-material-ui',
   'MultipleTextField',
   setupComponentProperties(
-    'Input Box', 
+    'Input Box',
     'Multiple line Input Box',
-    'Text', 
+    'Text',
     FormikTextField,
-    {namespace:'formik-material-ui',componentName:'MultipleTextField',type_return:'faims-core::String',validationSchema:[['yup.string'],],type:'text',multiline:true,multirows:4},
-    [{namespace:'formik-material-ui',componentName:'TextField',type_return:'faims-core::Integer',validationSchema:[['yup.number'],['yup.positive'],],type:'number',name:'multirows',label:'Number of Line'}],
-));
->>>>>>> 935f53c8
+    {
+      namespace: 'formik-material-ui',
+      componentName: 'MultipleTextField',
+      type_return: 'faims-core::String',
+      validationSchema: [['yup.string']],
+      type: 'text',
+      multiline: true,
+      multirows: 4,
+    },
+    [
+      {
+        namespace: 'formik-material-ui',
+        componentName: 'TextField',
+        type_return: 'faims-core::Integer',
+        validationSchema: [['yup.number'], ['yup.positive']],
+        type: 'number',
+        name: 'multirows',
+        label: 'Number of Line',
+      },
+    ]
+  )
+);
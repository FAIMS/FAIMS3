--- conflicted
+++ resolved
@@ -27,19 +27,10 @@
   return <BrokenImageIcon />;
 }
 
-<<<<<<< HEAD
-export function getDefaultUiSpec() {
-  return '';
-}
-
-export function getDefaultuiSpecProps() {
-  return '';
-=======
 export function getDefaultuiSpecProps(){
   return {namespace:'formik-material-ui',componentName:'TextField',type_return:'faims-core::String',validationSchema:[['yup.string'],],type:'text'};
 }
 
 export function getDefaultuisettings(){
   return [{settings:false}];
->>>>>>> 935f53c8
 }
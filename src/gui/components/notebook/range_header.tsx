/*
 * Copyright 2021, 2022 Macquarie University
 *
 * Licensed under the Apache License Version 2.0 (the, "License");
 * you may not use, this file except in compliance with the License.
 * You may obtain a copy of the License at
 *
 *     http://www.apache.org/licenses/LICENSE-2.0
 *
 * Unless required by applicable law or agreed to in writing software
 * distributed under the License is distributed on an "AS IS" BASIS
 * WITHOUT WARRANTIES OR CONDITIONS OF ANY KIND either express or implied.
 * See, the License, for the specific language governing permissions and
 * limitations under the License.
 *
 * Filename: FormElement.tsx
 * Description: This is the file for formelemnets for Notebook Creation, not contain any information about handler(check other files)
 *   TODO: any type
 *   TODO: different design settings
 */

import React from 'react';
import {useState, useEffect} from 'react';
import {
  Typography,
  TableContainer,
  Table,
  TableHead,
  TableBody,
  TableRow,
  TableCell,
  Alert,
  IconButton,
  Paper,
<<<<<<< HEAD
  Divider,
=======
>>>>>>> fe5ed9c6
} from '@mui/material';
import EditIcon from '@mui/icons-material/Edit';
import {
  get_user_friendly_status_for_project,
  UserFriendlyAutoincrementStatus,
} from '../../../datamodel/autoincrement';

export default function RangeHeader(props: {
  project: any;
  handleAIEdit: Function;
}) {
  const [status, setStatus] = useState<UserFriendlyAutoincrementStatus[]>();

  useEffect(() => {
    let isactive = true;
    if (isactive) {
      get_user_friendly_status_for_project(props.project.project_id).then(res =>
        setStatus(res)
      );

      console.debug('Updating ranges for', props.project.project_id);
    }
    return () => {
      isactive = false;
    };
  }, [props.project.project_id]);

  return (
    <TableContainer
      component={Paper}
      elevation={0}
      variant={'outlined'}
      sx={{maxHeight: '80vh', overflowY: 'scroll'}}
    >
      <Typography variant={'h6'} sx={{m: 2}} gutterBottom>
        Range Indices
      </Typography>
      <Table size={'small'}>
        <TableHead>
          <TableRow>
            <TableCell>
              <Typography variant={'overline'}>Index</Typography>
            </TableCell>
            <TableCell>
              <Typography variant={'overline'}>Last Used</Typography>
            </TableCell>
            <TableCell>
              <Typography variant={'overline'}>Range End</Typography>
            </TableCell>
            <TableCell>
              <Typography variant={'overline'}>Edit</Typography>
            </TableCell>
          </TableRow>
        </TableHead>
        <TableBody>
          {status?.map((sta, index) => (
            <TableRow key={index}>
              <TableCell>{sta.label}</TableCell>
              <TableCell>{sta.last_used}</TableCell>
              <TableCell>{sta.end}</TableCell>
              <TableCell>
                <IconButton
                  onClick={e => props.handleAIEdit(e, 1)}
                  size={'small'}
                >
                  <EditIcon />
                </IconButton>
              </TableCell>
            </TableRow>
          ))}
        </TableBody>
      </Table>
      {status !== undefined && status.length > 0 ? (
        ''
      ) : (
        <Alert severity={'info'}>No range indices defined</Alert>
      )}
    </TableContainer>
  );
}<|MERGE_RESOLUTION|>--- conflicted
+++ resolved
@@ -32,10 +32,6 @@
   Alert,
   IconButton,
   Paper,
-<<<<<<< HEAD
-  Divider,
-=======
->>>>>>> fe5ed9c6
 } from '@mui/material';
 import EditIcon from '@mui/icons-material/Edit';
 import {

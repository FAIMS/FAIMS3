--- conflicted
+++ resolved
@@ -60,15 +60,10 @@
   project_id: ProjectID;
   maxRows: number | null;
   viewsets?: ProjectUIViewsets | null;
-<<<<<<< HEAD
   filter_deleted: boolean;
 };
 
 
-=======
-};
-
->>>>>>> 00ff26de
 function RecordsTable(props: RecordsTableProps) {
   const {project_id, maxRows, rows, loading} = props;
   const theme = useTheme();
@@ -357,7 +352,6 @@
   if (DEBUG_APP) {
     console.debug('Filter deleted?:', filter_deleted);
   }
-<<<<<<< HEAD
 
   const rows = useEventedPromise(
     async (project_id: ProjectID, query: string) => {
@@ -368,22 +362,11 @@
         props.project_id,
         query,
         props.filter_deleted
-=======
-  const rows = useEventedPromise(
-    async (project_id: ProjectID) => {
-      if (DEBUG_APP) {
-        console.log('RecordsBrowseTable updating', project_id);
-      }
-      const metadata = await getMetadataForAllRecords(
-        project_id,
-        filter_deleted
->>>>>>> 00ff26de
       );
       return metadata;
     },
     constantArgsSplit(
       listenDataDB,
-<<<<<<< HEAD
       [props.project_id, {since: 'now', live: true}],
       [props.project_id, query]
     ),
@@ -391,14 +374,6 @@
     [props.project_id, query],
     props.project_id,
     query
-=======
-      [project_id, {since: 'now', live: true}],
-      [project_id]
-    ),
-    false,
-    [project_id],
-    project_id
->>>>>>> 00ff26de
   );
 
   if (DEBUG_APP) {
@@ -411,18 +386,11 @@
       rows={rows.value ?? []}
       loading={rows.loading !== undefined}
       viewsets={props.viewsets}
-<<<<<<< HEAD
       // query={query}
       handleQueryFunction={setQuery}
-=======
->>>>>>> 00ff26de
     />
   );
 }
 RecordsBrowseTable.defaultProps = {
   maxRows: null,
-<<<<<<< HEAD
-=======
-  filter_deleted: true,
->>>>>>> 00ff26de
 };
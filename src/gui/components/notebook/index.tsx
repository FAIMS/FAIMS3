import React, {useEffect, useState} from 'react';
import {
  Divider,
  Tabs,
  Tab,
  Typography,
  Box,
  Paper,
  Grid,
  Table,
  TableBody,
  TableRow,
  TableCell,
  AppBar,
  TableContainer,
} from '@mui/material';
import {ProjectUIViewsets} from '../../../datamodel/typesystem';
import {getUiSpecForProject} from '../../../uiSpecification';
import {ProjectInformation} from '../../../datamodel/ui';
import DraftsTable from './draft_table';
import {RecordsBrowseTable} from './record_table';
import RangeHeader from './range_header';
import MetadataRenderer from '../metadataRenderer';
import AddRecordButtons from './add_record_by_type';
import NotebookSettings from './settings';
import {useTheme} from '@mui/material/styles';
import DraftTabBadge from './draft_tab_badge';
import useMediaQuery from '@mui/material/useMediaQuery';
import CircularLoading from '../ui/circular_loading';
import ProjectStatus from './settings/status';

interface TabPanelProps {
  children?: React.ReactNode;
  id: string;
  index: number;
  value: number;
}

function TabPanel(props: TabPanelProps) {
  const {children, id, value, index, ...other} = props;

  return (
    <div
      role="tabpanel"
      hidden={value !== index}
      id={`${id}-${index}`}
      aria-labelledby={`${id}-${index}`}
      {...other}
    >
      {value === index && <Box>{children}</Box>}
    </div>
  );
}

function a11yProps(index: number, id: string) {
  /**
   * Accessibility props
   */
  return {
    id: `${id}-tab-${index}`,
    'aria-controls': `${id}-tabpanel-${index}`,
  };
}

type NotebookComponentProps = {
  project: ProjectInformation;
};
export default function NotebookComponent(props: NotebookComponentProps) {
  /**
   * Notebook component. Consolidating into three tabs; records, info (meta) and settings.
   * Display customized for smaller screens
   */
  const [notebookTabValue, setNotebookTabValue] = React.useState(0);
  const [recordDraftTabValue, setRecordDraftTabValue] = React.useState(0);

  const handleRecordDraftTabChange = (
    event: React.SyntheticEvent,
    newValue: number
  ) => {
    setRecordDraftTabValue(newValue);
  };

  const handleNotebookTabChange = (
    event: React.SyntheticEvent,
    newValue: number
  ) => {
    setNotebookTabValue(newValue);
  };

  const {project} = props;
  const [loading, setLoading] = useState(true);
  const [viewsets, setViewsets] = useState<null | ProjectUIViewsets>(null);
  const theme = useTheme();
  const mq_above_md = useMediaQuery(theme.breakpoints.up('md'));

  useEffect(() => {
    let isactive = true;
    if (typeof project !== 'undefined' && Object.keys(project).length > 0) {
      if (isactive) setLoading(false);
    }
    return () => {
      isactive = false;
    }; // cleanup toggles value,
  }, [project]);

  useEffect(() => {
    let isactive = true;
    if (isactive)
      getUiSpecForProject(project.project_id).then(
        uiSpec => {
          setViewsets(uiSpec.viewsets);
        },
        () => {}
      );
    return () => {
      isactive = false;
    }; // cleanup toggles value,
  }, [project.project_id]);

  return (
    <Box>
      {loading ? (
<<<<<<< HEAD
        <CircularProgress size={12} thickness={4} />
      ) : (
        <Box>
          <Box
            mb={1}
=======
        <CircularLoading label={'Notebook is loading'} />
      ) : (
        <Box>
          <Box
            mb={2}
>>>>>>> f70fc885
            sx={{
              marginLeft: {sm: '-16px', md: 0},
              marginRight: {sm: '-16px', md: 0},
            }}
            component={Paper}
            elevation={0}
            variant={mq_above_md ? 'outlined' : 'elevation'}
          >
            <AppBar
              position="static"
              color="primary"
              sx={{paddingLeft: '16px'}}
            >
              <Tabs
                value={notebookTabValue}
                onChange={handleNotebookTabChange}
                aria-label="notebook tabs"
                indicatorColor="secondary"
                textColor="inherit"
                variant="scrollable"
                scrollButtons="auto"
<<<<<<< HEAD
                centered={mq_above_md ? false : true}
              >
                <Tab label="Notebook" {...a11yProps(0, 'notebook')} />
=======
                // centered={mq_above_md ? false : true}
              >
                <Tab label="Records" {...a11yProps(0, 'notebook')} />
>>>>>>> f70fc885
                <Tab label="Info" {...a11yProps(1, 'notebook')} />
                <Tab label="Settings" {...a11yProps(2, 'notebook')} />
              </Tabs>
            </AppBar>
          </Box>
          <TabPanel value={notebookTabValue} index={0} id={'notebook'}>
            {/* Add Record Buttons */}
            <Box>
<<<<<<< HEAD
              <Typography variant={'overline'}>Add New Record</Typography>
=======
              <Typography variant={'overline'} sx={{marginTop: '-8px'}}>
                Add New Record
              </Typography>
>>>>>>> f70fc885
              <AddRecordButtons project={project} />
            </Box>
            {/* Records/Drafts */}
            <Box mt={2}>
              <Box mb={1}>
                <Tabs
                  value={recordDraftTabValue}
                  onChange={handleRecordDraftTabChange}
                  aria-label="notebook-records"
                >
                  <Tab label="Records" {...a11yProps(0, 'notebook-records')} />
                  <Tab
                    label={<DraftTabBadge project_id={project.project_id} />}
                    {...a11yProps(1, 'notebook-records')}
                  />
                </Tabs>
              </Box>
              <TabPanel
                value={recordDraftTabValue}
                index={0}
                id={'records-drafts-'}
              >
                <RecordsBrowseTable
                  project_id={project.project_id}
                  maxRows={25}
                  viewsets={viewsets}
                  filter_deleted={true}
                />
              </TabPanel>
              <TabPanel
                value={recordDraftTabValue}
                index={1}
                id={'records-drafts-'}
              >
                <DraftsTable
                  project_id={project.project_id}
                  maxRows={25}
                  viewsets={viewsets}
                />
              </TabPanel>
            </Box>
          </TabPanel>
          <TabPanel value={notebookTabValue} index={1} id={'notebook'}>
            <Grid container spacing={{xs: 1, sm: 2, md: 3}}>
<<<<<<< HEAD
              <Grid item xs={12} sm={6} md={4}>
                <Typography variant={'overline'}>Description</Typography>
                <Box component={Paper} elevation={0} variant={'outlined'} p={2}>
=======
              <Grid item xs={12} sm={6} md={6} lg={4}>
                <Box component={Paper} elevation={0} variant={'outlined'} p={2}>
                  <Typography variant={'h6'} sx={{mb: 2}}>
                    Description
                  </Typography>

>>>>>>> f70fc885
                  <Typography variant="body2" color="textPrimary" gutterBottom>
                    {project.description}
                  </Typography>
                </Box>
              </Grid>
<<<<<<< HEAD
              <Grid item xs={12} sm={6} md={4}>
                <Typography variant={'overline'}>About</Typography>
=======
              <Grid item xs={12} sm={6} md={6} lg={4}>
>>>>>>> f70fc885
                <TableContainer
                  component={Paper}
                  elevation={0}
                  variant={'outlined'}
                >
<<<<<<< HEAD
=======
                  <Typography variant={'h6'} sx={{m: 2}} gutterBottom>
                    About
                  </Typography>
>>>>>>> f70fc885
                  <Table size={'small'}>
                    <TableBody>
                      <TableRow>
                        <TableCell>
<<<<<<< HEAD
                          <Typography variant={'h6'}>Status</Typography>
=======
                          <Typography variant={'overline'}>Status</Typography>
>>>>>>> f70fc885
                        </TableCell>
                        <TableCell>
                          <MetadataRenderer
                            project_id={project.project_id}
                            metadata_key={'project_status'}
                            chips={false}
                          />
                        </TableCell>
                      </TableRow>
                      <TableRow>
                        <TableCell>
<<<<<<< HEAD
                          <Typography variant={'h6'}>
=======
                          <Typography variant={'overline'}>
>>>>>>> f70fc885
                            Lead Institution
                          </Typography>
                        </TableCell>
                        <TableCell>
                          <MetadataRenderer
                            project_id={project.project_id}
                            metadata_key={'lead_institution'}
                            chips={false}
                          />
                        </TableCell>
                      </TableRow>
                      <TableRow>
                        <TableCell>
<<<<<<< HEAD
                          <Typography variant={'h6'}>Project Lead</Typography>
=======
                          <Typography variant={'overline'}>
                            Project Lead
                          </Typography>
>>>>>>> f70fc885
                        </TableCell>
                        <TableCell>
                          <MetadataRenderer
                            project_id={project.project_id}
                            metadata_key={'project_lead'}
                            chips={false}
                          />
                        </TableCell>
                      </TableRow>
                      <TableRow>
                        <TableCell>
<<<<<<< HEAD
                          <Typography variant={'h6'}>Last Updated</Typography>
=======
                          <Typography variant={'overline'}>
                            Last Updated
                          </Typography>
>>>>>>> f70fc885
                        </TableCell>
                        <TableCell>
                          <MetadataRenderer
                            project_id={project.project_id}
                            metadata_key={'last_updated'}
                            chips={false}
                          />
                        </TableCell>
                      </TableRow>
                    </TableBody>
                  </Table>
                </TableContainer>
              </Grid>
<<<<<<< HEAD
              <Grid item xs={12} sm={12} md={4} lg={4}>
                <Typography variant={'overline'}>Range Indices</Typography>
=======
              <Grid item xs={12} sm={12} md={12} lg={4}>
>>>>>>> f70fc885
                <RangeHeader
                  project={project}
                  handleAIEdit={handleNotebookTabChange}
                />
              </Grid>
            </Grid>
          </TabPanel>
          <TabPanel value={notebookTabValue} index={2} id={'notebook'}>
            <NotebookSettings />
          </TabPanel>
        </Box>
      )}
    </Box>
  );
}<|MERGE_RESOLUTION|>--- conflicted
+++ resolved
@@ -120,19 +120,11 @@
   return (
     <Box>
       {loading ? (
-<<<<<<< HEAD
-        <CircularProgress size={12} thickness={4} />
-      ) : (
-        <Box>
-          <Box
-            mb={1}
-=======
         <CircularLoading label={'Notebook is loading'} />
       ) : (
         <Box>
           <Box
             mb={2}
->>>>>>> f70fc885
             sx={{
               marginLeft: {sm: '-16px', md: 0},
               marginRight: {sm: '-16px', md: 0},
@@ -154,15 +146,9 @@
                 textColor="inherit"
                 variant="scrollable"
                 scrollButtons="auto"
-<<<<<<< HEAD
-                centered={mq_above_md ? false : true}
-              >
-                <Tab label="Notebook" {...a11yProps(0, 'notebook')} />
-=======
                 // centered={mq_above_md ? false : true}
               >
                 <Tab label="Records" {...a11yProps(0, 'notebook')} />
->>>>>>> f70fc885
                 <Tab label="Info" {...a11yProps(1, 'notebook')} />
                 <Tab label="Settings" {...a11yProps(2, 'notebook')} />
               </Tabs>
@@ -171,13 +157,9 @@
           <TabPanel value={notebookTabValue} index={0} id={'notebook'}>
             {/* Add Record Buttons */}
             <Box>
-<<<<<<< HEAD
-              <Typography variant={'overline'}>Add New Record</Typography>
-=======
               <Typography variant={'overline'} sx={{marginTop: '-8px'}}>
                 Add New Record
               </Typography>
->>>>>>> f70fc885
               <AddRecordButtons project={project} />
             </Box>
             {/* Records/Drafts */}
@@ -222,49 +204,31 @@
           </TabPanel>
           <TabPanel value={notebookTabValue} index={1} id={'notebook'}>
             <Grid container spacing={{xs: 1, sm: 2, md: 3}}>
-<<<<<<< HEAD
-              <Grid item xs={12} sm={6} md={4}>
-                <Typography variant={'overline'}>Description</Typography>
-                <Box component={Paper} elevation={0} variant={'outlined'} p={2}>
-=======
               <Grid item xs={12} sm={6} md={6} lg={4}>
                 <Box component={Paper} elevation={0} variant={'outlined'} p={2}>
                   <Typography variant={'h6'} sx={{mb: 2}}>
                     Description
                   </Typography>
-
->>>>>>> f70fc885
                   <Typography variant="body2" color="textPrimary" gutterBottom>
                     {project.description}
                   </Typography>
                 </Box>
               </Grid>
-<<<<<<< HEAD
               <Grid item xs={12} sm={6} md={4}>
                 <Typography variant={'overline'}>About</Typography>
-=======
-              <Grid item xs={12} sm={6} md={6} lg={4}>
->>>>>>> f70fc885
                 <TableContainer
                   component={Paper}
                   elevation={0}
                   variant={'outlined'}
                 >
-<<<<<<< HEAD
-=======
                   <Typography variant={'h6'} sx={{m: 2}} gutterBottom>
                     About
                   </Typography>
->>>>>>> f70fc885
                   <Table size={'small'}>
                     <TableBody>
                       <TableRow>
                         <TableCell>
-<<<<<<< HEAD
-                          <Typography variant={'h6'}>Status</Typography>
-=======
                           <Typography variant={'overline'}>Status</Typography>
->>>>>>> f70fc885
                         </TableCell>
                         <TableCell>
                           <MetadataRenderer
@@ -276,11 +240,7 @@
                       </TableRow>
                       <TableRow>
                         <TableCell>
-<<<<<<< HEAD
-                          <Typography variant={'h6'}>
-=======
                           <Typography variant={'overline'}>
->>>>>>> f70fc885
                             Lead Institution
                           </Typography>
                         </TableCell>
@@ -294,13 +254,9 @@
                       </TableRow>
                       <TableRow>
                         <TableCell>
-<<<<<<< HEAD
-                          <Typography variant={'h6'}>Project Lead</Typography>
-=======
                           <Typography variant={'overline'}>
                             Project Lead
                           </Typography>
->>>>>>> f70fc885
                         </TableCell>
                         <TableCell>
                           <MetadataRenderer
@@ -312,13 +268,9 @@
                       </TableRow>
                       <TableRow>
                         <TableCell>
-<<<<<<< HEAD
-                          <Typography variant={'h6'}>Last Updated</Typography>
-=======
                           <Typography variant={'overline'}>
                             Last Updated
                           </Typography>
->>>>>>> f70fc885
                         </TableCell>
                         <TableCell>
                           <MetadataRenderer
@@ -332,12 +284,7 @@
                   </Table>
                 </TableContainer>
               </Grid>
-<<<<<<< HEAD
-              <Grid item xs={12} sm={12} md={4} lg={4}>
-                <Typography variant={'overline'}>Range Indices</Typography>
-=======
               <Grid item xs={12} sm={12} md={12} lg={4}>
->>>>>>> f70fc885
                 <RangeHeader
                   project={project}
                   handleAIEdit={handleNotebookTabChange}

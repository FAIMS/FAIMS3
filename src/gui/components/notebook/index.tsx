--- conflicted
+++ resolved
@@ -6,7 +6,6 @@
   Box,
   Paper,
   Grid,
-  CircularProgress,
   Table,
   TableBody,
   TableRow,
@@ -14,7 +13,6 @@
   AppBar,
   TableContainer,
 } from '@mui/material';
-import TabList from '@mui/lab/TabList';
 import {ProjectUIViewsets} from '../../../datamodel/typesystem';
 import {getUiSpecForProject} from '../../../uiSpecification';
 import {ProjectInformation} from '../../../datamodel/ui';
@@ -72,6 +70,7 @@
    */
   const [notebookTabValue, setNotebookTabValue] = React.useState(0);
   const [recordDraftTabValue, setRecordDraftTabValue] = React.useState(0);
+
   const handleRecordDraftTabChange = (
     event: React.SyntheticEvent,
     newValue: number
@@ -159,119 +158,10 @@
               <Typography variant={'overline'}>Add New Record</Typography>
               <AddRecordButtons project={project} />
             </Box>
-<<<<<<< HEAD
-            <TabPanel value={notebookTabValue} index={0} id={'notebook'}>
-              <Grid container spacing={{xs: 1, sm: 2, md: 3}}>
-                <Grid item xs={12} sm={6} md={4}>
-                  <Typography variant={'overline'}>Description</Typography>
-                  <Box
-                    component={Paper}
-                    elevation={0}
-                    variant={'outlined'}
-                    p={2}
-                  >
-                    <Typography
-                      variant="body2"
-                      color="textPrimary"
-                      gutterBottom
-                    >
-                      {project.description}
-                    </Typography>
-                  </Box>
-                </Grid>
-                <Grid item xs={12} sm={6} md={4}>
-                  <Typography variant={'overline'}>About</Typography>
-                  <TableContainer
-                    component={Paper}
-                    elevation={0}
-                    variant={'outlined'}
-                  >
-                    <Table size={'small'}>
-                      <TableBody>
-                        <TableRow>
-                          <TableCell>
-                            <Typography variant={'h6'}>Status</Typography>
-                          </TableCell>
-                          <TableCell>
-                            <MetadataRenderer
-                              project_id={project.project_id}
-                              metadata_key={'project_status'}
-                              chips={false}
-                            />
-                          </TableCell>
-                        </TableRow>
-                        <TableRow>
-                          <TableCell>
-                            <Typography variant={'h6'}>
-                              Lead Institution
-                            </Typography>
-                          </TableCell>
-                          <TableCell>
-                            <MetadataRenderer
-                              project_id={project.project_id}
-                              metadata_key={'lead_institution'}
-                              chips={false}
-                            />
-                          </TableCell>
-                        </TableRow>
-                        <TableRow>
-                          <TableCell>
-                            <Typography variant={'h6'}>Project Lead</Typography>
-                          </TableCell>
-                          <TableCell>
-                            <MetadataRenderer
-                              project_id={project.project_id}
-                              metadata_key={'project_lead'}
-                              chips={false}
-                            />
-                          </TableCell>
-                        </TableRow>
-                      </TableBody>
-                    </Table>
-                  </TableContainer>
-                </Grid>
-                <Grid item xs={12} sm={12} md={4} lg={4}>
-                  <Typography variant={'overline'}>Range Indices</Typography>
-                  <RangeHeader
-                    project={project}
-                    handleAIEdit={handleNotebookTabChange}
-                  />
-                </Grid>
-              </Grid>
-              {/* Records/Drafts */}
-              <Box mt={2}>
-                <Box mb={1}>
-                  <Tabs
-                    value={recordDraftTabValue}
-                    onChange={handleRecordDraftTabChange}
-                    aria-label="notebook-records"
-                  >
-                    <Tab
-                      label="Records"
-                      {...a11yProps(0, 'notebook-records')}
-                    />
-                    <Tab label="Drafts" {...a11yProps(1, 'notebook-records')} />
-                  </Tabs>
-                </Box>
-                <TabPanel
-                  value={recordDraftTabValue}
-                  index={0}
-                  id={'records-drafts-'}
-                >
-                  <RecordsBrowseTable
-                    project_id={project.project_id}
-                    maxRows={25}
-                    viewsets={viewsets}
-                    filter_deleted={false} //todo attach to a switch?
-                  />
-                </TabPanel>
-                <TabPanel
-=======
             {/* Records/Drafts */}
             <Box mt={2}>
               <Box mb={1}>
                 <Tabs
->>>>>>> 00ff26de
                   value={recordDraftTabValue}
                   onChange={handleRecordDraftTabChange}
                   aria-label="notebook-records"

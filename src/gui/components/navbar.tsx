/*
 * Copyright 2021 Macquarie University
 *
 * Licensed under the Apache License Version 2.0 (the, "License");
 * you may not use, this file except in compliance with the License.
 * You may obtain a copy of the License at
 *
 *     http://www.apache.org/licenses/LICENSE-2.0
 *
 * Unless required by applicable law or agreed to in writing software
 * distributed under the License is distributed on an "AS IS" BASIS
 * WITHOUT WARRANTIES OR CONDITIONS OF ANY KIND either express or implied.
 * See, the License, for the specific language governing permissions and
 * limitations under the License.
 *
 * Filename: navbar.tsx
 * Description:
 *   TODO
 */

import React, {useState} from 'react';
import {Link as RouterLink} from 'react-router-dom';
import {
  AppBar as MuiAppBar,
  CircularProgress,
  IconButton,
  Toolbar,
} from '@material-ui/core';
import MenuIcon from '@material-ui/icons/Menu';
import {makeStyles} from '@material-ui/core/styles';
import CssBaseline from '@material-ui/core/CssBaseline';
import clsx from 'clsx';
import Collapse from '@material-ui/core/Collapse';
import Drawer from '@material-ui/core/Drawer';
import Divider from '@material-ui/core/Divider';
import List from '@material-ui/core/List';
import ListItem from '@material-ui/core/ListItem';
import BuildIcon from '@material-ui/icons/Build';
import AddIcon from '@material-ui/icons/Add';
import HomeIcon from '@material-ui/icons/Home';
import ChevronLeftIcon from '@material-ui/icons/ChevronLeft';
import DescriptionIcon from '@material-ui/icons/Description';
import ListItemIcon from '@material-ui/core/ListItemIcon';
import AccountCircleIcon from '@material-ui/icons/AccountCircle';
import SettingsIcon from '@material-ui/icons/Settings';
import MessageIcon from '@material-ui/icons/Message';
import NotificationsIcon from '@material-ui/icons/Notifications';
import ExpandLess from '@material-ui/icons/ExpandLess';
import ExpandMore from '@material-ui/icons/ExpandMore';
import AccountTree from '@material-ui/icons/AccountTree';
import ListItemText from '@material-ui/core/ListItemText';
import * as ROUTES from '../../constants/routes';
import {getProjectList} from '../../databaseAccess';
import SystemAlert from './alert';
import {ProjectInformation} from '../../datamodel/ui';

// type NavBarState = {
//   topMenuItems: any;
//   bottomMenuItems: any;
//   open: boolean;
//   nestedMenuOpen: any;
// };

type ProjectListItemProps = {
  title: string;
  icon: any;
  to: string;
  disabled: boolean;
};
type MenuItemProps = {
  nested?: any;
  title: string;
  to: string;
  disabled: boolean;
  icon: React.ReactChild | undefined;
};

const drawerWidth = 240;

const useStyles = makeStyles(theme => ({
  root: {
    display: 'flex',
  },
  appBar: {
    transition: theme.transitions.create(['margin', 'width'], {
      easing: theme.transitions.easing.sharp,
      duration: theme.transitions.duration.leavingScreen,
    }),
  },
  appBarShift: {
    width: `calc(100% - ${drawerWidth}px)`,
    marginLeft: drawerWidth,
    transition: theme.transitions.create(['margin', 'width'], {
      easing: theme.transitions.easing.easeOut,
      duration: theme.transitions.duration.enteringScreen,
    }),
  },
  menuButton: {
    marginRight: theme.spacing(2),
  },
  hide: {
    display: 'none',
  },
  drawer: {
    width: drawerWidth,
    flexShrink: 0,
  },
  drawerPaper: {
    width: drawerWidth,
  },
  drawerHeader: {
    display: 'flex',
    alignItems: 'center',
    padding: theme.spacing(0, 1),
    // necessary for content to be below app bar
    minHeight: '64px',
    // ...theme.mixins.toolbar,
    justifyContent: 'flex-end',
  },
  content: {
    flexGrow: 1,
    padding: theme.spacing(3),
    transition: theme.transitions.create('margin', {
      easing: theme.transitions.easing.sharp,
      duration: theme.transitions.duration.leavingScreen,
    }),
    marginLeft: -drawerWidth,
  },
  contentShift: {
    transition: theme.transitions.create('margin', {
      easing: theme.transitions.easing.easeOut,
      duration: theme.transitions.duration.enteringScreen,
    }),
    marginLeft: 0,
  },
  nested: {
    paddingLeft: theme.spacing(4),
  },
}));

function getNestedProjects(pouchProjectList: ProjectInformation[]) {
  const projectListItems: ProjectListItemProps[] = [];
  pouchProjectList.map(project_info => {
    projectListItems.push({
      title: project_info.name,
      icon: <DescriptionIcon />,
      to: ROUTES.PROJECT + project_info.project_id,
      disabled: false,
    });
  });
  return {
    title: 'Notebooks',
    icon: <AccountTree />,
    nested: projectListItems,
    to: ROUTES.PROJECT_LIST,
    disabled: false,
  };
}

export default function Navbar() {
  const classes = useStyles();
  // const globalState = useContext(store);

  const [isOpen, setIsOpen] = useState<boolean>(false);
  const isSyncing = false;
  // const [isSyncing, setIsSyncing] = useState<boolean>(false);
  // const [projectList, setProjectList] = useState<ProjectsList>({});
  // const [error, setError] = useState<string | null>(null);
  const toggle = () => setIsOpen(!isOpen);

  const pouchProjectList = getProjectList();

  const topMenuItems: Array<MenuItemProps> = [
    {
      title: 'Home',
      icon: <HomeIcon />,
      to: ROUTES.HOME,
      disabled: false,
    },
    getNestedProjects(pouchProjectList),
    {
      title: 'New Notebook',
<<<<<<< HEAD
      icon: <BuildIcon />,
=======
      icon: <AddIcon />,
>>>>>>> 935f53c8
      to: ROUTES.PROJECT_CREATE,
      disabled: false,
    },
    {
      title: 'Tools',
      icon: <BuildIcon />,
      to: '/',
      disabled: true,
    },
    {
      title: 'Notifications',
      icon: <NotificationsIcon />,
      to: '/',
      disabled: true,
    },
    {
      title: 'About Build',
      icon: <SettingsIcon />,
      to: ROUTES.ABOUT_BUILD,
      disabled: false,
    },
  ];
  const bottomMenuItems: Array<MenuItemProps> = [
    {
      title: 'Profile',
      icon: <AccountCircleIcon />,
      to: '/',
      disabled: true,
    },
    {
      title: 'Messages',
      icon: <MessageIcon />,
      to: '/',
      disabled: true,
    },
    {
      title: 'Settings',
      icon: <SettingsIcon />,
      to: '/',
      disabled: true,
    },
  ];

  const [nestedMenuOpen, setNestedMenuOpen] = useState<{
    [key: string]: boolean;
  }>({Projects: false});

  return (
    <React.Fragment>
      <div className={classes.root}>
        <CssBaseline />
        <MuiAppBar
          position="relative"
          className={clsx(classes.appBar, {
            [classes.appBarShift]: isOpen,
          })}
        >
          <Toolbar>
            <IconButton
              color="inherit"
              aria-label="open drawer"
              onClick={toggle}
              edge="start"
              className={clsx(classes.menuButton, isOpen && classes.hide)}
            >
              <MenuIcon />
            </IconButton>
            <img
              src="/static/logo/Faims-white-small.png"
              style={{maxWidth: '70px', flex: 1}}
            />
            {isSyncing ? (
              <CircularProgress
                color={'secondary'}
                size={'1rem'}
                thickness={5}
              />
            ) : (
              ''
            )}
          </Toolbar>
        </MuiAppBar>
        <Drawer
          className={classes.drawer}
          variant="temporary"
          anchor="left"
          open={isOpen}
          ModalProps={{onBackdropClick: toggle}}
          classes={{
            paper: classes.drawerPaper,
          }}
        >
          <div className={classes.drawerHeader}>
            <IconButton onClick={toggle}>
              <ChevronLeftIcon />
            </IconButton>
          </div>
          <Divider />

          <List>
            {topMenuItems.map((item: MenuItemProps) => {
              return Object.prototype.hasOwnProperty.call(item, 'nested') ? (
                <React.Fragment key={'menuItem' + item.title}>
                  <ListItem
                    button
                    onClick={() => {
                      setNestedMenuOpen(prevNestedMenuOpen => ({
                        ...prevNestedMenuOpen,
                        [item.title]: !prevNestedMenuOpen[item.title],
                      }));
                    }}
                    disabled={item.disabled}
                  >
                    <ListItemIcon>{item.icon}</ListItemIcon>
                    <ListItemText>{item.title} </ListItemText>
                    {item.nested.length === 0 ? (
                      <CircularProgress size={12} thickness={4} />
                    ) : nestedMenuOpen[item.title] ? (
                      <ExpandLess />
                    ) : (
                      <ExpandMore />
                    )}
                  </ListItem>
                  <Collapse
                    in={nestedMenuOpen[item.title]}
                    timeout="auto"
                    unmountOnExit
                    key={'menuItemCollapse' + item.title}
                  >
                    <List component="div" disablePadding dense={true}>
                      {item.nested.map(
                        (nestedItem: {
                          icon: React.ReactChild;
                          title: string;
                          to: string;
                        }) => (
                          <ListItem
                            button
                            className={classes.nested}
                            key={
                              'nestedMenuItem' + item.title + nestedItem.title
                            }
                            to={nestedItem.to}
                            component={RouterLink}
                            disabled={item.disabled}
                          >
                            <ListItemIcon>{nestedItem.icon}</ListItemIcon>
                            <ListItemText primary={nestedItem.title} />
                          </ListItem>
                        )
                      )}
                    </List>
                  </Collapse>
                </React.Fragment>
              ) : (
                <ListItem
                  button
                  key={item.title}
                  to={item.to}
                  component={RouterLink}
                  disabled={item.disabled}
                >
                  <ListItemIcon>{item.icon}</ListItemIcon>
                  <ListItemText primary={item.title} />
                </ListItem>
              );
            })}
          </List>
          <Divider />
          <List>
            {bottomMenuItems.map(
              (item: {
                title: string;
                icon: React.ReactChild | undefined;
                disabled: boolean;
              }) => (
                <ListItem button key={item.title} disabled={item.disabled}>
                  <ListItemIcon>{item.icon}</ListItemIcon>
                  <ListItemText primary={item.title} />
                </ListItem>
              )
            )}
          </List>
        </Drawer>
      </div>
      <SystemAlert />
    </React.Fragment>
  );
}<|MERGE_RESOLUTION|>--- conflicted
+++ resolved
@@ -180,11 +180,7 @@
     getNestedProjects(pouchProjectList),
     {
       title: 'New Notebook',
-<<<<<<< HEAD
-      icon: <BuildIcon />,
-=======
       icon: <AddIcon />,
->>>>>>> 935f53c8
       to: ROUTES.PROJECT_CREATE,
       disabled: false,
     },

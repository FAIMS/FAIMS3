/*
 * Copyright 2021, 2022 Macquarie University
 *
 * Licensed under the Apache License Version 2.0 (the, "License");
 * you may not use, this file except in compliance with the License.
 * You may obtain a copy of the License at
 *
 *     http://www.apache.org/licenses/LICENSE-2.0
 *
 * Unless required by applicable law or agreed to in writing software
 * distributed under the License is distributed on an "AS IS" BASIS
 * WITHOUT WARRANTIES OR CONDITIONS OF ANY KIND either express or implied.
 * See, the License, for the specific language governing permissions and
 * limitations under the License.
 *
 * Filename: cluster_card.tsx
 * Description:
 *   TODO
 */
import React from 'react';
import {useEffect, useState} from 'react';
import {useHistory} from 'react-router-dom';

import {
  Autocomplete,
  Button,
<<<<<<< HEAD
=======
  Divider,
>>>>>>> 6c5348f2
  Grid,
  Box,
  Typography,
  Chip,
<<<<<<< HEAD
  Table,
  TableCell,
  TableRow,
  TableBody,
=======
>>>>>>> 6c5348f2
  TextField,
} from '@mui/material';
import DashboardIcon from '@mui/icons-material/Dashboard';
import {LoginButton} from './login_form';
import {
  getTokenContentsForCluster,
  forgetCurrentToken,
  getAllUsersForCluster,
  switchUsername,
} from '../../../users';
import {reprocess_listing} from '../../../sync/process-initialization';
import {TokenContents} from '../../../datamodel/core';
import * as ROUTES from '../../../constants/routes';
import MainCard from '../ui/main-card';
type ClusterCardProps = {
  listing_id: string;
  listing_name: string;
  listing_description: string;
  conductor_url: string;
  setToken?: any;
};

type UserSwitcherProps = {
  listing_id: string;
  current_username: string;
};

function UserSwitcher(props: UserSwitcherProps) {
  const [userList, setUserList] = useState([] as TokenContents[]);
  useEffect(() => {
    const getUserList = async () => {
      setUserList(await getAllUsersForCluster(props.listing_id));
    };
    getUserList();
  }, [props.listing_id]);
  if (userList.length === 0) {
    return <p>No logged in users</p>;
  }
  return (
    <React.Fragment>
      <Autocomplete
        disablePortal
        id={`user-switcher-${props.listing_id}`}
        getOptionLabel={option => (option.name ? option.name : option.username)}
        options={userList}
        sx={{width: 300}}
        onChange={(e, value) =>
          switchUsername(props.listing_id, value?.username as string)
        }
        renderInput={params => <TextField {...params} label="Switch User" />}
      />
    </React.Fragment>
  );
}

export default function ClusterCard(props: ClusterCardProps) {
  const [token, setToken] = useState(undefined as undefined | TokenContents);
  const history = useHistory();

  useEffect(() => {
    const getToken = async () => {
      setToken(await getTokenContentsForCluster(props.listing_id));
    };
    getToken();
  }, [props.listing_id]);

  useEffect(() => {
    let isactive = true;
    if (token !== undefined) {
      if (isactive) props.setToken(token);
    }
    return () => {
      isactive = false;
    }; // cleanup toggles value,
  }, [token]);

  return (
    <MainCard
<<<<<<< HEAD
      title={props.listing_name}
=======
      title={
        <Grid container>
          <Grid item xs>
            <Typography variant={'overline'}>Provider</Typography>
            <Typography variant={'body2'} fontWeight={700} sx={{mb: 0}}>
              {props.listing_name}
            </Typography>
            <Typography variant={'caption'}>
              {props.listing_description}
            </Typography>
          </Grid>
          <Divider orientation="vertical" flexItem />
        </Grid>
      }
>>>>>>> 6c5348f2
      content={true}
      secondary={
        <Button
          color="primary"
          variant="text"
          onClick={() => history.push(ROUTES.WORKSPACE)}
          startIcon={<DashboardIcon />}
<<<<<<< HEAD
=======
          sx={{ml: 2}}
>>>>>>> 6c5348f2
        >
          Workspace
        </Button>
      }
    >
<<<<<<< HEAD
      <Typography variant={'body2'}>{props.listing_description}</Typography>

=======
>>>>>>> 6c5348f2
      {token === undefined ? (
        <LoginButton
          key={props.listing_id}
          listing_id={props.listing_id}
          listing_name={props.listing_name}
          conductor_url={props.conductor_url}
          setToken={setToken}
          is_refresh={false}
        />
      ) : (
        <React.Fragment>
<<<<<<< HEAD
          <Table size={'small'} sx={{mb: 2}}>
            <colgroup>
              <col style={{width: '20%'}} />
              <col style={{width: '60%'}} />
              <col style={{width: '20%'}} />
            </colgroup>
            <TableBody>
              <TableRow>
                <TableCell align="left" sx={{pl: 0}}>
                  Current User{' '}
                </TableCell>
                <TableCell align="left">
                  <code style={{fontWeight: 'bold'}}>{token.username}</code>
                </TableCell>
                <TableCell sx={{pr: 0}} align="right">
                  <Button
                    size={'small'}
                    variant={'outlined'}
                    onClick={() =>
                      forgetCurrentToken(props.listing_id).then(() => {
                        setToken(undefined);
                        reprocess_listing(props.listing_id);
                      })
                    }
                  >
                    Logout
                  </Button>
                </TableCell>
              </TableRow>
              <TableRow>
                <TableCell align="left" sx={{pl: 0}}>
                  Roles
                </TableCell>
                <TableCell align="left">
                  <Box sx={{maxHeight: '400px', overflowY: 'scroll'}}>
                    {token.roles.map((group, index) => {
                      return <Chip key={index} label={group} />;
                    })}
                  </Box>
                </TableCell>
                <TableCell sx={{pr: 0}} align="right">
=======
          <Grid
            container
            direction="row"
            justifyContent="flex-start"
            alignItems="center"
            spacing={1}
          >
            <Grid item sm={3} xs={12}>
              <Typography variant={'overline'}>Current User</Typography>
            </Grid>
            <Grid item sm={6} xs={12}>
              <Typography variant={'body2'} fontWeight={700}>
                {token.username}
              </Typography>
            </Grid>
            <Grid item sm={3} xs={12}>
              <Button
                size={'small'}
                sx={{float: 'right'}}
                variant={'outlined'}
                onClick={() =>
                  forgetCurrentToken(props.listing_id).then(() => {
                    setToken(undefined);
                    reprocess_listing(props.listing_id);
                  })
                }
              >
                Sign Out
              </Button>
            </Grid>
          </Grid>
          <Divider sx={{my: 2}} />
          <Grid
            container
            direction="row"
            justifyContent="flex-start"
            alignItems="flex-start"
            spacing={1}
          >
            <Grid item sm={3} xs={12}>
              <Typography variant={'overline'}>Roles</Typography>
            </Grid>
            <Grid item sm={6} xs={12}>
              <Box sx={{maxHeight: '400px', overflowY: 'scroll'}}>
                {token.roles.map((group, index) => {
                  return <Chip key={index} label={group} sx={{mb: 1}} />;
                })}
              </Box>
            </Grid>
            <Grid item sm={3} xs={12}>
              <Grid
                container
                direction="row"
                justifyContent="flex-end"
                alignItems="flex-start"
                spacing={1}
              >
                <Grid item xs={12}>
>>>>>>> 6c5348f2
                  <LoginButton
                    key={props.listing_id}
                    listing_id={props.listing_id}
                    listing_name={props.listing_name}
                    conductor_url={props.conductor_url}
                    setToken={setToken}
                    is_refresh={true}
                    label={'refresh'}
                    size={'small'}
<<<<<<< HEAD
                  />
                  <Typography variant={'caption'}>
                    Sign in again to refresh roles
                  </Typography>
                </TableCell>
              </TableRow>
            </TableBody>
          </Table>

=======
                    sx={{float: 'right'}}
                  />
                </Grid>
                <Grid item xs={12} sx={{textAlign: 'right'}}>
                  <Typography variant={'caption'}>
                    Sign in again to refresh roles
                  </Typography>
                </Grid>
              </Grid>
            </Grid>
          </Grid>

          <Divider sx={{my: 2}} />
>>>>>>> 6c5348f2
          {token.username ? (
            <React.Fragment>
              <Grid
                container
                justifyContent="space-between"
                alignItems="center"
              >
                <Grid item>
                  <UserSwitcher
                    listing_id={props.listing_id}
                    current_username={token.username}
                  />
                </Grid>
                <Grid item>
                  <LoginButton
                    key={props.listing_id}
                    listing_id={props.listing_id}
                    listing_name={props.listing_name}
                    conductor_url={props.conductor_url}
                    setToken={setToken}
                    is_refresh={true}
                    label={'add user'}
                    size={'small'}
<<<<<<< HEAD
=======
                    sx={{my: 1}}
>>>>>>> 6c5348f2
                  />
                </Grid>
              </Grid>
            </React.Fragment>
          ) : (
            ''
          )}
        </React.Fragment>
      )}
    </MainCard>
  );
}<|MERGE_RESOLUTION|>--- conflicted
+++ resolved
@@ -24,21 +24,11 @@
 import {
   Autocomplete,
   Button,
-<<<<<<< HEAD
-=======
   Divider,
->>>>>>> 6c5348f2
   Grid,
   Box,
   Typography,
   Chip,
-<<<<<<< HEAD
-  Table,
-  TableCell,
-  TableRow,
-  TableBody,
-=======
->>>>>>> 6c5348f2
   TextField,
 } from '@mui/material';
 import DashboardIcon from '@mui/icons-material/Dashboard';
@@ -117,9 +107,6 @@
 
   return (
     <MainCard
-<<<<<<< HEAD
-      title={props.listing_name}
-=======
       title={
         <Grid container>
           <Grid item xs>
@@ -134,7 +121,6 @@
           <Divider orientation="vertical" flexItem />
         </Grid>
       }
->>>>>>> 6c5348f2
       content={true}
       secondary={
         <Button
@@ -142,20 +128,12 @@
           variant="text"
           onClick={() => history.push(ROUTES.WORKSPACE)}
           startIcon={<DashboardIcon />}
-<<<<<<< HEAD
-=======
           sx={{ml: 2}}
->>>>>>> 6c5348f2
         >
           Workspace
         </Button>
       }
     >
-<<<<<<< HEAD
-      <Typography variant={'body2'}>{props.listing_description}</Typography>
-
-=======
->>>>>>> 6c5348f2
       {token === undefined ? (
         <LoginButton
           key={props.listing_id}
@@ -167,49 +145,6 @@
         />
       ) : (
         <React.Fragment>
-<<<<<<< HEAD
-          <Table size={'small'} sx={{mb: 2}}>
-            <colgroup>
-              <col style={{width: '20%'}} />
-              <col style={{width: '60%'}} />
-              <col style={{width: '20%'}} />
-            </colgroup>
-            <TableBody>
-              <TableRow>
-                <TableCell align="left" sx={{pl: 0}}>
-                  Current User{' '}
-                </TableCell>
-                <TableCell align="left">
-                  <code style={{fontWeight: 'bold'}}>{token.username}</code>
-                </TableCell>
-                <TableCell sx={{pr: 0}} align="right">
-                  <Button
-                    size={'small'}
-                    variant={'outlined'}
-                    onClick={() =>
-                      forgetCurrentToken(props.listing_id).then(() => {
-                        setToken(undefined);
-                        reprocess_listing(props.listing_id);
-                      })
-                    }
-                  >
-                    Logout
-                  </Button>
-                </TableCell>
-              </TableRow>
-              <TableRow>
-                <TableCell align="left" sx={{pl: 0}}>
-                  Roles
-                </TableCell>
-                <TableCell align="left">
-                  <Box sx={{maxHeight: '400px', overflowY: 'scroll'}}>
-                    {token.roles.map((group, index) => {
-                      return <Chip key={index} label={group} />;
-                    })}
-                  </Box>
-                </TableCell>
-                <TableCell sx={{pr: 0}} align="right">
-=======
           <Grid
             container
             direction="row"
@@ -268,7 +203,6 @@
                 spacing={1}
               >
                 <Grid item xs={12}>
->>>>>>> 6c5348f2
                   <LoginButton
                     key={props.listing_id}
                     listing_id={props.listing_id}
@@ -278,17 +212,6 @@
                     is_refresh={true}
                     label={'refresh'}
                     size={'small'}
-<<<<<<< HEAD
-                  />
-                  <Typography variant={'caption'}>
-                    Sign in again to refresh roles
-                  </Typography>
-                </TableCell>
-              </TableRow>
-            </TableBody>
-          </Table>
-
-=======
                     sx={{float: 'right'}}
                   />
                 </Grid>
@@ -302,7 +225,6 @@
           </Grid>
 
           <Divider sx={{my: 2}} />
->>>>>>> 6c5348f2
           {token.username ? (
             <React.Fragment>
               <Grid
@@ -326,10 +248,7 @@
                     is_refresh={true}
                     label={'add user'}
                     size={'small'}
-<<<<<<< HEAD
-=======
                     sx={{my: 1}}
->>>>>>> 6c5348f2
                   />
                 </Grid>
               </Grid>

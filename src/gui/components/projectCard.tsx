--- conflicted
+++ resolved
@@ -21,12 +21,8 @@
 import {Link as RouterLink} from 'react-router-dom';
 import * as ROUTES from '../../constants/routes';
 import {makeStyles} from '@material-ui/core/styles';
-<<<<<<< HEAD
 import {ProjectInformation, ProjectObject} from '../../datamodel';
-=======
-import {ProjectObject} from '../../datamodel';
 import MoreVertIcon from '@material-ui/icons/MoreVert';
->>>>>>> c715b44e
 import ObservationsTable from './observationsTable';
 import MetadataRenderer from './metadataRenderer';
 
@@ -172,28 +168,6 @@
               variant="subtitle2"
             >
               10 team members {bull} status: {project.status} {bull} Last
-              updated {project.last_updated}
-            </Typography>
-
-            {showObservations ? (
-              <Box mt={1} mb={2}>
-                <ObservationsTable
-                  listing_id_project_id={listing_id_project_id}
-                  restrictRows={10}
-                />
-              </Box>
-            ) : (
-              ''
-            )}
-<<<<<<< HEAD
-=======
-            <Typography
-              className={classes.pos}
-              color="textSecondary"
-              variant="subtitle2"
-              style={{marginTop: '20px'}}
-            >
-              10 team members {bull} status: {project.status} {bull} Last
               updated {project.last_updated} {bull}
               <MetadataRenderer
                 project_id={project._id}
@@ -207,7 +181,17 @@
                 metadata_label={'Lead Institution'}
               />
             </Typography>
->>>>>>> c715b44e
+
+            {showObservations ? (
+              <Box mt={1} mb={2}>
+                <ObservationsTable
+                  listing_id_project_id={listing_id_project_id}
+                  restrictRows={10}
+                />
+              </Box>
+            ) : (
+              ''
+            )}
           </CardContent>
           {dashboard ? (
             ''

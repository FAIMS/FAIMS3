import React from 'react';

import {ProjectUIModel} from '../../../../datamodel/ui';
import {RecordID} from '../../../../datamodel/core';
export interface TabPanelProps {
  children?: React.ReactNode;
  index: number;
  value: number;
}
export interface RecordProps {
  id: string | number;
  title: string;
}

export interface FieldLinkProps {
  record_id: RecordID;
<<<<<<< HEAD
  hrid: string;
=======
  hrid: string | number;
  type: string;
>>>>>>> fe5ed9c6
  route: string;
  section: string;
  field_id: string;
  field_label: string;
}
// model as RECORD --> FIELD
export interface RecordLinkProps {
  record_id: RecordID;
  hrid: string | number;
  type: string;
  route: string;
  relation_type_vocabPair?: string[];
  link: FieldLinkProps;
  lastUpdatedBy?: string;
<<<<<<< HEAD
  type?: string;
  children?: Array<RecordProps>;
  persistentData?: {[field_name: string]: any};
  relation_type_vocabPair?: string[] | null;
  link_type?: string;
  link_id?: string;
}

export interface RelatedType {
  parentRecords: Array<ParentLinkProps> | null;
  childRecords: Array<LinkProps> | null;
  linkRecords: Array<LinkProps> | null;
  ui_specification?: ProjectUIModel;
=======
>>>>>>> fe5ed9c6
}

export interface RelationshipsComponentProps {
  record_to_field_links: Array<RecordLinkProps> | null;
  record_id: RecordID;
  record_hrid: string;
  record_type: string;
}

export interface FieldRelationshipComponentProps {
  field_level_links: Array<RecordLinkProps> | null;
  record_id: RecordID;
  record_hrid: string;
  record_type: string;
  field_label: string;
}
export interface RecordLinksComponentProps {
  record_links: Array<RecordLinkProps> | null;
  record_id: RecordID;
}

export interface DataGridLinksComponentProps {
<<<<<<< HEAD
  links: Array<LinkProps> | null;
  title?: string;
  show_title: boolean;
  show_link_type: boolean;
  show_section: boolean;
  show_field: boolean;
  record_title?: string;
  field_label?: string;
  handleUnlink?: any;
  state?: any;
}
=======
  links: Array<RecordLinkProps> | null;
  record_id: RecordID;
  record_hrid: string;
  record_type: string;
  field_label: string;
}
export const PARENT_CHILD_VOCAB = [
  'is child of',
  'has child',
  'is parent of',
  'has parent',
];
>>>>>>> fe5ed9c6
<|MERGE_RESOLUTION|>--- conflicted
+++ resolved
@@ -14,12 +14,8 @@
 
 export interface FieldLinkProps {
   record_id: RecordID;
-<<<<<<< HEAD
-  hrid: string;
-=======
   hrid: string | number;
   type: string;
->>>>>>> fe5ed9c6
   route: string;
   section: string;
   field_id: string;
@@ -34,7 +30,16 @@
   relation_type_vocabPair?: string[];
   link: FieldLinkProps;
   lastUpdatedBy?: string;
-<<<<<<< HEAD
+}
+/**************need to be updated later */
+export interface ParentLinkProps {
+  record_id: RecordID;
+  hrid: string;
+  route: string;
+  section?: string;
+  field_id?: string;
+  field_label?: string;
+  lastUpdatedBy?: string;
   type?: string;
   children?: Array<RecordProps>;
   persistentData?: {[field_name: string]: any};
@@ -42,16 +47,33 @@
   link_type?: string;
   link_id?: string;
 }
+export interface LinkProps {
+  relation_type_vocabPair?: string[] | null; // [field, record] e.g., ['has child', 'is child of']
+
+  // record A
+  recordA_id: string | number;
+  recordA_hrid: string;
+  recordA_type: string;
+
+  recordA_section?: string;
+  recordA_field_id: string;
+  recordA_field_label: string;
+
+  // record B
+  recordB_id: string | number;
+  recordB_hrid: string; // hrid?
+  recordB_type: string;
+  recordB_route: string;
+  recordB_lastUpdatedBy?: string;
+}
 
 export interface RelatedType {
   parentRecords: Array<ParentLinkProps> | null;
   childRecords: Array<LinkProps> | null;
   linkRecords: Array<LinkProps> | null;
   ui_specification?: ProjectUIModel;
-=======
->>>>>>> fe5ed9c6
 }
-
+/**************need to be updated later */
 export interface RelationshipsComponentProps {
   record_to_field_links: Array<RecordLinkProps> | null;
   record_id: RecordID;
@@ -72,29 +94,16 @@
 }
 
 export interface DataGridLinksComponentProps {
-<<<<<<< HEAD
-  links: Array<LinkProps> | null;
-  title?: string;
-  show_title: boolean;
-  show_link_type: boolean;
-  show_section: boolean;
-  show_field: boolean;
-  record_title?: string;
-  field_label?: string;
-  handleUnlink?: any;
-  state?: any;
-}
-=======
   links: Array<RecordLinkProps> | null;
   record_id: RecordID;
   record_hrid: string;
   record_type: string;
   field_label: string;
+  handleUnlink?: any;
 }
 export const PARENT_CHILD_VOCAB = [
   'is child of',
   'has child',
   'is parent of',
   'has parent',
-];
->>>>>>> fe5ed9c6
+];
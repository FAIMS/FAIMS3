import React from 'react';
<<<<<<< HEAD
import {ProjectUIModel} from '../../../../datamodel/ui';
export interface TabPanelProps {
  children?: React.ReactNode;
  index: number;
  value: number;
}
export interface RecordProps {
  id: string | number;
  title: string;
=======
import {RecordID} from '../../../../datamodel/core';

export interface ParentLinkProps {
  record_id: RecordID;
  hrid: string | number;
>>>>>>> f70fc885
  route: string;
  section?: string;
  field_id?: string;
  field_label?: string;
  lastUpdatedBy?: string;
  type?: string;
<<<<<<< HEAD
  children?: Array<RecordProps>;
  persistentData?: {[field_name: string]: any};
  relation_type_vocabPair?: string[] | null;
}

export interface RelationshipsComponentProps {
  parentRecords: Array<RecordProps> | null;
  childRecords: Array<RecordProps> | null;
  linkRecords: Array<RecordProps> | null;
  ui_specification?: ProjectUIModel;
=======

  link_type: string;
  link_id: string;
}

// each link is RecordAFieldB---->RecordC
export interface LinkProps {
  relation_type_vocabPair?: string[] | null; // [field, record] e.g., ['has child', 'is child of']

  // record A
  recordA_id: string | number;
  recordA_hrid: string;
  recordA_type: string;

  recordA_section?: string;
  recordA_field_id: string;
  recordA_field_label: string;

  // record B
  recordB_id: string | number;
  recordB_hrid: string; // hrid?
  recordB_type: string;
  recordB_route: string;
  recordB_lastUpdatedBy?: string;
}

export interface RelationshipsComponentProps {
  parent_links: Array<ParentLinkProps> | null;
  child_links: Array<LinkProps> | null;
  related_links: Array<LinkProps> | null;
  record_hrid: string;
  record_type: string;
}
export interface ParentLinksComponentProps {
  parent_links: Array<ParentLinkProps> | null;
}

export interface DataGridLinksComponentProps {
  links: Array<LinkProps> | null;
  title?: string;
  show_title: boolean;
  show_link_type: boolean;
  show_section: boolean;
  show_field: boolean;
  record_title?: string;
  field_label?: string;
>>>>>>> f70fc885
}<|MERGE_RESOLUTION|>--- conflicted
+++ resolved
@@ -1,6 +1,7 @@
 import React from 'react';
-<<<<<<< HEAD
+
 import {ProjectUIModel} from '../../../../datamodel/ui';
+import {RecordID} from '../../../../datamodel/core';
 export interface TabPanelProps {
   children?: React.ReactNode;
   index: number;
@@ -9,34 +10,29 @@
 export interface RecordProps {
   id: string | number;
   title: string;
-=======
-import {RecordID} from '../../../../datamodel/core';
+}
 
 export interface ParentLinkProps {
   record_id: RecordID;
-  hrid: string | number;
->>>>>>> f70fc885
+  hrid: string;
   route: string;
   section?: string;
   field_id?: string;
   field_label?: string;
   lastUpdatedBy?: string;
   type?: string;
-<<<<<<< HEAD
   children?: Array<RecordProps>;
   persistentData?: {[field_name: string]: any};
   relation_type_vocabPair?: string[] | null;
+  link_type?: string;
+  link_id?: string;
 }
 
-export interface RelationshipsComponentProps {
-  parentRecords: Array<RecordProps> | null;
-  childRecords: Array<RecordProps> | null;
-  linkRecords: Array<RecordProps> | null;
+export interface RelatedType {
+  parentRecords: Array<ParentLinkProps> | null;
+  childRecords: Array<LinkProps> | null;
+  linkRecords: Array<LinkProps> | null;
   ui_specification?: ProjectUIModel;
-=======
-
-  link_type: string;
-  link_id: string;
 }
 
 // each link is RecordAFieldB---->RecordC
@@ -80,5 +76,4 @@
   show_field: boolean;
   record_title?: string;
   field_label?: string;
->>>>>>> f70fc885
 }
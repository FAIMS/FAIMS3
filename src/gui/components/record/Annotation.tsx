--- conflicted
+++ resolved
@@ -147,31 +147,8 @@
   };
 
   return (
-<<<<<<< HEAD
-    <Grid>
-      {isannotationshow && isxs && (
-        <Grid item sm={10} xs={12} style={{padding: '15px 0px'}}>
-          <Field
-            component={getComponentByName('formik-material-ui', 'TextField')} //e.g, TextField (default <input>)
-            name={fieldName + 'annotation'}
-            id={props.fieldName + 'annotation'}
-            value={annotation}
-            variant="outlined"
-            onChange={handlerchangesAnnotation}
-            InputProps={{type: 'text'}}
-            label={field['meta']['annotation_label']}
-            InputLabelProps={{shrink: true}}
-            disabled={disabled}
-            fullWidth
-            // style={{padding: '15px 0px'}} //comment to fix the annotation label position error?? TODO: testing
-          />
-        </Grid>
-      )}
-      {isannotationshow && !isxs && (
-=======
     <Box>
       {props.isannotationshow && (
->>>>>>> fe5ed9c6
         <Field
           component={getComponentByName('formik-material-ui', 'TextField')} //e.g, TextField (default <input>)
           name={fieldName + 'annotation'}

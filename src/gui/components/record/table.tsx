/*
 * Copyright 2021 Macquarie University
 *
 * Licensed under the Apache License Version 2.0 (the, "License");
 * you may not use, this file except in compliance with the License.
 * You may obtain a copy of the License at
 *
 *     http://www.apache.org/licenses/LICENSE-2.0
 *
 * Unless required by applicable law or agreed to in writing software
 * distributed under the License is distributed on an "AS IS" BASIS
 * WITHOUT WARRANTIES OR CONDITIONS OF ANY KIND either express or implied.
 * See, the License, for the specific language governing permissions and
 * limitations under the License.
 *
 * Filename: table.tsx
 * Description:
 *   TODO
 */

import React from 'react';
import {
  DataGrid,
  GridColDef,
  GridCellParams,
  GridToolbar,
} from '@material-ui/data-grid';
import {Typography} from '@material-ui/core';
import {Link as RouterLink} from 'react-router-dom';
import Link from '@material-ui/core/Link';
import {useTheme} from '@material-ui/core/styles';
import useMediaQuery from '@material-ui/core/useMediaQuery';

import {ProjectID} from '../../../datamodel/core';
import * as ROUTES from '../../../constants/routes';
<<<<<<< HEAD
import {listenDataDB} from '../../../sync';
import {listRecordMetadata} from '../../../data_storage/internals';
import {useEventedPromise} from '../../pouchHook';
=======
import {listenRecordsList} from '../../../data_storage/listeners';
import {getAllRecordsWithRegex} from '../../../data_storage/queries';
import {ProjectUIViewsets} from '../../../datamodel/typesystem';
>>>>>>> ad8ead43

type RecordsTableProps = {
  project_id: ProjectID;
  maxRows: number | null;
  rows: RecordMetadata[];
  loading: boolean;
  viewsets?: ProjectUIViewsets | null;
};

<<<<<<< HEAD
export default function RecordsTable(props: RecordsTableProps) {
  const {project_id, maxRows} = props;
  const theme = useTheme();
  const not_xs = useMediaQuery(theme.breakpoints.up('sm'));
  const defaultMaxRowsMobile = 10;
  const rows = useEventedPromise(
    async (project_id: ProjectID) =>
      Object.values(await listRecordMetadata(project_id)),
    listenDataDB.bind(null, project_id, {since: 'now', live: true}),
    false,
    [project_id],
    project_id
  );
=======
type RecordsBrowseTableProps = {
  project_id: ProjectID;
  maxRows: number | null;
  filter_deleted: boolean;
  viewsets?: ProjectUIViewsets | null;
};

type RecordsSearchTableProps = {
  project_id: ProjectID;
  maxRows: number | null;
  query: string;
  viewsets?: ProjectUIViewsets | null;
};

function RecordsTable(props: RecordsTableProps) {
  const {project_id, maxRows, rows, loading} = props;
  const theme = useTheme();
  const not_xs = useMediaQuery(theme.breakpoints.up('sm'));
  const defaultMaxRowsMobile = 10;
  // const newrows:any=[];
  // rows.map((r:any,index:number)=>
  //   props.viewsets !== null &&
  //   props.viewsets !== undefined &&
  //   r.type !== null &&
  //   r.type !== undefined &&
  //   props.viewsets[r.type] !== undefined? newrows[index]={...r,type_label:props.viewsets[r.type].label?? r.type }:newrows[index]={...r})
>>>>>>> ad8ead43

  const columns: GridColDef[] = [
    {
      field: 'hrid',
      headerName: 'HRID',
      description: 'Human Readable Record ID',
      type: 'string',
      width: not_xs ? 300 : 100,
      renderCell: (params: GridCellParams) => (
        <Link
          component={RouterLink}
          to={ROUTES.getRecordRoute(
            project_id || 'dummy',
            (params.getValue('record_id') || '').toString(),
            (params.getValue('revision_id') || '').toString()
          )}
        >
          {params.value}
        </Link>
      ),
    },
    {field: 'created', headerName: 'Created', type: 'dateTime', width: 200},
    {field: 'created_by', headerName: 'Created by', type: 'string', width: 200},
    {field: 'updated', headerName: 'Updated', type: 'dateTime', width: 200},
    {
      field: 'type',
      headerName: 'Kind',
      type: 'string',
      width: 200,
      renderCell: (params: GridCellParams) => (
        <>
          {props.viewsets !== null &&
          props.viewsets !== undefined &&
          params.value !== null &&
          params.value !== undefined &&
          props.viewsets[params.value.toString()] !== undefined
            ? props.viewsets[params.value.toString()].label ?? params.value
            : params.value}
        </>
      ),
    },
    {
      field: 'updated_by',
      headerName: 'Last updated by',
      type: 'string',
      width: 200,
    },
    {
      field: 'conflicts',
      headerName: 'Conflicts',
      type: 'boolean',
      width: 200,
    },
    {
      field: 'record_id',
      headerName: 'UUID',
      description: 'UUID Record ID',
      type: 'string',
      width: not_xs ? 300 : 100,
      renderCell: (params: GridCellParams) => (
        <Link
          component={RouterLink}
          to={ROUTES.getRecordRoute(
            project_id || 'dummy',
            (params.getValue('record_id') || '').toString(),
            (params.getValue('revision_id') || '').toString()
          )}
        >
          {params.value}
        </Link>
      ),
    },
  ];

  return (
    <div>
      <Typography variant="overline">Recent Records</Typography>
      <div
        style={{
          width: '100%',
          marginBottom: not_xs ? '20px' : '40px',
        }}
      >
        <DataGrid
          rows={rows.value ?? []}
          loading={rows.loading !== undefined}
          getRowId={r => r.record_id}
          columns={columns}
          autoHeight
          pageSize={
            maxRows !== null
              ? not_xs
                ? maxRows
                : defaultMaxRowsMobile
              : not_xs
              ? 25
              : defaultMaxRowsMobile
          }
          checkboxSelection
          density={not_xs ? 'standard' : 'comfortable'}
          components={{
            Toolbar: GridToolbar,
          }}
          sortModel={[{field: 'updated', sort: 'desc'}]}
        />
      </div>
    </div>
  );
}

export function RecordsBrowseTable(props: RecordsBrowseTableProps) {
  const {project_id, maxRows, filter_deleted} = props;
  const [rows, setRows] = useState<Array<RecordMetadata>>([]);
  const [loading, setLoading] = useState(true);
  console.debug('Browse Rows:', rows);

  useEffect(() => {
    //  Dependency is only the project_id, ie., register one callback for this component
    // on load - if the record list is updated, the callback should be fired
    if (project_id === undefined) return; //dummy project
    const destroyListener = listenRecordsList(
      project_id,
      newPouchRecordList => {
        setLoading(false);
        if (!_.isEqual(Object.values(newPouchRecordList), rows)) {
          setRows(Object.values(newPouchRecordList));
        }
      },
      filter_deleted
    );
    return destroyListener; // destroyListener called when this component unmounts.
  }, [project_id, rows]);

  console.debug('New records:', rows);
  return (
    <RecordsTable
      project_id={project_id}
      maxRows={maxRows}
      rows={rows}
      loading={loading}
      viewsets={props.viewsets}
    />
  );
}
RecordsBrowseTable.defaultProps = {
  maxRows: null,
  filter_deleted: true,
};

export function RecordsSearchTable(props: RecordsSearchTableProps) {
  const {project_id, maxRows, query} = props;
  const [rows, setRows] = useState<Array<RecordMetadata>>([]);
  const [loading, setLoading] = useState(true);

  useEffect(() => {
    //  Dependency is only the project_id, ie., register one callback for this component
    // on load - if the record list is updated, the callback should be fired
    if (project_id === undefined) return; //dummy project
    const getRecords = async () => {
      const records = await getAllRecordsWithRegex(project_id, query);
      setRows(Object.values(records));
      setLoading(false);
    };
    getRecords();
  }, [project_id, rows, query]);

  console.debug('New records:', rows);
  return (
    <RecordsTable
      project_id={project_id}
      maxRows={maxRows}
      rows={rows}
      loading={loading}
      viewsets={props.viewsets}
    />
  );
}
RecordsBrowseTable.defaultProps = {
  maxRows: null,
};<|MERGE_RESOLUTION|>--- conflicted
+++ resolved
@@ -19,6 +19,8 @@
  */
 
 import React from 'react';
+import {Link as RouterLink} from 'react-router-dom';
+
 import {
   DataGrid,
   GridColDef,
@@ -26,22 +28,18 @@
   GridToolbar,
 } from '@material-ui/data-grid';
 import {Typography} from '@material-ui/core';
-import {Link as RouterLink} from 'react-router-dom';
 import Link from '@material-ui/core/Link';
 import {useTheme} from '@material-ui/core/styles';
 import useMediaQuery from '@material-ui/core/useMediaQuery';
 
+import * as ROUTES from '../../../constants/routes';
 import {ProjectID} from '../../../datamodel/core';
-import * as ROUTES from '../../../constants/routes';
-<<<<<<< HEAD
+import {ProjectUIViewsets} from '../../../datamodel/typesystem';
+import {RecordMetadata} from '../../../datamodel/ui';
+import {getMetadataForAllRecords} from '../../../data_storage/index';
+import {getAllRecordsWithRegex} from '../../../data_storage/queries';
+import {useEventedPromise} from '../../pouchHook';
 import {listenDataDB} from '../../../sync';
-import {listRecordMetadata} from '../../../data_storage/internals';
-import {useEventedPromise} from '../../pouchHook';
-=======
-import {listenRecordsList} from '../../../data_storage/listeners';
-import {getAllRecordsWithRegex} from '../../../data_storage/queries';
-import {ProjectUIViewsets} from '../../../datamodel/typesystem';
->>>>>>> ad8ead43
 
 type RecordsTableProps = {
   project_id: ProjectID;
@@ -51,21 +49,6 @@
   viewsets?: ProjectUIViewsets | null;
 };
 
-<<<<<<< HEAD
-export default function RecordsTable(props: RecordsTableProps) {
-  const {project_id, maxRows} = props;
-  const theme = useTheme();
-  const not_xs = useMediaQuery(theme.breakpoints.up('sm'));
-  const defaultMaxRowsMobile = 10;
-  const rows = useEventedPromise(
-    async (project_id: ProjectID) =>
-      Object.values(await listRecordMetadata(project_id)),
-    listenDataDB.bind(null, project_id, {since: 'now', live: true}),
-    false,
-    [project_id],
-    project_id
-  );
-=======
 type RecordsBrowseTableProps = {
   project_id: ProjectID;
   maxRows: number | null;
@@ -92,7 +75,6 @@
   //   r.type !== null &&
   //   r.type !== undefined &&
   //   props.viewsets[r.type] !== undefined? newrows[index]={...r,type_label:props.viewsets[r.type].label?? r.type }:newrows[index]={...r})
->>>>>>> ad8ead43
 
   const columns: GridColDef[] = [
     {
@@ -177,8 +159,8 @@
         }}
       >
         <DataGrid
-          rows={rows.value ?? []}
-          loading={rows.loading !== undefined}
+          rows={rows}
+          loading={loading}
           getRowId={r => r.record_id}
           columns={columns}
           autoHeight
@@ -205,34 +187,24 @@
 
 export function RecordsBrowseTable(props: RecordsBrowseTableProps) {
   const {project_id, maxRows, filter_deleted} = props;
-  const [rows, setRows] = useState<Array<RecordMetadata>>([]);
-  const [loading, setLoading] = useState(true);
-  console.debug('Browse Rows:', rows);
-
-  useEffect(() => {
-    //  Dependency is only the project_id, ie., register one callback for this component
-    // on load - if the record list is updated, the callback should be fired
-    if (project_id === undefined) return; //dummy project
-    const destroyListener = listenRecordsList(
-      project_id,
-      newPouchRecordList => {
-        setLoading(false);
-        if (!_.isEqual(Object.values(newPouchRecordList), rows)) {
-          setRows(Object.values(newPouchRecordList));
-        }
-      },
-      filter_deleted
-    );
-    return destroyListener; // destroyListener called when this component unmounts.
-  }, [project_id, rows]);
+
+  const rows = useEventedPromise(
+    async (project_id: ProjectID) => {
+      return await getMetadataForAllRecords(project_id, filter_deleted);
+    },
+    listenDataDB.bind(null, project_id, {since: 'now', live: true}),
+    false,
+    [project_id],
+    project_id
+  );
 
   console.debug('New records:', rows);
   return (
     <RecordsTable
       project_id={project_id}
       maxRows={maxRows}
-      rows={rows}
-      loading={loading}
+      rows={rows.value ?? []}
+      loading={rows.loading !== undefined}
       viewsets={props.viewsets}
     />
   );
@@ -244,28 +216,24 @@
 
 export function RecordsSearchTable(props: RecordsSearchTableProps) {
   const {project_id, maxRows, query} = props;
-  const [rows, setRows] = useState<Array<RecordMetadata>>([]);
-  const [loading, setLoading] = useState(true);
-
-  useEffect(() => {
-    //  Dependency is only the project_id, ie., register one callback for this component
-    // on load - if the record list is updated, the callback should be fired
-    if (project_id === undefined) return; //dummy project
-    const getRecords = async () => {
-      const records = await getAllRecordsWithRegex(project_id, query);
-      setRows(Object.values(records));
-      setLoading(false);
-    };
-    getRecords();
-  }, [project_id, rows, query]);
+
+  const rows = useEventedPromise(
+    async (project_id: ProjectID, query: string) =>
+      Object.values(await getAllRecordsWithRegex(project_id, query)),
+    listenDataDB.bind(null, project_id, {since: 'now', live: true}),
+    false,
+    [project_id, query],
+    project_id,
+    query
+  );
 
   console.debug('New records:', rows);
   return (
     <RecordsTable
       project_id={project_id}
       maxRows={maxRows}
-      rows={rows}
-      loading={loading}
+      rows={rows.value ?? []}
+      loading={rows.loading !== undefined}
       viewsets={props.viewsets}
     />
   );

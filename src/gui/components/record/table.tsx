--- conflicted
+++ resolved
@@ -242,40 +242,6 @@
       ];
 
   return (
-<<<<<<< HEAD
-      <Box
-          component={Paper} elevation={0}
-      >
-          <DataGrid
-              rows={rows}
-              loading={loading}
-              getRowId={r => r.record_id}
-              columns={columns}
-              autoHeight
-              rowHeight={not_xs ? 52 : 130}
-              rowsPerPageOptions={[10, 25, 50, 100]}
-              density={not_xs ? 'standard' : 'comfortable'}
-              components={{
-                  Toolbar: CustomToolbar,
-              }}
-              initialState={{
-                  sorting: {
-                      sortModel: [{field: 'updated', sort: 'desc'}],
-                  },
-                  pagination: {
-                      pageSize:
-                          maxRows !== null
-                              ? not_xs
-                                  ? maxRows
-                                  : defaultMaxRowsMobile
-                              : not_xs
-                                  ? 25
-                                  : defaultMaxRowsMobile,
-                  },
-              }}
-          />
-      </Box>
-=======
     <Box component={Paper} elevation={0}>
       <DataGrid
         rows={rows}
@@ -306,7 +272,6 @@
         }}
       />
     </Box>
->>>>>>> 3c5cc4b0
   );
 }
 

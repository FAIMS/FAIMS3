/*
 * Copyright 2021 Macquarie University
 *
 * Licensed under the Apache License Version 2.0 (the, "License");
 * you may not use, this file except in compliance with the License.
 * You may obtain a copy of the License at
 *
 *     http://www.apache.org/licenses/LICENSE-2.0
 *
 * Unless required by applicable law or agreed to in writing software
 * distributed under the License is distributed on an "AS IS" BASIS
 * WITHOUT WARRANTIES OR CONDITIONS OF ANY KIND either express or implied.
 * See, the License, for the specific language governing permissions and
 * limitations under the License.
 *
 * Filename: table.tsx
 * Description:
 *   TODO
 */

import React, {useEffect, useState} from 'react';
import _ from 'lodash';
import {
  DataGrid,
  GridColDef,
  GridCellParams,
  GridToolbar,
} from '@material-ui/data-grid';
import {Typography} from '@material-ui/core';
import {Link as RouterLink} from 'react-router-dom';
import Link from '@material-ui/core/Link';
import {useTheme} from '@material-ui/core/styles';
import useMediaQuery from '@material-ui/core/useMediaQuery';

import {ProjectID} from '../../../datamodel/core';
import {RecordMetadata} from '../../../datamodel/ui';
import * as ROUTES from '../../../constants/routes';
import {listenRecordsList} from '../../../data_storage/listeners';
import {getAllRecordsWithRegex} from '../../../data_storage/queries';
import {ProjectUIViewsets} from '../../../datamodel/typesystem';

type RecordsTableProps = {
  project_id: ProjectID;
  maxRows: number | null;
  rows: RecordMetadata[];
  loading: boolean;
  viewsets?: ProjectUIViewsets | null;
};

type RecordsBrowseTableProps = {
  project_id: ProjectID;
  maxRows: number | null;
  filter_deleted: boolean;
  viewsets?: ProjectUIViewsets | null;
};

type RecordsSearchTableProps = {
  project_id: ProjectID;
  maxRows: number | null;
  query: string;
  viewsets?: ProjectUIViewsets | null;
};

function RecordsTable(props: RecordsTableProps) {
  const {project_id, maxRows, rows, loading} = props;
  const theme = useTheme();
  const not_xs = useMediaQuery(theme.breakpoints.up('sm'));
  const defaultMaxRowsMobile = 10;
  const columns: GridColDef[] = [
    {
      field: 'hrid',
      headerName: 'Obs ID',
      description: 'Record ID',
      type: 'string',
      width: not_xs ? 300 : 100,
      renderCell: (params: GridCellParams) => (
        <Link
          component={RouterLink}
          to={ROUTES.getRecordRoute(
            project_id || 'dummy',
            (params.getValue('record_id') || '').toString(),
            (params.getValue('revision_id') || '').toString()
          )}
        >
          {params.value}
        </Link>
      ),
    },
    {field: 'created', headerName: 'Created', type: 'dateTime', width: 200},
    {field: 'created_by', headerName: 'Created by', type: 'string', width: 200},
    {field: 'updated', headerName: 'Updated', type: 'dateTime', width: 200},
<<<<<<< HEAD
    {field: 'type', headerName: 'Kind', type: 'string', width: 200,renderCell: (params: GridCellParams) => (
      <>
        {props.viewsets!==null&&props.viewsets!==undefined&&params.value!==null&&params.value!==undefined&&props.viewsets[params.value.toString()]!==undefined?
        props.viewsets[params.value.toString()].label??params.value:params.value}
      </>
    ),},
=======
    {
      field: 'type',
      headerName: 'Kind',
      type: 'string',
      width: 200,
      renderCell: (params: GridCellParams) => (
        <>
          {props.viewsets !== null &&
          props.viewsets !== undefined &&
          params.value !== null &&
          params.value !== undefined
            ? props.viewsets[params.value.toString()].label ?? params.value
            : params.value}
        </>
      ),
    },
>>>>>>> bb537e06
    {
      field: 'updated_by',
      headerName: 'Last updated by',
      type: 'string',
      width: 200,
    },
    {
      field: 'conflicts',
      headerName: 'Conflicts',
      type: 'boolean',
      width: 200,
    },
  ];

  return (
    <div>
      <Typography variant="overline">Recent Records</Typography>
      <div
        style={{
          width: '100%',
          marginBottom: not_xs ? '20px' : '40px',
        }}
      >
        <DataGrid
          rows={rows}
          loading={loading}
          getRowId={r => r.record_id}
          columns={columns}
          autoHeight
          pageSize={
            maxRows !== null
              ? not_xs
                ? maxRows
                : defaultMaxRowsMobile
              : not_xs
              ? 25
              : defaultMaxRowsMobile
          }
          checkboxSelection
          density={not_xs ? 'standard' : 'comfortable'}
          components={{
            Toolbar: GridToolbar,
          }}
          sortModel={[{field: 'updated', sort: 'desc'}]}
        />
      </div>
    </div>
  );
}

export default function RecordsBrowseTable(props: RecordsBrowseTableProps) {
  const {project_id, maxRows, filter_deleted} = props;
  const [rows, setRows] = useState<Array<RecordMetadata>>([]);
  const [loading, setLoading] = useState(true);

  useEffect(() => {
    //  Dependency is only the project_id, ie., register one callback for this component
    // on load - if the record list is updated, the callback should be fired
    if (project_id === undefined) return; //dummy project
    const destroyListener = listenRecordsList(
      project_id,
      newPouchRecordList => {
        setLoading(false);
        if (!_.isEqual(Object.values(newPouchRecordList), rows)) {
          setRows(Object.values(newPouchRecordList));
        }
      },
      filter_deleted
    );
    return destroyListener; // destroyListener called when this component unmounts.
  }, [project_id, rows]);

  console.debug('New records:', rows);
  return (
    <RecordsTable
      project_id={project_id}
      maxRows={maxRows}
      rows={rows}
      loading={loading}
      viewsets={props.viewsets}
    />
  );
}
RecordsBrowseTable.defaultProps = {
  maxRows: null,
  filter_deleted: true,
};

export function RecordsSearchTable(props: RecordsSearchTableProps) {
  const {project_id, maxRows, query} = props;
  const [rows, setRows] = useState<Array<RecordMetadata>>([]);
  const [loading, setLoading] = useState(true);

  useEffect(() => {
    //  Dependency is only the project_id, ie., register one callback for this component
    // on load - if the record list is updated, the callback should be fired
    if (project_id === undefined) return; //dummy project
    const getRecords = async () => {
      const records = await getAllRecordsWithRegex(project_id, query);
      setRows(Object.values(records));
      setLoading(false);
    };
    getRecords();
  }, [project_id, rows, query]);

  console.debug('New records:', rows);
  return (
    <RecordsTable
      project_id={project_id}
      maxRows={maxRows}
      rows={rows}
      loading={loading}
      viewsets={props.viewsets}
    />
  );
}
RecordsBrowseTable.defaultProps = {
  maxRows: null,
};<|MERGE_RESOLUTION|>--- conflicted
+++ resolved
@@ -89,14 +89,6 @@
     {field: 'created', headerName: 'Created', type: 'dateTime', width: 200},
     {field: 'created_by', headerName: 'Created by', type: 'string', width: 200},
     {field: 'updated', headerName: 'Updated', type: 'dateTime', width: 200},
-<<<<<<< HEAD
-    {field: 'type', headerName: 'Kind', type: 'string', width: 200,renderCell: (params: GridCellParams) => (
-      <>
-        {props.viewsets!==null&&props.viewsets!==undefined&&params.value!==null&&params.value!==undefined&&props.viewsets[params.value.toString()]!==undefined?
-        props.viewsets[params.value.toString()].label??params.value:params.value}
-      </>
-    ),},
-=======
     {
       field: 'type',
       headerName: 'Kind',
@@ -113,7 +105,6 @@
         </>
       ),
     },
->>>>>>> bb537e06
     {
       field: 'updated_by',
       headerName: 'Last updated by',

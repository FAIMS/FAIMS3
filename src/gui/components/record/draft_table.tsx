/*
 * Copyright 2021, 2022 Macquarie University
 *
 * Licensed under the Apache License Version 2.0 (the, "License");
 * you may not use, this file except in compliance with the License.
 * You may obtain a copy of the License at
 *
 *     http://www.apache.org/licenses/LICENSE-2.0
 *
 * Unless required by applicable law or agreed to in writing software
 * distributed under the License is distributed on an "AS IS" BASIS
 * WITHOUT WARRANTIES OR CONDITIONS OF ANY KIND either express or implied.
 * See, the License, for the specific language governing permissions and
 * limitations under the License.
 *
 * Filename: draft_table.tsx
 * Description: This document is to get all draft record
 *   TODO need to check created draft route
 */

import React, {useEffect, useState} from 'react';
import _ from 'lodash';
import {DataGrid, GridColDef, GridCellParams} from '@mui/x-data-grid';
import {Typography} from '@mui/material';
import {Link as RouterLink} from 'react-router-dom';
import Link from '@mui/material/Link';
import {useTheme} from '@mui/material/styles';
import useMediaQuery from '@mui/material/useMediaQuery';

import {ProjectID} from '../../../datamodel/core';
import {DraftMetadata} from '../../../datamodel/drafts';
import * as ROUTES from '../../../constants/routes';
import {listenDrafts} from '../../../drafts';
import {ProjectUIViewsets} from '../../../datamodel/typesystem';
import CustomToolbar from './customtoolbar';
type DraftsTableProps = {
  project_id: ProjectID;
  maxRows: number | null;
  viewsets?: ProjectUIViewsets | null;
};

type DraftsRecordProps = {
  project_id: ProjectID;
  maxRows: number | null;
  rows: any;
  loading: boolean;
  viewsets?: ProjectUIViewsets | null;
  not_xs: boolean;
};

function DraftRecord(props: DraftsRecordProps) {
  const {project_id, maxRows, rows, loading, not_xs} = props;
  // const newrows: any = rows;
  const defaultMaxRowsMobile = 25;

  // newrows.map((r:any)=>
  //   props.viewsets !== null &&
  //   props.viewsets !== undefined &&
  //   r.type !== null &&
  //   r.type !== undefined &&
  //   props.viewsets[r.type] !== undefined?r.type_label=props.viewsets[r.type].label ?? r.type:r.type)

  const columns: GridColDef[] = not_xs
    ? [
        {
          field: 'hrid',
          headerName: 'ID',
          description: 'Draft ID',
          type: 'string',
          width: not_xs ? 300 : 100,
          renderCell: (params: GridCellParams) => (
            <Link
              component={RouterLink}
              to={ROUTES.getDraftRoute(
                project_id ?? 'dummy',
                params.row._id as DraftMetadata['_id'],
                params.row.existing! as DraftMetadata['existing'],
                params.row.type! as DraftMetadata['type']
              )}
            >
              {params.value}
            </Link>
          ),
        },
        {
          field: 'type',
          headerName: 'Kind',
          type: 'string',
          width: 200,
          renderCell: (params: GridCellParams) => (
            <>
              {props.viewsets !== null &&
              props.viewsets !== undefined &&
              params.value !== null &&
              params.value !== undefined &&
              props.viewsets[params.value.toString()] !== undefined
                ? props.viewsets[params.value.toString()].label ?? params.value
                : params.value}
            </>
          ),
        },
        {field: 'created', headerName: 'Created', type: 'dateTime', width: 200},
        {field: 'updated', headerName: 'Updated', type: 'dateTime', width: 200},
        {
          field: '_id',
          headerName: 'UUID',
          description: 'Draft ID',
          type: 'string',
          width: not_xs ? 300 : 100,
          renderCell: (params: GridCellParams) => (
            <Link
              component={RouterLink}
              to={ROUTES.getDraftRoute(
                project_id ?? 'dummy',
                params.row._id as DraftMetadata['_id'],
                params.row.existing! as DraftMetadata['existing'],
                params.row.type! as DraftMetadata['type']
              )}
            >
              {params.value}
            </Link>
          ),
        },
      ]
    : [
        {
          field: 'hrid',
          headerName: 'Draft',
          description: 'Draft ID',
          type: 'string',
          width: 300,
          renderCell: (params: GridCellParams) => (
            <div>
              <Typography>
                <br />{' '}
              </Typography>
              <Typography variant="subtitle2" gutterBottom component="div">
                {' '}
                <Link
                  component={RouterLink}
                  to={ROUTES.getDraftRoute(
                    project_id ?? 'dummy',
                    params.row._id as DraftMetadata['_id'],
                    params.row.existing! as DraftMetadata['existing'],
                    params.row.type! as DraftMetadata['type']
                  )}
                >
                  {params.value}
                </Link>
              </Typography>

              <Typography color="textSecondary">
                Kind:{'  '}
                {props.viewsets !== null &&
                props.viewsets !== undefined &&
                params.row.type !== null &&
                params.row.type !== undefined &&
                props.viewsets[(params.row.type || '').toString()] !== undefined
                  ? props.viewsets[(params.row.type || '').toString()].label ??
                    params.row.type
                  : params.row.type}
              </Typography>
              <Typography
                color="textSecondary"
                variant="subtitle2"
                gutterBottom
                component="div"
              >
                Created: {(params.row.created || '').toString()}
              </Typography>
              <Typography>
                <br />{' '}
              </Typography>
            </div>
          ),
        },
        // {field: 'updated', headerName: 'Updated', type: 'dateTime', width: 200},// Only one column for mobile
      ];

  return (
    <DataGrid
      key={'drafttable'}
      rows={rows}
      loading={loading}
      getRowId={r => r._id}
      columns={columns}
      autoHeight
      rowHeight={not_xs ? 52 : 100}
      checkboxSelection
      density={not_xs ? 'standard' : 'comfortable'}
      components={{
        Toolbar: CustomToolbar,
      }}
      initialState={{
        sorting: {
          sortModel: [{field: 'updated', sort: 'desc'}],
        },
        pagination: {
          pageSize:
            maxRows !== null
              ? not_xs
                ? maxRows
                : defaultMaxRowsMobile
              : not_xs
              ? 25
              : defaultMaxRowsMobile,
        },
      }}
    />
  );
}
export default function DraftsTable(props: DraftsTableProps) {
  const {project_id, maxRows} = props;
  const [loading, setLoading] = useState(true);
  const theme = useTheme();
  const not_xs = useMediaQuery(theme.breakpoints.up('sm'));

  const [rows, setRows] = useState<Array<DraftMetadata>>([]);

  useEffect(() => {
    //  Dependency is only the project_id, ie., register one callback for this component
    // on load - if the record list is updated, the callback should be fired
    if (project_id === undefined) return; //dummy project
    const destroyListener = listenDrafts(
      project_id,
      'all',
      newPouchRecordList => {
        setLoading(false);
        if (!_.isEqual(Object.values(newPouchRecordList), rows)) {
          setRows(Object.values(newPouchRecordList));
        }
      }
    );

    return destroyListener; // destroyListener called when this component unmounts.
  }, [project_id, rows]);

  return (
    <div>
      <Typography
        variant="overline"
<<<<<<< HEAD
        style={not_xs ? {paddingLeft: '10px'} : {paddingLeft: '10px'}}
=======
        style={not_xs ? {paddingLeft: '5px'} : {paddingLeft: '10px'}}
>>>>>>> 47df356c
      >
        New Draft
      </Typography>
      <div
        style={{
          width: '100%',
          marginBottom: not_xs ? '20px' : '40px',
        }}
      >
        <DraftRecord
          project_id={project_id}
          maxRows={maxRows}
          rows={rows}
          loading={loading}
          viewsets={props.viewsets}
          not_xs={not_xs}
        />
      </div>
    </div>
  );
}
DraftsTable.defaultProps = {
  maxRows: null,
};<|MERGE_RESOLUTION|>--- conflicted
+++ resolved
@@ -239,11 +239,7 @@
     <div>
       <Typography
         variant="overline"
-<<<<<<< HEAD
         style={not_xs ? {paddingLeft: '10px'} : {paddingLeft: '10px'}}
-=======
-        style={not_xs ? {paddingLeft: '5px'} : {paddingLeft: '10px'}}
->>>>>>> 47df356c
       >
         New Draft
       </Typography>

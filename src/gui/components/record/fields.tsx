--- conflicted
+++ resolved
@@ -27,11 +27,8 @@
   fieldConfig: any,
   fieldName: string,
   formProps: FormikProps<{[key: string]: unknown}>,
-<<<<<<< HEAD
-  isSyncing = false
-=======
+  isSyncing = false,
   disabled = false
->>>>>>> b7aa92e5
 ) {
   const namespace = fieldConfig['component-namespace'];
   const name = fieldConfig['component-name'];
@@ -74,11 +71,8 @@
       {...fieldConfig['component-parameters']['InputLabelProps']}
       {...fieldConfig['component-parameters']['FormHelperTextProps']}
       onWheel={(event: any) => event.target.blur()}
-<<<<<<< HEAD
-      isSyncing={isSyncing}
-=======
+      issyncing={isSyncing}
       disabled={disabled}
->>>>>>> b7aa92e5
     />
   );
 }
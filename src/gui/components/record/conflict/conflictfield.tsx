--- conflicted
+++ resolved
@@ -261,11 +261,7 @@
           >
             <Typography variant="caption" color="text.secondary">
               {data['fields'][fieldName] !== undefined &&
-<<<<<<< HEAD
-                'Last updated by ' + data['fields'][fieldName]['created_by']}
-=======
                 'Last updated by: ' + data['fields'][fieldName]['created_by']}
->>>>>>> 6ec4e93b
             </Typography>
           </Grid>
           <Grid

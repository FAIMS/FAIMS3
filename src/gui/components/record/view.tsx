--- conflicted
+++ resolved
@@ -70,12 +70,6 @@
   const conflictfields = props.conflictfields;
   const fieldName = props.fieldName;
   const fields = props.fields;
-<<<<<<< HEAD
-  const [isclicked, setIsClick] = useState(
-    props.disabled === true ? true : false
-  );
-=======
->>>>>>> fe5ed9c6
   const fieldConfig = fields[fieldName];
   const label =
     fieldConfig['component-parameters']['InputLabelProps'] !== undefined
@@ -110,15 +104,8 @@
   return (
     <Box
       key={fieldName + props.index}
-<<<<<<< HEAD
-      sx={{
-        boxShadow: isclicked && props.disabled !== true ? 8 : 0,
-        padding: isclicked ? '10px 5px' : '3px 0px',
-      }}
-=======
       mt={isHiddenField ? 0 : 2}
       mb={isHiddenField ? 0 : 2}
->>>>>>> fe5ed9c6
     >
       <Grid container spacing={isHiddenField ? 0 : 1}>
         <Grid item xs>
@@ -129,31 +116,6 @@
             props.isSyncing,
             props.disabled
           )}
-<<<<<<< HEAD
-        </Grid>
-        <Grid
-          item
-          lg={1}
-          md={2}
-          sm={2}
-          xs={12}
-          style={{marginTop: '0.5em', paddingLeft: '0.5em'}}
-          container
-          justifyContent="flex-start"
-          alignItems="flex-start"
-        >
-          <Grid item style={{paddingLeft: '5px'}}>
-            {props.annotation !== undefined &&
-              props.disabled !== true && //added for show annotation directly
-              fields[fieldName].meta !== undefined &&
-              fields[fieldName]['component-name'] !== 'BasicAutoIncrementer' &&
-              fields[fieldName]['component-name'] !== 'TemplatedStringField' &&
-              fields[fieldName]['component-name'] !== 'RandomStyle' && (
-                <Annotation
-                  key={'annotation' + fieldName + 'box'}
-                  setIsClick={setIsClick}
-                  isclicked={isclicked}
-=======
           {show_annotation && (
             <Collapse in={expanded} timeout="auto" unmountOnExit>
               <Box
@@ -166,7 +128,6 @@
                 <AnnotationField
                   key={'annotation-' + props.fieldName + '-box'}
                   fieldName={fieldName}
->>>>>>> fe5ed9c6
                   field={fields[fieldName]}
                   annotation={props.annotation}
                   handerannoattion={props.handerannoattion}
@@ -177,23 +138,6 @@
             </Collapse>
           )}
         </Grid>
-<<<<<<< HEAD
-        {props.annotation !== undefined &&
-          fields[fieldName].meta !== undefined &&
-          fields[fieldName]['component-name'] !== 'BasicAutoIncrementer' &&
-          fields[fieldName]['component-name'] !== 'TemplatedStringField' &&
-          fields[fieldName]['component-name'] !== 'RandomStyle' && (
-            <Grid item sm={12} xs={12} style={{margin: '0 0 1em 0'}}>
-              <AnnotationField
-                key={'annotation' + fieldName + 'box'}
-                fieldName={fieldName}
-                // formProps={this.props.formProps}
-                field={fields[fieldName]}
-                annotation={props.annotation}
-                handerannoattion={props.handerannoattion}
-                isclicked={isclicked}
-                disabled={props.disabled ?? false}
-=======
 
         {conflictfields !== null &&
           conflictfields !== undefined &&
@@ -202,7 +146,6 @@
               <EditConflictDialog
                 label={label}
                 handleChangeTab={props.handleChangeTab}
->>>>>>> fe5ed9c6
               />
             </Grid>
           )}

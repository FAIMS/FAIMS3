/*
 * Copyright 2021, 2022 Macquarie University
 *
 * Licensed under the Apache License Version 2.0 (the, "License");
 * you may not use, this file except in compliance with the License.
 * You may obtain a copy of the License at
 *
 *     http://www.apache.org/licenses/LICENSE-2.0
 *
 * Unless required by applicable law or agreed to in writing software
 * distributed under the License is distributed on an "AS IS" BASIS
 * WITHOUT WARRANTIES OR CONDITIONS OF ANY KIND either express or implied.
 * See, the License, for the specific language governing permissions and
 * limitations under the License.
 *
 * Filename: view.tsx
 * Description:
 *   TODO
 */

import React, {useEffect, useState} from 'react';
import {FormikProps} from 'formik';
import Alert from '@mui/material/Alert';
import {ProjectUIModel} from '../../../datamodel/ui';
import RecordDraftState from '../../../sync/draft-state';
import {getComponentFromFieldConfig} from './fields';
import {Annotation, AnnotationField} from './Annotation';
import {Grid} from '@mui/material';
import {Box} from '@mui/material';
import {EditConflictDisalog} from './conflict/conflictDialog';
// import makeStyles from '@mui/styles/makeStyles';
// import {useTheme} from '@mui/material/styles';
type ViewProps = {
  viewName: string;
  ui_specification: ProjectUIModel;
  formProps: FormikProps<{[key: string]: unknown}>;
  draftState: RecordDraftState;
  annotation: any;
  handerannoattion: any;
<<<<<<< HEAD
  isSyncing?: boolean;
=======
  conflictfields?: string[] | null; // those two props are handling the conflict icons
  handleChangeTab?: any;
};
type SingleComponentProps = {
  fieldName: string;
  fields: {[key: string]: any};
  index: number;
  formProps: FormikProps<{[key: string]: unknown}>;
  annotation: any;
  handerannoattion: any;
  draftState: RecordDraftState;
  conflictfields?: string[] | null; // those two props are handling the conflict icons
  handleChangeTab?: any;
>>>>>>> b7aa92e5
};

function SingleComponent(props: SingleComponentProps) {
  const conflictfields = props.conflictfields;
  const fieldName = props.fieldName;
  const fields = props.fields;
  const [isclicked, setIsClick] = useState(false);
  const fieldConfig = fields[fieldName];
  const label =
    fieldConfig['component-parameters']['InputLabelProps'] !== undefined
      ? fieldConfig['component-parameters']['InputLabelProps']['label']
      : fieldConfig['component-parameters']['FormLabelProps'] !== undefined
      ? fieldConfig['component-parameters']['FormLabelProps']['children']
      : fieldConfig['component-parameters']['FormControlLabelProps'] !==
        undefined
      ? fieldConfig['component-parameters']['FormControlLabelProps']['children']
      : fieldName;

  return (
    <Box
      mb={3}
      key={fieldName + props.index}
      sx={{
        boxShadow: isclicked ? 8 : 0,
        padding: isclicked ? '10px 5px' : '3px 0px',
      }}
    >
      <Grid container>
<<<<<<< HEAD
        <Grid item sm={10} xs={12}>
          {getComponentFromFieldConfig(
            fields[fieldName],
            fieldName,
            props.formProps,
            props.isSyncing
          )}
=======
        <Grid item sm={8} xs={12}>
          {getComponentFromFieldConfig(fieldConfig, fieldName, props.formProps)}
>>>>>>> b7aa92e5
        </Grid>
        <Grid
          item
          sm={4}
          xs={12}
          style={{marginTop: '0.5em'}}
          container
          justifyContent="flex-start"
          alignItems="flex-start"
        >
          <Grid item>
            {props.annotation !== undefined &&
              fields[fieldName].meta !== undefined &&
              fields[fieldName]['component-name'] !== 'BasicAutoIncrementer' &&
              fields[fieldName]['component-name'] !== 'TemplatedStringField' &&
              fields[fieldName]['component-name'] !== 'RandomStyle' && (
                <Annotation
                  key={'annotation' + fieldName + 'box'}
                  setIsClick={setIsClick}
                  isclicked={isclicked}
                  field={fields[fieldName]}
                />
              )}
          </Grid>
          <Grid item style={{paddingLeft: 10}}>
            {' '}
            {conflictfields !== null &&
              conflictfields !== undefined &&
              conflictfields.includes(fieldName) && (
                <EditConflictDisalog
                  label={label}
                  handleChangeTab={props.handleChangeTab}
                />
              )}{' '}
          </Grid>
        </Grid>
        {props.annotation !== undefined &&
          fields[fieldName].meta !== undefined &&
          fields[fieldName]['component-name'] !== 'BasicAutoIncrementer' &&
          fields[fieldName]['component-name'] !== 'TemplatedStringField' &&
          fields[fieldName]['component-name'] !== 'RandomStyle' && (
            <Grid item sm={12} xs={12} style={{margin: '0 0 1em 0'}}>
              <AnnotationField
                key={'annotation' + fieldName + 'box'}
                fieldName={fieldName}
                // formProps={this.props.formProps}
                field={fields[fieldName]}
                annotation={props.annotation}
                handerannoattion={props.handerannoattion}
                isclicked={isclicked}
              />
            </Grid>
          )}
      </Grid>
    </Box>
  );
}

export function ViewComponent(props: ViewProps) {
  const ui_specification = props.ui_specification;
  const viewName = props.viewName;
  const fieldNames: string[] = ui_specification.views[viewName].fields;
  const fields = ui_specification.fields;
  const [error, setError] = useState(true);

  useEffect(() => {
    let isactive = true;
    if (isactive) {
      let iserror = false;
      fieldNames.map(field =>
        props.formProps.errors[field] !== undefined ? (iserror = true) : field
      );
      setError(iserror);
    }

    return () => {
      isactive = false;
    }; // cleanup toggles value,
  }, [props.formProps]);
  console.log(props.conflictfields);
  return (
    <React.Fragment>
      {fieldNames.map((fieldName, index) => (
        <SingleComponent
          fieldName={fieldName}
          fields={fields}
          formProps={props.formProps}
          draftState={props.draftState}
          annotation={props.annotation}
          handerannoattion={props.handerannoattion}
          index={index}
          key={index}
<<<<<<< HEAD
          isSyncing={props.isSyncing}
=======
          conflictfields={props.conflictfields}
          handleChangeTab={props.handleChangeTab}
>>>>>>> b7aa92e5
        />
      ))}
      {!props.formProps.isValid && error !== false && (
        <Alert severity="error">
          Form has errors, please scroll up and make changes before submitting.
        </Alert>
      )}
      {!props.formProps.isValid && error === false && (
        <Alert severity="warning">
          Form has errors, please check other tabs before submitting.
        </Alert>
      )}
    </React.Fragment>
  );
}<|MERGE_RESOLUTION|>--- conflicted
+++ resolved
@@ -37,9 +37,7 @@
   draftState: RecordDraftState;
   annotation: any;
   handerannoattion: any;
-<<<<<<< HEAD
   isSyncing?: boolean;
-=======
   conflictfields?: string[] | null; // those two props are handling the conflict icons
   handleChangeTab?: any;
 };
@@ -53,7 +51,7 @@
   draftState: RecordDraftState;
   conflictfields?: string[] | null; // those two props are handling the conflict icons
   handleChangeTab?: any;
->>>>>>> b7aa92e5
+  isSyncing?: boolean;
 };
 
 function SingleComponent(props: SingleComponentProps) {
@@ -82,7 +80,6 @@
       }}
     >
       <Grid container>
-<<<<<<< HEAD
         <Grid item sm={10} xs={12}>
           {getComponentFromFieldConfig(
             fields[fieldName],
@@ -90,10 +87,6 @@
             props.formProps,
             props.isSyncing
           )}
-=======
-        <Grid item sm={8} xs={12}>
-          {getComponentFromFieldConfig(fieldConfig, fieldName, props.formProps)}
->>>>>>> b7aa92e5
         </Grid>
         <Grid
           item
@@ -186,12 +179,9 @@
           handerannoattion={props.handerannoattion}
           index={index}
           key={index}
-<<<<<<< HEAD
           isSyncing={props.isSyncing}
-=======
           conflictfields={props.conflictfields}
           handleChangeTab={props.handleChangeTab}
->>>>>>> b7aa92e5
         />
       ))}
       {!props.formProps.isValid && error !== false && (

/*
 * Copyright 2021 Macquarie University
 *
 * Licensed under the Apache License Version 2.0 (the, "License");
 * you may not use, this file except in compliance with the License.
 * You may obtain a copy of the License at
 *
 *     http://www.apache.org/licenses/LICENSE-2.0
 *
 * Unless required by applicable law or agreed to in writing software
 * distributed under the License is distributed on an "AS IS" BASIS
 * WITHOUT WARRANTIES OR CONDITIONS OF ANY KIND either express or implied.
 * See, the License, for the specific language governing permissions and
 * limitations under the License.
 *
 * Filename: form.tsx
 * Description:
 *   TODO
 */

import React from 'react';
import {withRouter} from 'react-router-dom';
import {RouteComponentProps} from 'react-router';
<<<<<<< HEAD
=======

>>>>>>> ba109235
import {Formik, Form} from 'formik';

import {
  Button,
  Grid,
  Box,
  ButtonGroup,
  Typography,
  Step,
  Stepper,
  StepButton,
} from '@material-ui/core';
import Alert from '@material-ui/lab/Alert';
import grey from '@material-ui/core/colors/grey';
import CircularProgress from '@material-ui/core/CircularProgress';

import {firstDefinedFromList} from './helpers';
import AutoSave from './autosave';
import {ViewComponent} from './view';

import BoxTab from '../ui/boxTab';

import {ActionType} from '../../../actions';
import * as ROUTES from '../../../constants/routes';
import {
  ProjectID,
  RecordID,
  RevisionID,
  Annotations,
} from '../../../datamodel/core';
import {ProjectUIModel} from '../../../datamodel/ui';
import {
  upsertFAIMSData,
  getFullRecordData,
  generateFAIMSDataID,
} from '../../../data_storage';
import {getValidationSchemaForViewset} from '../../../data_storage/validation';
import {store} from '../../../store';
import RecordDraftState from '../../../sync/draft-state';
import {
  getFieldsForViewSet,
  getFieldNamesFromFields,
  getReturnedTypesForViewSet,
} from '../../../uiSpecification';
import {getCurrentUserId} from '../../../users';
import {Link} from '@material-ui/core';
import {Link as RouterLink} from 'react-router-dom';

type RecordFormProps = {
  project_id: ProjectID;
  // Might be given in the URL:
  view_default?: string;
  ui_specification: ProjectUIModel;
} & (
  | {
      // When editing existing record, we require the caller to know its revision
      record_id: RecordID;
      revision_id: RevisionID;
      // The user can view records without editing them, and to facilitate this,
      // having a draft id is optional.
      // In this mode, when the user starts editing, a draft ID is created and
      // stored as state on RecordForm.
      draft_id?: string;

      // To avoid 'type' in this.props, and since in JS when a key is not set,
      // you get back undefined:
      type?: undefined;
    }
  | {
      // When creating a new record,  revision is not yet created.
      // the user had to have already been prompted with viewset/type
      type: string;

      // Draft id, when creating a new record, is created by a redirect
      draft_id: string;

      // To avoid 'revision_id' in this.props, and since in JS when a key is not set,
      // you get back undefined:
      record_id?: undefined;
      revision_id?: undefined;
    }
);

type RecordFormState = {
  draftError: string | null;
  // This is set by formChanged() function,
  type_cached: string | null;
  view_cached: string | null;
  revision_cached: string | null;
  initialValues: {[fieldName: string]: unknown} | null;
  is_saving: boolean;
  last_saved: Date;
  annotation: {[field_name: string]: Annotations};
  /**
   * Set only by newDraftListener, but this is only non-null
   * for a single render. In that render, a notification will pop up to the user
   * letting them redirect to the draft's URL
   */
  draft_created: string | null;
};

class RecordForm extends React.Component<
  RecordFormProps & RouteComponentProps,
  RecordFormState
> {
  draftState: RecordDraftState;

  // List of timeouts that unmount must cancel
  timeouts: typeof setTimeout[] = [];

  async componentDidUpdate(prevProps: RecordFormProps) {
    if (
      prevProps.project_id !== this.props.project_id ||
      prevProps.record_id !== this.props.record_id ||
      (prevProps.revision_id !== this.props.revision_id &&
        this.state.revision_cached !== this.props.revision_id)||
        prevProps.draft_id!==this.props.draft_id //add this to reload the form when user jump back to previous record
    ) {
      // Stop rendering immediately (i.e. go to loading screen immediately)
      this.setState({
        initialValues: null,
        type_cached: null,
        view_cached: null,
        revision_cached: null,
        annotation: {},
      });
      // Re-initialize basically everything.
      this.formChanged(true);
    }
  }

  constructor(props: RecordFormProps & RouteComponentProps) {
    super(props);
    this.draftState = new RecordDraftState(this.props);
    this.state = {
      draftError: null,
      type_cached: this.props.type ?? null,
      view_cached: null,
      revision_cached: null,
      initialValues: null,
      is_saving: false,
      last_saved: new Date(),
      draft_created: null,
      annotation: {},
    };
    this.setState = this.setState.bind(this);
    this.setInitialValues = this.setInitialValues.bind(this);
    this.updateannotation = this.updateannotation.bind(this);
  }

  componentDidMount() {
    // On mount, draftState.start() must be called, so give this false:
    this.formChanged(false);
  }

  newDraftListener(draft_id: string) {
    this.setState({draft_created: draft_id});
  }

  saveListener(val: boolean | {}) {
    if (val === true) {
      // Start saving
      this.setState({is_saving: true});
    } else if (val === false) {
      // Finished saving successfully
      this.setState({is_saving: false, last_saved: new Date()});
    } else {
      // Error occurred while saving
      // Heuristically determine a nice user-facing error
      const error_message =
        (val as {message?: string}).message || val.toString();
      console.error('saveListener', val);

      this.setState({is_saving: false, draftError: error_message});
      this.context.dispatch({
        type: ActionType.ADD_ALERT,
        payload: {
          message: 'Could not load previous data: ' + error_message,
          severity: 'warnings',
        },
      });
    }
  }

  async formChanged(draft_saving_started_already: boolean) {
    try {
      let this_type;
      if (this.props.type === undefined) {
        const latest_record = await getFullRecordData(
          this.props.project_id,
          this.props.record_id,
          this.props.revision_id
        );
        if (latest_record === null) {
          this.setState({
            draftError: `Could not find data for record ${this.props.record_id}`,
          });
          this.context.dispatch({
            type: ActionType.ADD_ALERT,
            payload: {
              message:
                'Could not load existing record: ' + this.props.record_id,
              severity: 'warnings',
            },
          });
          return;
        } else {
          this_type = latest_record.type;
        }
      } else {
        this_type = this.props.type;
      }

      if (!(this_type in this.props.ui_specification.viewsets)) {
        throw Error(`Viewset for type '${this_type}' is missing`);
      }

      if (!('views' in this.props.ui_specification.viewsets[this_type])) {
        throw Error(
          `Viewset for type '${this_type}' is missing 'views' property'`
        );
      }

      if (this.props.ui_specification.viewsets[this_type].views === []) {
        throw Error(`Viewset for type '${this_type}' has no views`);
      }

      await this.setState({
        type_cached: this_type,
        view_cached: this.props.ui_specification.viewsets[this_type].views[0],
        revision_cached: this.props.revision_id || null,
      });
    } catch (err: any) {
      console.error('setUISpec/setLastRev error', err);
      this.context.dispatch({
        type: ActionType.ADD_ALERT,
        payload: {
          message: `Project is not fully downloaded or not setup correctly (${err.toString()})`,
          severity: 'error',
        },
      });
      // This form cannot be shown at all. No recovery except go back to project.
      this.props.history.goBack();
      return;
    }
    try {
      // these come after setUISpec & setLastRev has set view_name & revision_id these to not null
      this.requireView();
      // If the draft saving has .start()'d already,
      // The proper way to change the record/revision/etc is this
      // (saveListener is already bound at this point)
      if (draft_saving_started_already) {
        this.draftState.recordChangeHook(this.props, {
          type: this.state.type_cached!,
          field_types: getReturnedTypesForViewSet(
            this.props.ui_specification,
            this.requireViewsetName()
          ),
        });
      } else {
        this.draftState.saveListener = this.saveListener.bind(this);
        this.draftState.newDraftListener = this.newDraftListener.bind(this);
        await this.draftState.start({
          type: this.state.type_cached!,
          field_types: getReturnedTypesForViewSet(
            this.props.ui_specification,
            this.requireViewsetName()
          ),
        });
      }
    } catch (err) {
      console.error('rare draft error', err);
    }
    try {
      await this.setInitialValues();
    } catch (err: any) {
      console.error('setInitialValues error', err);
      this.context.dispatch({
        type: ActionType.ADD_ALERT,
        payload: {
          message: 'Could not load previous data: ' + err.message,
          severity: 'warnings',
        },
      });
      // Show an empty form
      this.setState({
        initialValues: {
          _id: this.props.record_id!,
          _project_id: this.props.project_id,
        },
      });
    }
  }

  componentWillUnmount() {
    for (const timeout_id of this.timeouts) {
      clearTimeout(
        (timeout_id as unknown) as Parameters<typeof clearTimeout>[0]
      );
    }
    this.draftState.stop();
  }

  async setInitialValues() {
    /***
     * Formik requires a single object for initialValues, collect these from the
     * (in order high priority to last resort): draft storage, database, ui schema
     */
    const fromdb: any =
      this.props.revision_id === undefined
        ? {}
        : (await getFullRecordData(
            this.props.project_id,
            this.props.record_id,
            this.props.revision_id
          )) || {};

    const database_data = fromdb.data ?? {};
    const database_annotations = fromdb.annotations ?? {};

    const [
      staged_data,
      staged_annotations,
    ] = await this.draftState.getInitialValues();
    console.error('Staged values', staged_data, staged_annotations);

    const fields = getFieldsForViewSet(
      this.props.ui_specification,
      this.requireViewsetName()
    );
    const fieldNames = getFieldNamesFromFields(fields);

    const initialValues: {[key: string]: any} = {
      _id: this.props.record_id!,
      _project_id: this.props.project_id,
      _current_revision_id: this.props.revision_id,
    };
    const annotations: {[key: string]: any} = {};

    fieldNames.forEach(fieldName => {
      initialValues[fieldName] = firstDefinedFromList([
        staged_data[fieldName],
        database_data[fieldName],
        fields[fieldName]['initialValue'],
      ]);
      annotations[fieldName] = firstDefinedFromList([
        staged_annotations[fieldName],
        database_annotations[fieldName],
        {annotation: '', uncertainty: false},
      ]);
      // initialValues['uncertainty'][fieldName]=''
    });

    this.setState({initialValues: initialValues, annotation: annotations});
    console.log(
      this.props.ui_specification.viewsets[this.requireViewsetName()]
        .submit_label
    );
  }

  /**
   * Equivalent to setTimeout, but with added function that
   * clears any timeouts when the component is unmounted.
   * @param callback Function to run when timeout elapses
   */
  setTimeout(callback: () => void, time: number) {
    const my_index = this.timeouts.length;
    setTimeout(() => {
      try {
        callback();
        this.timeouts.splice(my_index, 1);
      } catch (err) {
        this.timeouts.splice(my_index, 1);
        throw err;
      }
    }, time);
  }

  requireView(): string {
    if (this.state.view_cached === null) {
      throw Error('The view name has not been determined yet');
    }
    return this.state.view_cached;
  }

  requireViewsetName(): string {
    if (this.state.type_cached === null) {
      throw Error('The viewset name has not been determined yet');
    }
    return this.state.type_cached;
  }

  requireInitialValues() {
    if (this.state.initialValues === null) {
      throw Error('The initial values have not been determined yet');
    }
    return this.state.initialValues;
  }

  filterValues(values: object) {
    const new_values: any = {};
    for (const [k, v] of Object.entries(values)) {
      if (k !== '_id' && k !== '_project_id') {
        new_values[k] = v;
        if (k[0] === '_') {
          console.error(`Including possibly bad key ${k} in record`);
        }
      }
    }
    return new_values;
  }

  save(values: object) {
    const ui_specification = this.props.ui_specification;
    const viewsetName = this.requireViewsetName();
    getCurrentUserId(this.props.project_id)
      .then(userid => {
        const now = new Date();
        const doc = {
          record_id: this.props.record_id ?? generateFAIMSDataID(),
          revision_id: this.props.revision_id ?? null,
          type: this.state.type_cached!,
          data: this.filterValues(values),
          updated_by: userid,
          updated: now,
          annotations: this.state.annotation ?? {},
          field_types: getReturnedTypesForViewSet(
            ui_specification,
            viewsetName
          ),
        };
        console.log(doc);
        return doc;
      })
      .then(doc => {
        return upsertFAIMSData(this.props.project_id, doc);
      })
      .then(result => {
        console.debug(result);
        const message =
          this.props.revision_id === undefined
            ? 'Record successfully created'
            : 'Record successfully updated';
        this.context.dispatch({
          type: ActionType.ADD_ALERT,
          payload: {
            message: message,
            severity: 'success',
          },
        });
      })
      .catch(err => {
        const message =
          this.props.revision_id === undefined
            ? 'Could not create record'
            : 'Could not update record';
        this.context.dispatch({
          type: ActionType.ADD_ALERT,
          payload: {
            message: message,
            severity: 'error',
          },
        });
        console.warn(err);
        console.error('Failed to save data');
      })
      // Clear the current draft area (Possibly after redirecting back to project page)
      .then(() => this.draftState.clear())
      .then(() => {
        // if a new record, redirect to the new record page to allow
        // the user to rapidly add more records
        if (this.props.revision_id === undefined) {
          if (
            this.props.ui_specification.viewsets[this.requireViewsetName()]
              .submit_label === 'Jump to Upper Level'
          ) {
            let linkurl = window.location.search;

            if (linkurl.includes('?link=')) {
              linkurl = linkurl.replace('?link=/projects/', '');
              console.log(ROUTES.PROJECT + linkurl);
              this.props.history.push(ROUTES.PROJECT + linkurl);
              window.scrollTo(0, 0);
            } else {
              this.props.history.push(ROUTES.PROJECT + this.props.project_id);
            }
          } else {
            console.log(
              this.props.ui_specification.viewsets[this.requireViewsetName()]
                .submit_label
            );
            this.props.history.push(
              ROUTES.PROJECT +
                this.props.project_id +
                ROUTES.RECORD_CREATE +
                this.state.type_cached
            );
            window.scrollTo(0, 0);
          }

          // scroll to top of page, seems to be needed on mobile devices
        } else {
          // otherwise, redirect to the project page listing all records
          this.props.history.push(ROUTES.PROJECT + this.props.project_id);
        }
      });
  }

  updateView(viewName: string) {
    if (viewName in this.props.ui_specification['views']) {
      this.setState({view_cached: viewName});
      this.forceUpdate();
      // Probably not needed, but we *know* we need to rerender when this
      // changes, so let's be explicit.
    } else {
      throw Error(`No view ${viewName}`);
    }
  }

  isReady(): boolean {
    return (
      this.state.type_cached !== null &&
      this.state.initialValues !== null &&
      this.props.ui_specification !== null &&
      this.state.view_cached !== null
    );
  }

  updateannotation(name: string, value: any, type: string) {
    const annotation = this.state.annotation ?? {};
    if (annotation !== undefined) {
      if (annotation[name] !== undefined) annotation[name][type] = value;
      else {
        annotation[name] = {annotation: '', uncertainty: false};
        annotation[name][type] = value;
      }
    } else console.log(name + value);
    this.setState({...this.state, annotation: annotation});
  }

  render() {
    if (this.state.draft_created !== null) {
      // If a draft was created, that implies this form started from
      // a non draft, so it must have been an existing record (see props
      // as it's got a type {existing record} | {draft already created})
      this.context.dispatch({
        type: ActionType.ADD_CUSTOM_ALERT,
        payload: {
          severity: 'success',
          element: (
            <React.Fragment>
              <Link
                component={RouterLink}
                to={
                  ROUTES.PROJECT +
                  this.props.project_id +
                  ROUTES.RECORD_EXISTING +
                  this.props.record_id! +
                  ROUTES.REVISION +
                  this.props.revision_id! +
                  ROUTES.RECORD_DRAFT +
                  this.state.draft_created
                }
              >
                Created new draft
              </Link>
            </React.Fragment>
          ),
        },
      });
      this.setState({draft_created: null});
    }

    if (this.isReady()) {
      const ui_specification = this.props.ui_specification;
      const viewName = this.requireView();
      const viewsetName = this.requireViewsetName();
      const initialValues = this.requireInitialValues();
      const validationSchema = getValidationSchemaForViewset(
        ui_specification,
        viewsetName
      );
      const view_index = ui_specification.viewsets[viewsetName].views.indexOf(
        viewName
      );
      const is_final_view =
        view_index + 1 === ui_specification.viewsets[viewsetName].views.length;
      // this expression checks if we have the last element in the viewset array

      return (
        <React.Fragment>
          <Stepper nonLinear activeStep={view_index} alternativeLabel>
            {ui_specification.viewsets[viewsetName].views.map(
              (view_name: string) => (
                <Step key={view_name}>
                  <StepButton
                    onClick={() => {
                      this.setState({view_cached: view_name});
                    }}
                  >
                    {ui_specification.views[view_name].label}
                  </StepButton>
                </Step>
              )
            )}
          </Stepper>
          <Formik
            initialValues={initialValues}
            validationSchema={validationSchema}
            validateOnMount={true}
            onSubmit={(values, {setSubmitting}) => {
              this.setTimeout(() => {
                setSubmitting(false);
                console.log(JSON.stringify(values, null, 2));
                this.save(values);
              }, 500);
            }}
          >
            {formProps => {
              this.draftState.renderHook(
                formProps.values,
                this.state.annotation
              );
              return (
                <Form>
                  <Grid container spacing={2}>
                    <Grid item xs={12}>
                      <AutoSave
                        last_saved={this.state.last_saved}
                        is_saving={this.state.is_saving}
                        error={this.state.draftError}
                      />
                    </Grid>
                    <Grid item sm={6} xs={12}>
                      <ViewComponent
                        viewName={viewName}
                        ui_specification={ui_specification}
                        formProps={formProps}
                        draftState={this.draftState}
                        annotation={this.state.annotation}
                        handerannoattion={this.updateannotation}
                      />
                      <br />
                      {formProps.isValid ? (
                        ''
                      ) : (
                        <Alert severity="error">
                          Form has errors, please scroll up and make changes
                          before re-submitting.
                        </Alert>
                      )}
                      <br />
                      <ButtonGroup
                        color="primary"
                        aria-label="contained primary button group"
                      >
                        {is_final_view ? (
                          <Button
                            type="submit"
                            color={
                              formProps.isSubmitting ? 'default' : 'primary'
                            }
                            variant="contained"
                            onClick={formProps.submitForm}
                            disableElevation
                            disabled={formProps.isSubmitting}
                          >
                            {formProps.isSubmitting
                              ? !(this.props.revision_id === undefined)
                                ? 'Working...'
                                : 'Working...'
                              : !(this.props.revision_id === undefined)
                              ? 'Update'
                              : ui_specification.viewsets[viewsetName]
                              .submit_label??'Save and new'}
                            {formProps.isSubmitting && (
                              <CircularProgress
                                size={24}
                                style={{
                                  position: 'absolute',
                                  top: '50%',
                                  left: '50%',
                                  marginTop: -12,
                                  marginLeft: -12,
                                }}
                              />
                            )}
                          </Button>
                        ) : (
                          <p>Continue filling out form</p>
                        )}
                      </ButtonGroup>
                    </Grid>
                    <Grid item sm={6} xs={12}>
                      <BoxTab title={'Developer tool: form state'} />
                      <Box
                        bgcolor={grey[200]}
                        pl={2}
                        pr={2}
                        style={{overflowX: 'scroll'}}
                      >
                        <pre>{JSON.stringify(formProps, null, 2)}</pre>
                        <pre>{JSON.stringify(this.state, null, 2)}</pre>
                      </Box>
                      <Box mt={3}>
                        <BoxTab
                          title={'Alpha info: Autosave, validation and syncing'}
                        />
                        <Box bgcolor={grey[200]} p={2}>
                          <p>
                            The data in this form are auto-saved locally within
                            the app every 5 seconds. The data do not need to be
                            valid, and you can return to this page to complete
                            this record on this device at any time.
                          </p>
                          <p>
                            Once you are ready, click the{' '}
                            <Typography variant="button">
                              <b>
                                {this.props.revision_id === undefined
                                  ? 'save and new'
                                  : 'update'}
                              </b>
                            </Typography>{' '}
                            button. This will firstly validate the data, and if
                            valid, sync the record to the remote server.
                          </p>
                        </Box>
                      </Box>
                    </Grid>
                  </Grid>
                </Form>
              );
            }}
          </Formik>
        </React.Fragment>
      );
    } else {
      return (
        <div>
          <CircularProgress size={20} thickness={5} />
        </div>
      );
    }
  }
}
RecordForm.contextType = store;
export default withRouter(RecordForm);<|MERGE_RESOLUTION|>--- conflicted
+++ resolved
@@ -21,10 +21,6 @@
 import React from 'react';
 import {withRouter} from 'react-router-dom';
 import {RouteComponentProps} from 'react-router';
-<<<<<<< HEAD
-=======
-
->>>>>>> ba109235
 import {Formik, Form} from 'formik';
 
 import {

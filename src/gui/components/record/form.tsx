--- conflicted
+++ resolved
@@ -376,20 +376,12 @@
     const child_state:any=this.props.location.state
     if (child_state!==undefined&&child_state.record_id!==undefined) {
       //save the sub_record id into intitial value
-<<<<<<< HEAD
+
       
       const field_id = child_state.field_id.replace('?', '');
       const sub_record_id = child_state.record_id;
       const hrid = child_state.hrid??sub_record_id;
-=======
-      console.log(url_split);
-      const field_id = url_split[0].replace('?field_id=', '');
-      const sub_record_id = url_split[1].replace('record_id=', '');
-      const hrid =
-        url_split.length > 2
-          ? url_split[2].replace('hrid=', '')
-          : sub_record_id;
->>>>>>> 4243faad
+
       const new_record = {
         project_id: this.props.project_id,
         record_id: sub_record_id,
@@ -543,18 +535,13 @@
         if (this.props.revision_id === undefined) {
           const ori_search = window.location.search;
           const url_split = ori_search.split('&');
-<<<<<<< HEAD
           const pathname=window.location.pathname
-=======
-
->>>>>>> 4243faad
           redirecturl =
             this.props.project_id +
             ROUTES.RECORD_CREATE +
             this.state.type_cached;
 
           if (url_split.length > 1 && ori_search.includes('link=')) {
-<<<<<<< HEAD
             const fieldid = url_split[0];
             
             search=ori_search.replace(url_split[0]+'&'+url_split[1]+'&','')
@@ -564,36 +551,7 @@
             search=search.replace(url_split_re[0]+'&'+url_split_re[1],'')
             state_pa={ field_id: fieldid.replace('?field_id=',''),record_id:this.props.record_id,hrid:result,parent_link:search}
             if(search!=='') redirecturl = url_split[1].replace('link=/projects/', '');
-            
-=======
-            let fieldid = url_split[0];
-            let linkurl = url_split[1];
-            let parentsearch = ori_search.replace(
-              url_split[0] + '&' + url_split[1],
-              ''
-            );
-            //if the record has parent record, replace the field id
-            if (ori_search.includes('record_id') && url_split.length >= 4) {
-              fieldid = url_split[3];
-              linkurl = url_split[4];
-              parentsearch = parentsearch.replace(
-                '&' + url_split[2] + '&' + url_split[3] + '&' + url_split[4],
-                ''
-              );
-            }
-
-            linkurl = linkurl.replace('link=/projects/', '');
-
-            search =
-              fieldid +
-              '&record_id=' +
-              this.props.record_id +
-              '&hrid=' +
-              result +
-              parentsearch;
-
-            redirecturl = linkurl;
->>>>>>> 4243faad
+            console.error(state_pa)
           }
           // scroll to top of page, seems to be needed on mobile devices
         }

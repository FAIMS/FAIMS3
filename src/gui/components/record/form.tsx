--- conflicted
+++ resolved
@@ -394,87 +394,8 @@
         if (DEBUG_APP) console.debug('new record', this.props.record_id);
       }
     }
-<<<<<<< HEAD
-    try {
-      let this_type;
-      if (this.props.type === undefined) {
-        if (revision_id !== undefined) {
-          const latest_record = await getFullRecordData(
-            this.props.project_id,
-            this.props.record_id,
-            revision_id
-          );
-          if (DEBUG_APP)
-            console.debug('back from getFullRecordData', latest_record);
-          if (latest_record === null) {
-            this.props.handleSetDraftError(
-              `Could not find data for record ${this.props.record_id}`
-            );
-            (this.context as any).dispatch({
-              type: ActionType.ADD_ALERT,
-              payload: {
-                message:
-                  'Could not load existing record: ' + this.props.record_id,
-                severity: 'warning',
-              },
-            });
-            return;
-          } else {
-            this_type = latest_record.type;
-          }
-        } else {
-          throw Error(`Viewset for type '${this_type}' is missing`);
-        }
-      } else {
-        this_type = this.props.type;
-      }
-
-      if (!(this_type in this.props.ui_specification.viewsets)) {
-        throw Error(`Viewset for type '${this_type}' is missing`);
-      }
-
-      if (!('views' in this.props.ui_specification.viewsets[this_type])) {
-        throw Error(
-          `Viewset for type '${this_type}' is missing 'views' property'`
-        );
-      }
-
-      if (this.props.ui_specification.viewsets[this_type].views.length === 0) {
-        throw Error(`Viewset for type '${this_type}' has no views`);
-      }
-
-      // this.get_view_description(this.props.ui_specification.viewsets[this_type].views[0])
-      let viewName = this.props.ui_specification.viewsets[this_type].views[0];
-      if (
-        this.props.ViewName !== null &&
-        this.props.ViewName !== undefined &&
-        this.props.ui_specification.viewsets[this_type].views.includes(
-          this.props.ViewName
-        )
-      ) {
-        viewName = this.props.ViewName;
-      } else if (
-        this.state.view_cached !== null &&
-        this.state.view_cached !== undefined &&
-        this.props.ui_specification.viewsets[this_type].views.includes(
-          this.state.view_cached
-        )
-      ) {
-        viewName = this.state.view_cached;
-      }
-      console.log('state here', this.state);
-      await this.setState({
-        type_cached: this_type,
-        view_cached: viewName,
-        revision_cached: revision_id,
-      });
-      console.log('state here', this.state);
-    } catch (err: any) {
-      console.warn('setUISpec/setLastRev error', err);
-=======
     // work out the record type or default it
     if (!(await this.identifyRecordType(revision_id))) {
->>>>>>> b873f911
       (this.context as any).dispatch({
         type: ActionType.ADD_ALERT,
         payload: {
@@ -1161,7 +1082,6 @@
   }
 
   isReady(): boolean {
-<<<<<<< HEAD
     if (DEBUG_APP) {
       if (!this.state.type_cached)
         console.debug('isReady false because type_cached is false');
@@ -1172,8 +1092,6 @@
       if (!this.state.view_cached)
         console.debug('isReady false because view_cached is false');
     }
-=======
->>>>>>> b873f911
     return Boolean(
       this.state.type_cached &&
         this.state.initialValues &&

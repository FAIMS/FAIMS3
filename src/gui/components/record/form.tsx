/*
 * Copyright 2021, 2022 Macquarie University
 *
 * Licensed under the Apache License Version 2.0 (the, "License");
 * you may not use, this file except in compliance with the License.
 * You may obtain a copy of the License at
 *
 *     http://www.apache.org/licenses/LICENSE-2.0
 *
 * Unless required by applicable law or agreed to in writing software
 * distributed under the License is distributed on an "AS IS" BASIS
 * WITHOUT WARRANTIES OR CONDITIONS OF ANY KIND either express or implied.
 * See, the License, for the specific language governing permissions and
 * limitations under the License.
 *
 * Filename: form.tsx
 * Description:
 *   Record/Draft form file
 */

import React from 'react';
import {withRouter} from 'react-router-dom';
import {RouteComponentProps} from 'react-router';
import {Formik, Form} from 'formik';

import {Button, Grid, Box, ButtonGroup, Typography} from '@mui/material';

import CircularProgress from '@mui/material/CircularProgress';
import {firstDefinedFromList} from './helpers';
import {get_logic_fields, get_logic_views} from './branchingLogic';

import AutoSave from './autosave';
import {ViewComponent} from './view';
import BoxTab from '../ui/boxTab';

import {ActionType} from '../../../actions';

import * as ROUTES from '../../../constants/routes';
import {
  ProjectID,
  RecordID,
  RevisionID,
  Annotations,
} from '../../../datamodel/core';
import {ProjectUIModel} from '../../../datamodel/ui';
import {upsertFAIMSData, getFullRecordData} from '../../../data_storage';
import {getValidationSchemaForViewset} from '../../../data_storage/validation';
import {store} from '../../../store';
import RecordDraftState from '../../../sync/draft-state';
import {
  getFieldsForViewSet,
  getFieldNamesFromFields,
  getReturnedTypesForViewSet,
} from '../../../uiSpecification';
import {DEBUG_APP} from '../../../buildconfig';
import {getCurrentUserId} from '../../../users';
import {Link} from '@mui/material';
import {Link as RouterLink} from 'react-router-dom';
import {grey} from '@mui/material/colors';
import RecordStepper from './recordStepper';
import {savefieldpersistentSetting} from './fieldPersistentSetting';
import {get_fieldpersistentdata} from '../../../datamodel/fieldpersistent';
type RecordFormProps = {
  project_id: ProjectID;
  record_id: RecordID;
  // Might be given in the URL:
  view_default?: string;
  ui_specification: ProjectUIModel;
  conflictfields?: string[] | null;
  handleChangeTab?: any;
  metaSection?: any;
  isSyncing?: string;
} & (
  | {
      // When editing existing record, we require the caller to know its revision
      revision_id: RevisionID;
      // The user can view records without editing them, and to facilitate this,
      // having a draft id is optional.
      // In this mode, when the user starts editing, a draft ID is created and
      // stored as state on RecordForm.
      draft_id?: string;

      // To avoid 'type' in this.props, and since in JS when a key is not set,
      // you get back undefined:
      type?: undefined;
    }
  | {
      // When creating a new record,  revision is not yet created.
      // the user had to have already been prompted with viewset/type
      type: string;

      // Draft id, when creating a new record, is created by a redirect
      draft_id: string;

      // To avoid 'revision_id' in this.props, and since in JS when a key is not set,
      // you get back undefined:
      revision_id?: undefined;
    }
);

type RecordFormState = {
  draftError: string | null;
  // This is set by formChanged() function,
  type_cached: string | null;
  view_cached: string | null;
  activeStep: number;
  revision_cached: string | null;
  initialValues: {[fieldName: string]: unknown} | null;
  is_saving: boolean;
  last_saved: Date;
  annotation: {[field_name: string]: Annotations};
  /**
   * Set only by newDraftListener, but this is only non-null
   * for a single render. In that render, a notification will pop up to the user
   * letting them redirect to the draft's URL
   */
  draft_created: string | null;
  error_view: boolean;
  description: string | null;
};

class RecordForm extends React.Component<
  RecordFormProps & RouteComponentProps,
  RecordFormState
> {
  draftState: RecordDraftState;

  // List of timeouts that unmount must cancel
  timeouts: typeof setTimeout[] = [];
  _isMounted = false;

  async componentDidUpdate(
    prevProps: RecordFormProps,
    prevState: RecordFormState
  ) {
    if (
      prevProps.project_id !== this.props.project_id ||
      // prevProps.record_id !== this.props.record_id ||
      (prevProps.revision_id !== this.props.revision_id &&
        this.state.revision_cached !== this.props.revision_id) ||
      prevProps.draft_id !== this.props.draft_id //add this to reload the form when user jump back to previous record
    ) {
      // Stop rendering immediately (i.e. go to loading screen immediately)
      this.setState({
        initialValues: null,
        type_cached: null,
        view_cached: null,
        activeStep: 0,
        revision_cached: null,
        annotation: {},
        error_view: false,
        description: null,
      });
      // Re-initialize basically everything.
      this.formChanged(true);
    }
    if (prevState.view_cached !== this.state.view_cached) {
      window.scrollTo(0, 0);
    }
  }

  constructor(props: RecordFormProps & RouteComponentProps) {
    super(props);
    this.draftState = new RecordDraftState(this.props);
    this.state = {
      draftError: null,
      type_cached: this.props.type ?? null,
      view_cached: null,
      activeStep: 0,
      revision_cached: null,
      initialValues: null,
      is_saving: false,
      last_saved: new Date(),
      draft_created: null,
      annotation: {},
      error_view: false,
      description: null,
    };
    this.setState = this.setState.bind(this);
    this.setInitialValues = this.setInitialValues.bind(this);
    this.updateannotation = this.updateannotation.bind(this);
    this.onChangeStepper = this.onChangeStepper.bind(this);
    this.onChangeTab = this.onChangeTab.bind(this);
  }

  componentDidMount() {
    // On mount, draftState.start() must be called, so give this false:
    this._isMounted = true;
    if (this._isMounted) this.formChanged(false);
  }

  newDraftListener(draft_id: string) {
    this.setState({draft_created: draft_id});
  }

  saveListener(val: boolean | {}) {
    if (val === true) {
      // Start saving
      this.setState({is_saving: true});
    } else if (val === false) {
      // Finished saving successfully
      this.setState({is_saving: false, last_saved: new Date()});
    } else {
      // Error occurred while saving
      // Heuristically determine a nice user-facing error
      const error_message =
        (val as {message?: string}).message || val.toString();
      if (DEBUG_APP) {
        console.log('saveListener', val);
      }

      this.setState({is_saving: false, draftError: error_message});
      this.context.dispatch({
        type: ActionType.ADD_ALERT,
        payload: {
          message: 'Could not load previous data: ' + error_message,
          severity: 'warnings',
        },
      });
    }
    console.log('is_saving value' + this.state.is_saving);
    console.log('is_saving value called' + val + new Date());
  }

  async formChanged(draft_saving_started_already: boolean) {
    try {
      let this_type;
      if (this.props.type === undefined) {
        const latest_record = await getFullRecordData(
          this.props.project_id,
          this.props.record_id,
          this.props.revision_id
        );
        if (latest_record === null) {
          this.setState({
            draftError: `Could not find data for record ${this.props.record_id}`,
          });
          this.context.dispatch({
            type: ActionType.ADD_ALERT,
            payload: {
              message:
                'Could not load existing record: ' + this.props.record_id,
              severity: 'warnings',
            },
          });
          return;
        } else {
          this_type = latest_record.type;
        }
      } else {
        this_type = this.props.type;
      }

      if (!(this_type in this.props.ui_specification.viewsets)) {
        throw Error(`Viewset for type '${this_type}' is missing`);
      }

      if (!('views' in this.props.ui_specification.viewsets[this_type])) {
        throw Error(
          `Viewset for type '${this_type}' is missing 'views' property'`
        );
      }

      if (this.props.ui_specification.viewsets[this_type].views === []) {
        throw Error(`Viewset for type '${this_type}' has no views`);
      }

      // this.get_view_description(this.props.ui_specification.viewsets[this_type].views[0])

      await this.setState({
        type_cached: this_type,
        view_cached: this.props.ui_specification.viewsets[this_type].views[0],
        revision_cached: this.props.revision_id || null,
      });
    } catch (err: any) {
      console.warn('setUISpec/setLastRev error', err);
      this.context.dispatch({
        type: ActionType.ADD_ALERT,
        payload: {
          message: `Project is not fully downloaded or not setup correctly (${err.toString()})`,
          severity: 'error',
        },
      });
      // This form cannot be shown at all. No recovery except go back to project.
      this.props.history.goBack();
      return;
    }
    try {
      // these come after setUISpec & setLastRev has set view_name & revision_id these to not null
      this.requireView();
      // If the draft saving has .start()'d already,
      // The proper way to change the record/revision/etc is this
      // (saveListener is already bound at this point)
      if (draft_saving_started_already) {
        this.draftState.recordChangeHook(this.props, {
          type: this.state.type_cached!,
          field_types: getReturnedTypesForViewSet(
            this.props.ui_specification,
            this.requireViewsetName()
          ),
        });
      } else {
        this.draftState.saveListener = this.saveListener.bind(this);
        this.draftState.newDraftListener = this.newDraftListener.bind(this);
        await this.draftState.start({
          type: this.state.type_cached!,
          field_types: getReturnedTypesForViewSet(
            this.props.ui_specification,
            this.requireViewsetName()
          ),
        });
      }
    } catch (err) {
      console.error('rare draft error', err);
    }
    try {
      await this.setInitialValues();
    } catch (err: any) {
      console.error('setInitialValues error', err);
      this.context.dispatch({
        type: ActionType.ADD_ALERT,
        payload: {
          message: 'Could not load previous data: ' + err.message,
          severity: 'warnings',
        },
      });
      // Show an empty form
      this.setState({
        initialValues: {
          _id: this.props.record_id!,
          _project_id: this.props.project_id,
        },
      });
    }
  }

  async componentWillUnmount() {
    await this.draftState.forceSave();
    this._isMounted = false;
    for (const timeout_id of this.timeouts) {
      clearTimeout(
        (timeout_id as unknown) as Parameters<typeof clearTimeout>[0]
      );
    }
    this.draftState.stop();
  }

  async setInitialValues() {
    /***
     * Formik requires a single object for initialValues, collect these from the
     * (in order high priority to last resort): draft storage, database, ui schema
     */
    const fromdb: any =
      this.props.revision_id === undefined
        ? {}
        : (await getFullRecordData(
            this.props.project_id,
            this.props.record_id,
            this.props.revision_id
          )) || {};
    console.log('++++get initial db');
    console.log(fromdb);

    const database_data = fromdb.data ?? {};
    const database_annotations = fromdb.annotations ?? {};

    const [
      staged_data,
      staged_annotations,
    ] = await this.draftState.getInitialValues();
    if (DEBUG_APP) {
      console.debug('Staged values', staged_data, staged_annotations);
    }

    const fields = getFieldsForViewSet(
      this.props.ui_specification,
      this.requireViewsetName()
    );
    const fieldNames = getFieldNamesFromFields(fields);

    // get value from persistent
    let persistentvalue: any = {};
    if (this.state.type_cached !== null)
      persistentvalue = await get_fieldpersistentdata(
        this.props.project_id,
        this.state.type_cached
      );

    const initialValues: {[key: string]: any} = {
      _id: this.props.record_id!,
      _project_id: this.props.project_id,
      _current_revision_id: this.props.revision_id,
    };
    const annotations: {[key: string]: any} = {};

    fieldNames.forEach(fieldName => {
<<<<<<< HEAD
      let initial_value = fields[fieldName]['initialValue'];
      // set value from persistence
=======
      let intvalue = fields[fieldName]['initialValue'];
      // set value from persistent
>>>>>>> 5e5d9b41
      if (
        persistentvalue.data !== undefined &&
        persistentvalue.data[fieldName] !== undefined
      )
<<<<<<< HEAD
        initial_value = persistencevalue.data[fieldName];
=======
        intvalue = persistentvalue.data[fieldName];
>>>>>>> 5e5d9b41
      initialValues[fieldName] = firstDefinedFromList([
        staged_data[fieldName],
        database_data[fieldName],
        initial_value,
      ]);
<<<<<<< HEAD
      // set annotation from persistence
      let annotation_value = {annotation: '', uncertainty: false};
=======
      // set annotation from persistent
      let annotationvalue = {annotation: '', uncertainty: false};
>>>>>>> 5e5d9b41
      if (
        persistentvalue.annotations !== undefined &&
        persistentvalue.annotations[fieldName] !== undefined
      )
<<<<<<< HEAD
        annotation_value = persistencevalue.annotations[fieldName];
=======
        annotationvalue = persistentvalue.annotations[fieldName];
>>>>>>> 5e5d9b41
      annotations[fieldName] = firstDefinedFromList([
        staged_annotations[fieldName],
        database_annotations[fieldName],
        annotation_value,
      ]);
    });

    const child_state: any = this.props.location.state;
    if (child_state !== undefined && child_state.record_id !== undefined) {
      //save the sub_record id into initial value
      const field_id = child_state.field_id.replace('?', '');
      const sub_record_id = child_state.record_id;
      const hrid = child_state.hrid ?? sub_record_id;
      const new_record = {
        project_id: this.props.project_id,
        record_id: sub_record_id,
        record_label: hrid,
      };

      if (
        this.props.ui_specification['fields'][field_id]['component-parameters'][
          'multiple'
        ]
      ) {
        let isincluded = false;
        initialValues[field_id].map((r: any) => {
          if (r.record_id === new_record.record_id) {
            isincluded = true;
          }
        });

        if (isincluded === false) {
          initialValues[field_id].push(new_record);
        }
      } else {
        initialValues[field_id] = new_record;
      }
    }

    this.setState({initialValues: initialValues, annotation: annotations});
  }

  /**
   * Equivalent to setTimeout, but with added function that
   * clears any timeouts when the component is unmounted.
   * @param callback Function to run when timeout elapses
   */
  setTimeout(callback: () => void, time: number) {
    const my_index = this.timeouts.length;
    setTimeout(() => {
      try {
        callback();
        this.timeouts.splice(my_index, 1);
      } catch (err) {
        this.timeouts.splice(my_index, 1);
        throw err;
      }
    }, time);
  }

  requireView(): string {
    if (this.state.view_cached === null) {
      throw Error('The view name has not been determined yet');
    }
    return this.state.view_cached;
  }

  requireViewsetName(): string {
    if (this.state.type_cached === null) {
      throw Error('The viewset name has not been determined yet');
    }
    return this.state.type_cached;
  }

  requireInitialValues() {
    if (this.state.initialValues === null) {
      throw Error('The initial values have not been determined yet');
    }
    return this.state.initialValues;
  }

  requireDescription(viewName: string) {
    if (viewName === null || this.props.metaSection === null) {
      console.warn('The description has not been determined yet');
      return '';
    }
    if (DEBUG_APP) {
      console.log('+++++++++++' + viewName);
      console.log(this.props.metaSection);
    }
    if (
      viewName !== null &&
      this.props.metaSection !== undefined &&
      this.props.metaSection[viewName] !== undefined &&
      this.props.metaSection[viewName]['sectiondescription' + viewName] !==
        undefined
    )
      return this.props.metaSection[viewName]['sectiondescription' + viewName];
    return '';
  }

  filterValues(values: object) {
    const new_values: any = {};
    for (const [k, v] of Object.entries(values)) {
      if (k !== '_id' && k !== '_project_id' && k !== '_current_revision_id') {
        new_values[k] = v;
        if (k[0] === '_') {
          console.error(`Including possibly bad key ${k} in record`);
        }
      }
    }
    return new_values;
  }

  onChangeStepper(view_name: string, activeStepIndex: number) {
    this.setState({
      view_cached: view_name,
      activeStep: activeStepIndex,
    });
  }

  onChangeTab(event: React.ChangeEvent<{}>, newValue: string) {
    const activeStepIndex = parseInt(newValue);
    console.log(activeStepIndex);

    if (this.state.type_cached !== null) {
      console.log(
        this.props.ui_specification.viewsets[this.state.type_cached].views[
          activeStepIndex
        ]
      );
      const viewname = this.props.ui_specification.viewsets[
        this.state.type_cached
      ].views[activeStepIndex];
      this.setState({
        view_cached: viewname,
        activeStep: activeStepIndex,
      });
    }
  }

  save(values: object, is_final_view: boolean) {
    const ui_specification = this.props.ui_specification;
    const viewsetName = this.requireViewsetName();
<<<<<<< HEAD
    //save state into persistence data, this is just for testing
    savefieldPersistenceSetting(
=======
    //save state into persistent data
    savefieldpersistentSetting(
>>>>>>> 5e5d9b41
      this.props.project_id,
      this.state.type_cached,
      values,
      this.state.annotation,
      ui_specification
    );

    return (
      getCurrentUserId(this.props.project_id)
        .then(userid => {
          const now = new Date();
          const doc = {
            record_id: this.props.record_id,
            revision_id: this.props.revision_id ?? null,
            type: this.state.type_cached!,
            data: this.filterValues(values),
            updated_by: userid,
            updated: now,
            annotations: this.state.annotation ?? {},
            field_types: getReturnedTypesForViewSet(
              ui_specification,
              viewsetName
            ),
          };
          if (DEBUG_APP) {
            console.log(doc);
          }
          return doc;
        })
        .then(doc => {
          return upsertFAIMSData(this.props.project_id, doc).then(() => {
            return (
              doc.data['hrid' + this.state.type_cached] ?? this.props.record_id
            );
          });
        })
        .then(result => {
          if (DEBUG_APP) {
            console.log(result);
          }
          const message =
            this.props.revision_id === undefined
              ? 'Record successfully created'
              : 'Record successfully updated';
          this.context.dispatch({
            type: ActionType.ADD_ALERT,
            payload: {
              message: message,
              severity: 'success',
            },
          });
          console.log('Saved record', result);
          return result;
        })
        .catch(err => {
          const message =
            this.props.revision_id === undefined
              ? 'Could not create record'
              : 'Could not update record';
          this.context.dispatch({
            type: ActionType.ADD_ALERT,
            payload: {
              message: message,
              severity: 'error',
            },
          });
          console.error('Failed to save data', err);
        })
        //Clear the current draft area (Possibly after redirecting back to project page)
        .then(result => {
          return this.draftState.clear().then(() => {
            return result;
          });
        })
        .then(result => {
          let redirecturl = this.props.project_id;
          let search = '';
          let state_pa = {};

          if (this.props.revision_id === undefined && is_final_view) {
            // check if last page and draft
            const ori_search = window.location.search;
            const url_split = ori_search.split('&');
            const pathname = window.location.pathname;
            redirecturl =
              this.props.project_id +
              ROUTES.RECORD_CREATE +
              this.state.type_cached;

            if (url_split.length > 1 && ori_search.includes('link=')) {
              const fieldid = url_split[0];

              search = ori_search.replace(
                url_split[0] + '&' + url_split[1] + '&',
                ''
              );
              if (url_split.length > 3 && url_split[0] === url_split[2])
                search = ori_search.replace(
                  url_split[2] + '&' + url_split[3],
                  ''
                );
              const url_split_re = search.split('&');
              if (
                url_split_re.length > 1 &&
                url_split_re[1].replace(
                  'link=/projects/' + this.props.project_id,
                  ''
                ) ===
                  pathname.replace(
                    '/projects/' +
                      pathname.replace('/projects/', '').split('/')[0],
                    ''
                  )
              )
                search = search.replace(
                  url_split_re[0] + '&' + url_split_re[1],
                  ''
                );
              state_pa = {
                field_id: fieldid.replace('?field_id=', ''),
                record_id: this.props.record_id,
                hrid: result,
                parent_link: search,
              };
              if (search !== '')
                redirecturl = url_split[1].replace('link=/projects/', '');
            }
            // scroll to top of page, seems to be needed on mobile devices
          }
          if (search === '') {
            this.props.history.push(ROUTES.PROJECT + this.props.project_id); //update for save and close button
          } else {
            this.props.history.push({
              pathname: ROUTES.PROJECT + redirecturl,
              search: search,
              state: state_pa,
            });
          }
          window.scrollTo(0, 0);
        })
    );
  }

  updateView(viewName: string) {
    if (viewName in this.props.ui_specification['views']) {
      this.setState({view_cached: viewName});
      this.forceUpdate();
      // Probably not needed, but we *know* we need to rerender when this
      // changes, so let's be explicit.
    } else {
      throw Error(`No view ${viewName}`);
    }
  }

  isReady(): boolean {
    return (
      this.state.type_cached !== null &&
      this.state.initialValues !== null &&
      this.props.ui_specification !== null &&
      this.state.view_cached !== null
    );
  }

  updateannotation(name: string, value: any, type: string) {
    const annotation = this.state.annotation ?? {};
    if (annotation !== undefined) {
      if (annotation[name] !== undefined) annotation[name][type] = value;
      else {
        annotation[name] = {annotation: '', uncertainty: false};
        annotation[name][type] = value;
      }
    } else {
      if (DEBUG_APP) {
        console.log(name + value);
      }
    }
    this.setState({...this.state, annotation: annotation});
  }

  render() {
    console.log(this.props.conflictfields);
    if (this.state.draft_created !== null) {
      // If a draft was created, that implies this form started from
      // a non draft, so it must have been an existing record (see props
      // as it's got a type {existing record} | {draft already created})
      this.context.dispatch({
        type: ActionType.ADD_CUSTOM_ALERT,
        payload: {
          severity: 'success',
          element: (
            <React.Fragment>
              <Link
                component={RouterLink}
                to={
                  ROUTES.PROJECT +
                  this.props.project_id +
                  ROUTES.RECORD_EXISTING +
                  this.props.record_id! +
                  ROUTES.REVISION +
                  this.props.revision_id! +
                  ROUTES.RECORD_DRAFT +
                  this.state.draft_created
                }
              >
                Created new draft
              </Link>
            </React.Fragment>
          ),
        },
      });
      this.setState({draft_created: null});
    }

    if (this.isReady()) {
      const viewName = this.requireView();
      const viewsetName = this.requireViewsetName();
      const initialValues = this.requireInitialValues();
      const ui_specification = this.props.ui_specification;
      //fields list and views list could be updated depends on values user choose
      let fieldNames = get_logic_fields(
        this.props.ui_specification,
        initialValues,
        viewName
      );
      let views = get_logic_views(
        this.props.ui_specification,
        viewsetName,
        initialValues
      );
      const validationSchema = getValidationSchemaForViewset(
        ui_specification,
        viewsetName
      );
      //value could be update for branching logic, change to let
      let view_index = views.indexOf(viewName);
      let is_final_view = view_index + 1 === views.length;
      // this expression checks if we have the last element in the viewset array
      const description = this.requireDescription(viewName);
      return (
        <React.Fragment>
          {/* remove the tab for edit ---Jira 530 */}

          {/* add padding for form only */}
          <div style={{paddingLeft: '3px', paddingRight: '3px'}}>
            <Formik
              initialValues={initialValues}
              validationSchema={validationSchema}
              validateOnMount={true}
              onSubmit={values => {
                this.setTimeout(() => {
                  // console.log('is saving submitting called');
                  // setSubmitting(false); remove setsubmiting function, after click save, user should not be able to save again
                  this.save(values, is_final_view);
                }, 500);
              }}
            >
              {formProps => {
<<<<<<< HEAD
                fieldNames = get_logic_fields(
                  this.props.ui_specification,
                  formProps.values,
                  viewName
                );
                views = get_logic_views(
                  this.props.ui_specification,
                  viewsetName,
                  formProps.values
                );
                view_index = views.indexOf(viewName);
                is_final_view = view_index + 1 === views.length;
=======
                //save the persistent value when form updated???
                // savefieldpersistentSetting(
                //   this.props.project_id,
                //   this.state.type_cached,
                //   formProps.values,
                //   this.state.annotation,
                //   ui_specification
                // );
>>>>>>> 5e5d9b41
                this.draftState.renderHook(
                  formProps.values,
                  this.state.annotation
                );
                return (
                  <>
                    {
                      <RecordStepper
                        view_index={view_index}
                        ui_specification={ui_specification}
                        onChangeStepper={this.onChangeStepper}
                        views={views}
                      />
                    }

                    {description !== '' && (
                      <Box
                        bgcolor={'#fafafa'}
                        p={3}
                        style={{border: '1px #eeeeee dashed'}}
                      >
                        <Typography>{description}</Typography>
                      </Box>
                    )}
                    <br />
                    <Form>
                      <Grid container spacing={2}>
                        <Grid item xs={12}>
                          <AutoSave
                            last_saved={this.state.last_saved}
                            is_saving={this.state.is_saving}
                            error={this.state.draftError}
                          />
                        </Grid>
                        <Grid item sm={12} xs={12}>
                          <ViewComponent
                            viewName={viewName}
                            ui_specification={ui_specification}
                            formProps={formProps}
                            draftState={this.draftState}
                            annotation={this.state.annotation}
                            handerannoattion={this.updateannotation}
                            isSyncing={this.props.isSyncing}
                            conflictfields={this.props.conflictfields}
                            handleChangeTab={this.props.handleChangeTab}
                            fieldNames={fieldNames}
                          />
                          <br />

                          <br />
                          <ButtonGroup
                            color="primary"
                            aria-label="contained primary button group"
                          >
                            {is_final_view ? (
                              <Button
                                type="submit"
                                color={
                                  formProps.isSubmitting ? undefined : 'primary'
                                }
                                variant="contained"
                                disableElevation
                                disabled={formProps.isSubmitting}
                              >
                                {formProps.isSubmitting
                                  ? !(this.props.revision_id === undefined)
                                    ? 'Working...'
                                    : 'Working...'
                                  : !(this.props.revision_id === undefined)
                                  ? 'Save and Close'
                                  : window.location.search.includes('link=')
                                  ? // &&
                                    //   ui_specification.viewsets[viewsetName]
                                    //     .submit_label !== undefined
                                    'Save and Close'
                                  : // ui_specification.viewsets[viewsetName]
                                    //     .submit_label
                                    'Save and Close'}
                                {formProps.isSubmitting && (
                                  <CircularProgress
                                    size={24}
                                    style={{
                                      position: 'absolute',
                                      top: '50%',
                                      left: '50%',
                                      marginTop: -12,
                                      marginLeft: -12,
                                    }}
                                  />
                                )}
                              </Button>
                            ) : (
                              ''
                            )}
                          </ButtonGroup>
                          {!is_final_view && (
                            <ButtonGroup
                              color="primary"
                              aria-label="contained primary button group"
                            >
                              <Button
                                variant="outlined"
                                color="primary"
                                onClick={() => {
                                  if (DEBUG_APP) {
                                    console.log(this.state.activeStep);
                                  }
                                  const stepnum = view_index + 1;

                                  this.setState({
                                    activeStep: stepnum,
                                    view_cached: views[stepnum],
                                  });
                                }}
                              >
                                {'  '}
                                Continue{' '}
                              </Button>
                              <Button
                                type="submit"
                                color={
                                  formProps.isSubmitting ? undefined : 'primary'
                                }
                                variant="outlined"
                                disableElevation
                                disabled={formProps.isSubmitting}
                              >
                                {formProps.isSubmitting
                                  ? !(this.props.revision_id === undefined)
                                    ? 'Working...'
                                    : 'Working...'
                                  : 'Save and Close'}
                                {formProps.isSubmitting && (
                                  <CircularProgress
                                    size={24}
                                    style={{
                                      position: 'absolute',
                                      top: '50%',
                                      left: '50%',
                                      marginTop: -12,
                                      marginLeft: -12,
                                    }}
                                  />
                                )}
                              </Button>
                            </ButtonGroup>
                          )}
                        </Grid>
                        {String(process.env.REACT_APP_SERVER) ===
                          'developers' && (
                          <Grid item sm={6} xs={12}>
                            <BoxTab title={'Developer tool: form state'} />
                            <Box
                              bgcolor={grey[200]}
                              pl={2}
                              pr={2}
                              style={{overflowX: 'scroll'}}
                            >
                              <pre>{JSON.stringify(formProps, null, 2)}</pre>
                              <pre>{JSON.stringify(this.state, null, 2)}</pre>
                            </Box>
                            <Box mt={3}>
                              <BoxTab
                                title={
                                  'Alpha info: Autosave, validation and syncing'
                                }
                              />
                              <Box bgcolor={grey[200]} p={2}>
                                <p>
                                  The data in this form are auto-saved locally
                                  within the app every 5 seconds. The data do
                                  not need to be valid, and you can return to
                                  this page to complete this record on this
                                  device at any time.
                                </p>
                                <p>
                                  Once you are ready, click the{' '}
                                  <Typography variant="button">
                                    <b>
                                      {this.props.revision_id === undefined
                                        ? 'save and close'
                                        : 'update'}
                                    </b>
                                  </Typography>{' '}
                                  button. This will firstly validate the data,
                                  and if valid, sync the record to the remote
                                  server.
                                </p>
                              </Box>
                            </Box>
                          </Grid>
                        )}
                      </Grid>
                    </Form>
                  </>
                );
              }}
            </Formik>
          </div>
        </React.Fragment>
      );
    } else {
      return (
        <div>
          <CircularProgress size={20} thickness={5} />
        </div>
      );
    }
  }
}
RecordForm.contextType = store;
export default withRouter(RecordForm);<|MERGE_RESOLUTION|>--- conflicted
+++ resolved
@@ -394,43 +394,27 @@
     const annotations: {[key: string]: any} = {};
 
     fieldNames.forEach(fieldName => {
-<<<<<<< HEAD
       let initial_value = fields[fieldName]['initialValue'];
       // set value from persistence
-=======
-      let intvalue = fields[fieldName]['initialValue'];
-      // set value from persistent
->>>>>>> 5e5d9b41
       if (
         persistentvalue.data !== undefined &&
         persistentvalue.data[fieldName] !== undefined
       )
-<<<<<<< HEAD
-        initial_value = persistencevalue.data[fieldName];
-=======
-        intvalue = persistentvalue.data[fieldName];
->>>>>>> 5e5d9b41
+        initial_value = persistentvalue.data[fieldName];
+
       initialValues[fieldName] = firstDefinedFromList([
         staged_data[fieldName],
         database_data[fieldName],
         initial_value,
       ]);
-<<<<<<< HEAD
       // set annotation from persistence
       let annotation_value = {annotation: '', uncertainty: false};
-=======
-      // set annotation from persistent
-      let annotationvalue = {annotation: '', uncertainty: false};
->>>>>>> 5e5d9b41
+
       if (
         persistentvalue.annotations !== undefined &&
         persistentvalue.annotations[fieldName] !== undefined
       )
-<<<<<<< HEAD
-        annotation_value = persistencevalue.annotations[fieldName];
-=======
-        annotationvalue = persistentvalue.annotations[fieldName];
->>>>>>> 5e5d9b41
+        annotation_value = persistentvalue.annotations[fieldName];
       annotations[fieldName] = firstDefinedFromList([
         staged_annotations[fieldName],
         database_annotations[fieldName],
@@ -575,13 +559,9 @@
   save(values: object, is_final_view: boolean) {
     const ui_specification = this.props.ui_specification;
     const viewsetName = this.requireViewsetName();
-<<<<<<< HEAD
-    //save state into persistence data, this is just for testing
-    savefieldPersistenceSetting(
-=======
+
     //save state into persistent data
     savefieldpersistentSetting(
->>>>>>> 5e5d9b41
       this.props.project_id,
       this.state.type_cached,
       values,
@@ -839,7 +819,6 @@
               }}
             >
               {formProps => {
-<<<<<<< HEAD
                 fieldNames = get_logic_fields(
                   this.props.ui_specification,
                   formProps.values,
@@ -852,16 +831,6 @@
                 );
                 view_index = views.indexOf(viewName);
                 is_final_view = view_index + 1 === views.length;
-=======
-                //save the persistent value when form updated???
-                // savefieldpersistentSetting(
-                //   this.props.project_id,
-                //   this.state.type_cached,
-                //   formProps.values,
-                //   this.state.annotation,
-                //   ui_specification
-                // );
->>>>>>> 5e5d9b41
                 this.draftState.renderHook(
                   formProps.values,
                   this.state.annotation

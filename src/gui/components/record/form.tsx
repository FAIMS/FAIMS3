/*
 * Copyright 2021 Macquarie University
 *
 * Licensed under the Apache License Version 2.0 (the, "License");
 * you may not use, this file except in compliance with the License.
 * You may obtain a copy of the License at
 *
 *     http://www.apache.org/licenses/LICENSE-2.0
 *
 * Unless required by applicable law or agreed to in writing software
 * distributed under the License is distributed on an "AS IS" BASIS
 * WITHOUT WARRANTIES OR CONDITIONS OF ANY KIND either express or implied.
 * See, the License, for the specific language governing permissions and
 * limitations under the License.
 *
 * Filename: form.tsx
 * Description:
 *   TODO
 */

import React from 'react';
import {withRouter} from 'react-router-dom';
import {RouteComponentProps} from 'react-router';
import {Formik, Form} from 'formik';

import {
  Button,
  Grid,
  Box,
  ButtonGroup,
  Typography,
  Step,
  Stepper,
  StepButton,
  MobileStepper,
} from '@material-ui/core';

import grey from '@material-ui/core/colors/grey';
import CircularProgress from '@material-ui/core/CircularProgress';

import {firstDefinedFromList} from './helpers';
import AutoSave from './autosave';
import {ViewComponent} from './view';

import BoxTab from '../ui/boxTab';

import {ActionType} from '../../../actions';
import * as ROUTES from '../../../constants/routes';
import {
  ProjectID,
  RecordID,
  RevisionID,
  Annotations,
} from '../../../datamodel/core';
import {ProjectUIModel} from '../../../datamodel/ui';
import {upsertFAIMSData, getFullRecordData} from '../../../data_storage';
import {getValidationSchemaForViewset} from '../../../data_storage/validation';
import {store} from '../../../store';
import RecordDraftState from '../../../sync/draft-state';
import {
  getFieldsForViewSet,
  getFieldNamesFromFields,
  getReturnedTypesForViewSet,
} from '../../../uiSpecification';
import {getCurrentUserId} from '../../../users';
import {Link} from '@material-ui/core';
import {Link as RouterLink} from 'react-router-dom';
import {indexOf} from 'lodash';

type RecordFormProps = {
  project_id: ProjectID;
  record_id: RecordID;
  // Might be given in the URL:
  view_default?: string;
  ui_specification: ProjectUIModel;
} & (
  | {
      // When editing existing record, we require the caller to know its revision
      revision_id: RevisionID;
      // The user can view records without editing them, and to facilitate this,
      // having a draft id is optional.
      // In this mode, when the user starts editing, a draft ID is created and
      // stored as state on RecordForm.
      draft_id?: string;

      // To avoid 'type' in this.props, and since in JS when a key is not set,
      // you get back undefined:
      type?: undefined;
    }
  | {
      // When creating a new record,  revision is not yet created.
      // the user had to have already been prompted with viewset/type
      type: string;

      // Draft id, when creating a new record, is created by a redirect
      draft_id: string;

      // To avoid 'revision_id' in this.props, and since in JS when a key is not set,
      // you get back undefined:
      revision_id?: undefined;
    }
);

type RecordFormState = {
  draftError: string | null;
  // This is set by formChanged() function,
  type_cached: string | null;
  view_cached: string | null;
  activeStep: number;
  revision_cached: string | null;
  initialValues: {[fieldName: string]: unknown} | null;
  is_saving: boolean;
  last_saved: Date;
  annotation: {[field_name: string]: Annotations};
  /**
   * Set only by newDraftListener, but this is only non-null
   * for a single render. In that render, a notification will pop up to the user
   * letting them redirect to the draft's URL
   */
  draft_created: string | null;
  error_view:boolean;
};

class RecordForm extends React.Component<
  RecordFormProps & RouteComponentProps,
  RecordFormState
> {
  draftState: RecordDraftState;

  // List of timeouts that unmount must cancel
  timeouts: typeof setTimeout[] = [];

  async componentDidUpdate(prevProps: RecordFormProps) {
    if (
      prevProps.project_id !== this.props.project_id ||
      // prevProps.record_id !== this.props.record_id ||
      (prevProps.revision_id !== this.props.revision_id &&
        this.state.revision_cached !== this.props.revision_id) ||
      prevProps.draft_id !== this.props.draft_id //add this to reload the form when user jump back to previous record
    ) {
      // Stop rendering immediately (i.e. go to loading screen immediately)
      this.setState({
        initialValues: null,
        type_cached: null,
        view_cached: null,
        activeStep: 0,
        revision_cached: null,
        annotation: {},
        error_view:false
      });
      // Re-initialize basically everything.
      this.formChanged(true);
    }
  }

  constructor(props: RecordFormProps & RouteComponentProps) {
    super(props);
    this.draftState = new RecordDraftState(this.props);
    this.state = {
      draftError: null,
      type_cached: this.props.type ?? null,
      view_cached: null,
      activeStep: 0,
      revision_cached: null,
      initialValues: null,
      is_saving: false,
      last_saved: new Date(),
      draft_created: null,
      annotation: {},
      error_view:false
    };
    this.setState = this.setState.bind(this);
    this.setInitialValues = this.setInitialValues.bind(this);
    this.updateannotation = this.updateannotation.bind(this);
  }

  componentDidMount() {
    // On mount, draftState.start() must be called, so give this false:
    this.formChanged(false);
  }

  newDraftListener(draft_id: string) {
    this.setState({draft_created: draft_id});
  }

  saveListener(val: boolean | {}) {
    if (val === true) {
      // Start saving
      this.setState({is_saving: true});
    } else if (val === false) {
      // Finished saving successfully
      this.setState({is_saving: false, last_saved: new Date()});
    } else {
      // Error occurred while saving
      // Heuristically determine a nice user-facing error
      const error_message =
        (val as {message?: string}).message || val.toString();
      console.error('saveListener', val);

      this.setState({is_saving: false, draftError: error_message});
      this.context.dispatch({
        type: ActionType.ADD_ALERT,
        payload: {
          message: 'Could not load previous data: ' + error_message,
          severity: 'warnings',
        },
      });
    }
  }

  async formChanged(draft_saving_started_already: boolean) {
    try {
      let this_type;
      if (this.props.type === undefined) {
        const latest_record = await getFullRecordData(
          this.props.project_id,
          this.props.record_id,
          this.props.revision_id
        );
        if (latest_record === null) {
          this.setState({
            draftError: `Could not find data for record ${this.props.record_id}`,
          });
          this.context.dispatch({
            type: ActionType.ADD_ALERT,
            payload: {
              message:
                'Could not load existing record: ' + this.props.record_id,
              severity: 'warnings',
            },
          });
          return;
        } else {
          this_type = latest_record.type;
        }
      } else {
        this_type = this.props.type;
      }

      if (!(this_type in this.props.ui_specification.viewsets)) {
        throw Error(`Viewset for type '${this_type}' is missing`);
      }

      if (!('views' in this.props.ui_specification.viewsets[this_type])) {
        throw Error(
          `Viewset for type '${this_type}' is missing 'views' property'`
        );
      }

      if (this.props.ui_specification.viewsets[this_type].views === []) {
        throw Error(`Viewset for type '${this_type}' has no views`);
      }

      await this.setState({
        type_cached: this_type,
        view_cached: this.props.ui_specification.viewsets[this_type].views[0],
        revision_cached: this.props.revision_id || null,
      });
    } catch (err: any) {
      console.error('setUISpec/setLastRev error', err);
      this.context.dispatch({
        type: ActionType.ADD_ALERT,
        payload: {
          message: `Project is not fully downloaded or not setup correctly (${err.toString()})`,
          severity: 'error',
        },
      });
      // This form cannot be shown at all. No recovery except go back to project.
      this.props.history.goBack();
      return;
    }
    try {
      // these come after setUISpec & setLastRev has set view_name & revision_id these to not null
      this.requireView();
      // If the draft saving has .start()'d already,
      // The proper way to change the record/revision/etc is this
      // (saveListener is already bound at this point)
      if (draft_saving_started_already) {
        this.draftState.recordChangeHook(this.props, {
          type: this.state.type_cached!,
          field_types: getReturnedTypesForViewSet(
            this.props.ui_specification,
            this.requireViewsetName()
          ),
        });
      } else {
        this.draftState.saveListener = this.saveListener.bind(this);
        this.draftState.newDraftListener = this.newDraftListener.bind(this);
        await this.draftState.start({
          type: this.state.type_cached!,
          field_types: getReturnedTypesForViewSet(
            this.props.ui_specification,
            this.requireViewsetName()
          ),
        });
      }
    } catch (err) {
      console.error('rare draft error', err);
    }
    try {
      await this.setInitialValues();
    } catch (err: any) {
      console.error('setInitialValues error', err);
      this.context.dispatch({
        type: ActionType.ADD_ALERT,
        payload: {
          message: 'Could not load previous data: ' + err.message,
          severity: 'warnings',
        },
      });
      // Show an empty form
      this.setState({
        initialValues: {
          _id: this.props.record_id!,
          _project_id: this.props.project_id,
        },
      });
    }
  }

  componentWillUnmount() {
    for (const timeout_id of this.timeouts) {
      clearTimeout(
        (timeout_id as unknown) as Parameters<typeof clearTimeout>[0]
      );
    }
    this.draftState.stop();
  }

  async setInitialValues() {
    /***
     * Formik requires a single object for initialValues, collect these from the
     * (in order high priority to last resort): draft storage, database, ui schema
     */
    const fromdb: any =
      this.props.revision_id === undefined
        ? {}
        : (await getFullRecordData(
            this.props.project_id,
            this.props.record_id,
            this.props.revision_id
          )) || {};

    const database_data = fromdb.data ?? {};
    const database_annotations = fromdb.annotations ?? {};

    const [
      staged_data,
      staged_annotations,
    ] = await this.draftState.getInitialValues();
    console.debug('Staged values', staged_data, staged_annotations);

    const fields = getFieldsForViewSet(
      this.props.ui_specification,
      this.requireViewsetName()
    );
    const fieldNames = getFieldNamesFromFields(fields);

    const initialValues: {[key: string]: any} = {
      _id: this.props.record_id!,
      _project_id: this.props.project_id,
      _current_revision_id: this.props.revision_id,
    };
    const annotations: {[key: string]: any} = {};

    fieldNames.forEach(fieldName => {
      initialValues[fieldName] = firstDefinedFromList([
        staged_data[fieldName],
        database_data[fieldName],
        fields[fieldName]['initialValue'],
      ]);
      annotations[fieldName] = firstDefinedFromList([
        staged_annotations[fieldName],
        database_annotations[fieldName],
        {annotation: '', uncertainty: false},
      ]);
    });
<<<<<<< HEAD
    
    const child_state:any=this.props.location.state
    if (child_state!==undefined&&child_state.record_id!==undefined) {
      //save the sub_record id into intitial value

      
      const field_id = child_state.field_id.replace('?', '');
      const sub_record_id = child_state.record_id;
      const hrid = child_state.hrid??sub_record_id;

=======

    const child_state: any = this.props.location.state;
    if (child_state !== undefined && child_state.record_id !== undefined) {
      //save the sub_record id into intitial value

      const field_id = child_state.field_id.replace('?', '');
      const sub_record_id = child_state.record_id;
      const hrid = child_state.hrid ?? sub_record_id;
>>>>>>> f11da334
      const new_record = {
        project_id: this.props.project_id,
        record_id: sub_record_id,
        record_label: hrid,
      };
<<<<<<< HEAD
      console.error(this.props.ui_specification['fields'][field_id]['component-parameters']['multiple'])
      if (this.props.ui_specification['fields'][field_id]['component-parameters']['multiple']) {
        console.error(initialValues[field_id])
=======
      console.error(
        this.props.ui_specification['fields'][field_id]['component-parameters'][
          'multiple'
        ]
      );
      if (
        this.props.ui_specification['fields'][field_id]['component-parameters'][
          'multiple'
        ]
      ) {
        console.error(initialValues[field_id]);
>>>>>>> f11da334
        let isincluded = false;
        initialValues[field_id].map((r: any) => {
          if (r.record_id === new_record.record_id) {
            isincluded = true;
          }
        });

        if (isincluded === false) {
          initialValues[field_id].push(new_record);
        }
      } else {
        initialValues[field_id] = new_record;
      }
    }

    this.setState({initialValues: initialValues, annotation: annotations});
  }

  /**
   * Equivalent to setTimeout, but with added function that
   * clears any timeouts when the component is unmounted.
   * @param callback Function to run when timeout elapses
   */
  setTimeout(callback: () => void, time: number) {
    const my_index = this.timeouts.length;
    setTimeout(() => {
      try {
        callback();
        this.timeouts.splice(my_index, 1);
      } catch (err) {
        this.timeouts.splice(my_index, 1);
        throw err;
      }
    }, time);
  }

  requireView(): string {
    if (this.state.view_cached === null) {
      throw Error('The view name has not been determined yet');
    }
    return this.state.view_cached;
  }

  requireViewsetName(): string {
    if (this.state.type_cached === null) {
      throw Error('The viewset name has not been determined yet');
    }
    return this.state.type_cached;
  }

  requireInitialValues() {
    if (this.state.initialValues === null) {
      throw Error('The initial values have not been determined yet');
    }
    return this.state.initialValues;
  }

  filterValues(values: object) {
    const new_values: any = {};
    for (const [k, v] of Object.entries(values)) {
      if (k !== '_id' && k !== '_project_id' && k !== '_current_revision_id') {
        new_values[k] = v;
        if (k[0] === '_') {
          console.error(`Including possibly bad key ${k} in record`);
        }
      }
    }
    return new_values;
  }

  save(values: object) {
    const ui_specification = this.props.ui_specification;
    const viewsetName = this.requireViewsetName();

    getCurrentUserId(this.props.project_id)
      .then(userid => {
        const now = new Date();
        const doc = {
          record_id: this.props.record_id,
          revision_id: this.props.revision_id ?? null,
          type: this.state.type_cached!,
          data: this.filterValues(values),
          updated_by: userid,
          updated: now,
          annotations: this.state.annotation ?? {},
          field_types: getReturnedTypesForViewSet(
            ui_specification,
            viewsetName
          ),
        };
        console.log(doc);
        return doc;
      })
      .then(doc => {
        upsertFAIMSData(this.props.project_id, doc);
        return (
          doc.data['hrid' + this.state.type_cached] ?? this.props.record_id
        );
      })
      .then(result => {
        console.log(result);
        console.debug(result);
        const message =
          this.props.revision_id === undefined
            ? 'Record successfully created'
            : 'Record successfully updated';
        this.context.dispatch({
          type: ActionType.ADD_ALERT,
          payload: {
            message: message,
            severity: 'success',
          },
        });
        console.error('SaveSave' + result);
        return result;
      })
      .catch(err => {
        const message =
          this.props.revision_id === undefined
            ? 'Could not create record'
            : 'Could not update record';
        this.context.dispatch({
          type: ActionType.ADD_ALERT,
          payload: {
            message: message,
            severity: 'error',
          },
        });
        console.warn(err);
        console.error('Failed to save data');
      })
      //Clear the current draft area (Possibly after redirecting back to project page)
      .then(result => {
        this.draftState.clear();
        return result;
      })
      .then(result => {
        // if a new record, redirect to the new record page to allow
        // the user to rapidly add more records
        let redirecturl = this.props.project_id;
        let search = '';
<<<<<<< HEAD
        let state_pa={}
=======
        let state_pa = {};
>>>>>>> f11da334
        if (this.props.revision_id === undefined) {
          const ori_search = window.location.search;
          const url_split = ori_search.split('&');
          const pathname=window.location.pathname
          redirecturl =
            this.props.project_id +
            ROUTES.RECORD_CREATE +
            this.state.type_cached;

          if (url_split.length > 1 && ori_search.includes('link=')) {
            const fieldid = url_split[0];
<<<<<<< HEAD
            
            search=ori_search.replace(url_split[0]+'&'+url_split[1]+'&','')
            if(url_split.length>3&&url_split[0]===url_split[2]) search=ori_search.replace(url_split[2]+'&'+url_split[3],'')
            const url_split_re = search.split('&');
            if(url_split_re.length>1&&url_split_re[1].replace('link=/projects/'+this.props.project_id,'')===pathname.replace('/projects/'+pathname.replace('/projects/','').split('/')[0],'')) 
            search=search.replace(url_split_re[0]+'&'+url_split_re[1],'')
            state_pa={ field_id: fieldid.replace('?field_id=',''),record_id:this.props.record_id,hrid:result,parent_link:search}
            if(search!=='') redirecturl = url_split[1].replace('link=/projects/', '');
            console.error(state_pa)
=======
            redirecturl = url_split[1].replace('link=/projects/', '');
            search = ori_search.replace(
              url_split[0] + '&' + url_split[1] + '&',
              ''
            );
            if (url_split.length > 3 && url_split[0] === url_split[2])
              search = ori_search.replace(
                url_split[2] + '&' + url_split[3],
                ''
              );
            state_pa = {
              field_id: fieldid.replace('?field_id=', ''),
              record_id: this.props.record_id,
              hrid: result,
              parent_link: search,
            };
>>>>>>> f11da334
          }
          // scroll to top of page, seems to be needed on mobile devices
        }
        if (search === '') {
          this.props.history.push(ROUTES.PROJECT + redirecturl);
        } else {
          this.props.history.push({
            pathname: ROUTES.PROJECT + redirecturl,
            search: search,
<<<<<<< HEAD
            state: state_pa
=======
            state: state_pa,
>>>>>>> f11da334
          });
        }
        window.scrollTo(0, 0);
      });
  }

  updateView(viewName: string) {
    if (viewName in this.props.ui_specification['views']) {
      this.setState({view_cached: viewName});
      this.forceUpdate();
      // Probably not needed, but we *know* we need to rerender when this
      // changes, so let's be explicit.
    } else {
      throw Error(`No view ${viewName}`);
    }
  }

  isReady(): boolean {
    return (
      this.state.type_cached !== null &&
      this.state.initialValues !== null &&
      this.props.ui_specification !== null &&
      this.state.view_cached !== null
    );
  }

  updateannotation(name: string, value: any, type: string) {
    const annotation = this.state.annotation ?? {};
    if (annotation !== undefined) {
      if (annotation[name] !== undefined) annotation[name][type] = value;
      else {
        annotation[name] = {annotation: '', uncertainty: false};
        annotation[name][type] = value;
      }
    } else console.log(name + value);
    this.setState({...this.state, annotation: annotation});
  }

  render() {
    if (this.state.draft_created !== null) {
      // If a draft was created, that implies this form started from
      // a non draft, so it must have been an existing record (see props
      // as it's got a type {existing record} | {draft already created})
      this.context.dispatch({
        type: ActionType.ADD_CUSTOM_ALERT,
        payload: {
          severity: 'success',
          element: (
            <React.Fragment>
              <Link
                component={RouterLink}
                to={
                  ROUTES.PROJECT +
                  this.props.project_id +
                  ROUTES.RECORD_EXISTING +
                  this.props.record_id! +
                  ROUTES.REVISION +
                  this.props.revision_id! +
                  ROUTES.RECORD_DRAFT +
                  this.state.draft_created
                }
              >
                Created new draft
              </Link>
            </React.Fragment>
          ),
        },
      });
      this.setState({draft_created: null});
    }

    if (this.isReady()) {
      const ui_specification = this.props.ui_specification;
      const viewName = this.requireView();
      const viewsetName = this.requireViewsetName();
      const initialValues = this.requireInitialValues();
      const validationSchema = getValidationSchemaForViewset(
        ui_specification,
        viewsetName
      );
      const view_index = ui_specification.viewsets[viewsetName].views.indexOf(
        viewName
      );
      const is_final_view =
        view_index + 1 === ui_specification.viewsets[viewsetName].views.length;
      // this expression checks if we have the last element in the viewset array

      return (
        <React.Fragment>
          <Box display={{xs: 'none', lg: 'block'}}>
            <Stepper nonLinear activeStep={view_index} alternativeLabel>
              {ui_specification.viewsets[viewsetName].views.map(
                (view_name: string) => (
                  <Step key={view_name}>
                    <StepButton
                      onClick={() => {
                        this.setState({
                          view_cached: view_name,
                          activeStep: indexOf(
                            ui_specification.viewsets[viewsetName].views,
                            view_name
                          ),
                        });
                      }}
                    >
                      {ui_specification.views[view_name].label}
                    </StepButton>
                  </Step>
                )
              )}
            </Stepper>
          </Box>
          <Box display={{xs: 'block', lg: 'none'}}>
            <MobileStepper
              variant="text"
              steps={ui_specification.viewsets[viewsetName].views.length}
              position="static"
              activeStep={this.state.activeStep}
              nextButton={
                <Button
                  size="small"
                  onClick={() => {
                    const stepnum = this.state.activeStep + 1;
                    this.setState({
                      activeStep: stepnum,
                      view_cached:
                        ui_specification.viewsets[viewsetName].views[stepnum],
                    });
                  }}
                  disabled={
                    this.state.activeStep ===
                    ui_specification.viewsets[viewsetName].views.length - 1
                  }
                >
                  Next
                </Button>
              }
              backButton={
                <Button
                  size="small"
                  onClick={() => {
                    const stepnum = this.state.activeStep - 1;
                    this.setState({
                      activeStep: stepnum,
                      view_cached:
                        ui_specification.viewsets[viewsetName].views[stepnum],
                    });
                  }}
                  disabled={this.state.activeStep === 0}
                >
                  Back
                </Button>
              }
            />
            <Typography variant="h5" align="center">
              {
                ui_specification.views[
                  ui_specification.viewsets[viewsetName].views[
                    this.state.activeStep
                  ]
                ].label
              }
            </Typography>
          </Box>

          <Formik
            initialValues={initialValues}
            validationSchema={validationSchema}
            validateOnMount={true}
            onSubmit={(values, {setSubmitting}) => {
              this.setTimeout(() => {
                setSubmitting(false);

                this.save(values);
              }, 500);
            }}
          >
            {formProps => {
              this.draftState.renderHook(
                formProps.values,
                this.state.annotation
              );
              return (
                <Form>
                  <Grid container spacing={2}>
                    <Grid item xs={12}>
                      <AutoSave
                        last_saved={this.state.last_saved}
                        is_saving={this.state.is_saving}
                        error={this.state.draftError}
                      />
                    </Grid>
                    <Grid item sm={6} xs={12}>
                      <ViewComponent
                        viewName={viewName}
                        ui_specification={ui_specification}
                        formProps={formProps}
                        draftState={this.draftState}
                        annotation={this.state.annotation}
                        handerannoattion={this.updateannotation}
                      />
                      <br />
                      
                      <br />
                      <ButtonGroup
                        color="primary"
                        aria-label="contained primary button group"
                      >
                        {is_final_view ? (
                          <Button
                            type="submit"
                            color={
                              formProps.isSubmitting ? 'default' : 'primary'
                            }
                            variant="contained"
                            disableElevation
                            disabled={formProps.isSubmitting}
                          >
                            {formProps.isSubmitting
                              ? !(this.props.revision_id === undefined)
                                ? 'Working...'
                                : 'Working...'
                              : !(this.props.revision_id === undefined)
                              ? 'Update'
                              : window.location.search.includes('link=') &&
                                ui_specification.viewsets[viewsetName]
                                  .submit_label !== undefined
                              ? ui_specification.viewsets[viewsetName]
                                  .submit_label
                              : 'Save and new'}
                            {formProps.isSubmitting && (
                              <CircularProgress
                                size={24}
                                style={{
                                  position: 'absolute',
                                  top: '50%',
                                  left: '50%',
                                  marginTop: -12,
                                  marginLeft: -12,
                                }}
                              />
                            )}
                          </Button>
                        ) : (
                          ''
                        )}
                      </ButtonGroup>
                      {this.state.activeStep <
                        ui_specification.viewsets[viewsetName].views.length -
                          1 && (
                        <Button
                          variant="outlined"
                          color="primary"
                          onClick={() => {
                            console.log(this.state.activeStep);
                            const stepnum = this.state.activeStep + 1;
                            console.log(
                              ui_specification.viewsets[viewsetName].views[
                                stepnum
                              ]
                            );

                            this.setState({
                              activeStep: stepnum,
                              view_cached:
                                ui_specification.viewsets[viewsetName].views[
                                  stepnum
                                ],
                            });
                          }}
                        >
                          {'  '}
                          Continue{' '}
                        </Button>
                      )}
                    </Grid>
                    <Grid item sm={6} xs={12}>
                      <BoxTab title={'Developer tool: form state'} />
                      <Box
                        bgcolor={grey[200]}
                        pl={2}
                        pr={2}
                        style={{overflowX: 'scroll'}}
                      >
                        <pre>{JSON.stringify(formProps, null, 2)}</pre>
                        <pre>{JSON.stringify(this.state, null, 2)}</pre>
                      </Box>
                      <Box mt={3}>
                        <BoxTab
                          title={'Alpha info: Autosave, validation and syncing'}
                        />
                        <Box bgcolor={grey[200]} p={2}>
                          <p>
                            The data in this form are auto-saved locally within
                            the app every 5 seconds. The data do not need to be
                            valid, and you can return to this page to complete
                            this record on this device at any time.
                          </p>
                          <p>
                            Once you are ready, click the{' '}
                            <Typography variant="button">
                              <b>
                                {this.props.revision_id === undefined
                                  ? 'save and new'
                                  : 'update'}
                              </b>
                            </Typography>{' '}
                            button. This will firstly validate the data, and if
                            valid, sync the record to the remote server.
                          </p>
                        </Box>
                      </Box>
                    </Grid>
                  </Grid>
                </Form>
              );
            }}
          </Formik>
        </React.Fragment>
      );
    } else {
      return (
        <div>
          <CircularProgress size={20} thickness={5} />
        </div>
      );
    }
  }
}
RecordForm.contextType = store;
export default withRouter(RecordForm);<|MERGE_RESOLUTION|>--- conflicted
+++ resolved
@@ -375,37 +375,18 @@
         {annotation: '', uncertainty: false},
       ]);
     });
-<<<<<<< HEAD
-    
-    const child_state:any=this.props.location.state
-    if (child_state!==undefined&&child_state.record_id!==undefined) {
+
+    const child_state: any = this.props.location.state;
+    if (child_state !== undefined && child_state.record_id !== undefined) {
       //save the sub_record id into intitial value
-
-      
       const field_id = child_state.field_id.replace('?', '');
       const sub_record_id = child_state.record_id;
       const hrid = child_state.hrid??sub_record_id;
-
-=======
-
-    const child_state: any = this.props.location.state;
-    if (child_state !== undefined && child_state.record_id !== undefined) {
-      //save the sub_record id into intitial value
-
-      const field_id = child_state.field_id.replace('?', '');
-      const sub_record_id = child_state.record_id;
-      const hrid = child_state.hrid ?? sub_record_id;
->>>>>>> f11da334
       const new_record = {
         project_id: this.props.project_id,
         record_id: sub_record_id,
         record_label: hrid,
       };
-<<<<<<< HEAD
-      console.error(this.props.ui_specification['fields'][field_id]['component-parameters']['multiple'])
-      if (this.props.ui_specification['fields'][field_id]['component-parameters']['multiple']) {
-        console.error(initialValues[field_id])
-=======
       console.error(
         this.props.ui_specification['fields'][field_id]['component-parameters'][
           'multiple'
@@ -417,7 +398,6 @@
         ]
       ) {
         console.error(initialValues[field_id]);
->>>>>>> f11da334
         let isincluded = false;
         initialValues[field_id].map((r: any) => {
           if (r.record_id === new_record.record_id) {
@@ -559,11 +539,7 @@
         // the user to rapidly add more records
         let redirecturl = this.props.project_id;
         let search = '';
-<<<<<<< HEAD
-        let state_pa={}
-=======
         let state_pa = {};
->>>>>>> f11da334
         if (this.props.revision_id === undefined) {
           const ori_search = window.location.search;
           const url_split = ori_search.split('&');
@@ -575,17 +551,6 @@
 
           if (url_split.length > 1 && ori_search.includes('link=')) {
             const fieldid = url_split[0];
-<<<<<<< HEAD
-            
-            search=ori_search.replace(url_split[0]+'&'+url_split[1]+'&','')
-            if(url_split.length>3&&url_split[0]===url_split[2]) search=ori_search.replace(url_split[2]+'&'+url_split[3],'')
-            const url_split_re = search.split('&');
-            if(url_split_re.length>1&&url_split_re[1].replace('link=/projects/'+this.props.project_id,'')===pathname.replace('/projects/'+pathname.replace('/projects/','').split('/')[0],'')) 
-            search=search.replace(url_split_re[0]+'&'+url_split_re[1],'')
-            state_pa={ field_id: fieldid.replace('?field_id=',''),record_id:this.props.record_id,hrid:result,parent_link:search}
-            if(search!=='') redirecturl = url_split[1].replace('link=/projects/', '');
-            console.error(state_pa)
-=======
             redirecturl = url_split[1].replace('link=/projects/', '');
             search = ori_search.replace(
               url_split[0] + '&' + url_split[1] + '&',
@@ -602,7 +567,6 @@
               hrid: result,
               parent_link: search,
             };
->>>>>>> f11da334
           }
           // scroll to top of page, seems to be needed on mobile devices
         }
@@ -612,11 +576,7 @@
           this.props.history.push({
             pathname: ROUTES.PROJECT + redirecturl,
             search: search,
-<<<<<<< HEAD
-            state: state_pa
-=======
             state: state_pa,
->>>>>>> f11da334
           });
         }
         window.scrollTo(0, 0);

--- conflicted
+++ resolved
@@ -594,11 +594,8 @@
               ui_specification,
               viewsetName
             ),
-<<<<<<< HEAD
+            ugc_comment: this.state.ugc_comment || '',
             relationship: relation,
-=======
-            ugc_comment: this.state.ugc_comment || '',
->>>>>>> b7254e89
           };
           if (DEBUG_APP) {
             console.log(doc);
@@ -771,10 +768,6 @@
       return (
         <React.Fragment>
           {/* remove the tab for edit ---Jira 530 */}
-<<<<<<< HEAD
-          Record_id{this.props.record_id}
-=======
->>>>>>> b7254e89
           {/* add padding for form only */}
           <div style={{paddingLeft: '3px', paddingRight: '3px'}}>
             <Formik

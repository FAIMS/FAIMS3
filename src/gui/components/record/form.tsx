--- conflicted
+++ resolved
@@ -70,7 +70,7 @@
   getparentlinkinfo,
   getParentInfo,
   getChildInfo,
-} from './RelatedInfomation';
+} from './relationships/RelatedInfomation';
 type RecordFormProps = {
   project_id: ProjectID;
   record_id: RecordID;
@@ -646,27 +646,17 @@
             // check if last page and draft
             // scroll to top of page, seems to be needed on mobile devices
           }
-<<<<<<< HEAD
           const {state_parent, is_direct} = getparentlinkinfo(
             result,
             this.props.location.state,
             this.props.record_id
           );
           if (is_direct === false) {
-            this.props.history.push(ROUTES.PROJECT + this.props.project_id); //update for save and close button
-          } else {
-            this.props.history.push({
-              pathname: ROUTES.PROJECT + state_parent.parent_link,
-              state: state_parent,
-=======
-          if (search === '') {
             this.props.history.push(ROUTES.NOTEBOOK + this.props.project_id); //update for save and close button
           } else {
             this.props.history.push({
-              pathname: ROUTES.NOTEBOOK + redirecturl,
-              search: search,
-              state: state_pa,
->>>>>>> 3347ba68
+              pathname: ROUTES.NOTEBOOK + state_parent.parent_link,
+              state: state_parent,
             });
           }
           window.scrollTo(0, 0);
@@ -804,7 +794,6 @@
                   this.state.annotation
                 );
                 return (
-<<<<<<< HEAD
                   <>
                     {
                       <RecordStepper
@@ -827,13 +816,6 @@
                     <br />
                     <Form>
                       <Grid container spacing={2}>
-                        <Grid item xs={12}>
-                          <AutoSave
-                            last_saved={this.state.last_saved}
-                            is_saving={this.state.is_saving}
-                            error={this.state.draftError}
-                          />
-                        </Grid>
                         <Grid item sm={12} xs={12}>
                           <ViewComponent
                             viewName={viewName}
@@ -850,73 +832,7 @@
                           <br />
 
                           <br />
-=======
-                  <Form>
-                    <Grid container spacing={2}>
-                      <Grid item sm={12} xs={12}>
-                        <ViewComponent
-                          viewName={viewName}
-                          ui_specification={ui_specification}
-                          formProps={formProps}
-                          draftState={this.draftState}
-                          annotation={this.state.annotation}
-                          handerannoattion={this.updateannotation}
-                          isSyncing={this.props.isSyncing}
-                          conflictfields={this.props.conflictfields}
-                          handleChangeTab={this.props.handleChangeTab}
-                        />
-                        <br />
-
-                        <br />
-                        <ButtonGroup
-                          color="primary"
-                          aria-label="contained primary button group"
-                        >
-                          {is_final_view ? (
-                            <Button
-                              type="submit"
-                              color={
-                                formProps.isSubmitting ? undefined : 'primary'
-                              }
-                              variant="contained"
-                              disableElevation
-                              disabled={formProps.isSubmitting}
-                            >
-                              {formProps.isSubmitting
-                                ? !(this.props.revision_id === undefined)
-                                  ? 'Working...'
-                                  : 'Working...'
-                                : !(this.props.revision_id === undefined)
-                                ? 'Save and Close'
-                                : window.location.search.includes('link=')
-                                ? // &&
-                                  //   ui_specification.viewsets[viewsetName]
-                                  //     .submit_label !== undefined
-                                  'Save and Close'
-                                : // ui_specification.viewsets[viewsetName]
-                                  //     .submit_label
-                                  'Save and Close'}
-                              {formProps.isSubmitting && (
-                                <CircularProgress
-                                  size={24}
-                                  style={{
-                                    position: 'absolute',
-                                    top: '50%',
-                                    left: '50%',
-                                    marginTop: -12,
-                                    marginLeft: -12,
-                                  }}
-                                />
-                              )}
-                            </Button>
-                          ) : (
-                            ''
-                          )}
-                        </ButtonGroup>
-                        {this.state.activeStep <
-                          ui_specification.viewsets[viewsetName].views.length -
-                            1 && (
->>>>>>> 3347ba68
+
                           <ButtonGroup
                             color="primary"
                             aria-label="contained primary button group"

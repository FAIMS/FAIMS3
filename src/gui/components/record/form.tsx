--- conflicted
+++ resolved
@@ -824,12 +824,9 @@
                         draftState={this.draftState}
                         annotation={this.state.annotation}
                         handerannoattion={this.updateannotation}
-<<<<<<< HEAD
                         isSyncing={this.props.isSyncing}
-=======
                         conflictfields={this.props.conflictfields}
                         handleChangeTab={this.props.handleChangeTab}
->>>>>>> b7aa92e5
                       />
                       <br />
 

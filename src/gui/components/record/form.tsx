--- conflicted
+++ resolved
@@ -23,11 +23,7 @@
 import {RouteComponentProps} from 'react-router';
 import {Formik, Form} from 'formik';
 
-<<<<<<< HEAD
-import {Grid, Box, Typography} from '@mui/material';
-=======
 import {Grid, Box, Typography, Divider} from '@mui/material';
->>>>>>> 6c5348f2
 
 import {firstDefinedFromList} from './helpers';
 import {get_logic_fields, get_logic_views} from './branchingLogic';
@@ -66,10 +62,6 @@
   getParentlinkInfo,
   getParentInfo,
   getChildInfo,
-<<<<<<< HEAD
-=======
-  updateChildRecords,
->>>>>>> 6c5348f2
 } from './relationships/RelatedInformation';
 
 import CircularLoading from '../ui/circular_loading';
@@ -90,11 +82,8 @@
   handleSetDraftLastSaved: Function;
   handleSetDraftError: Function;
   isDraftSaving: boolean;
-<<<<<<< HEAD
   setRevision_id?: Function;
   ViewName?: string | null;
-=======
->>>>>>> 6c5348f2
 } & (
   | {
       // When editing existing record, we require the caller to know its revision
@@ -190,7 +179,6 @@
       });
       // Re-initialize basically everything.
       // if (this.props.revision_id !== undefined)
-<<<<<<< HEAD
       this.formChanged(true, this.props.revision_id); // need to check if revision id been passed corrected: after conflict resoved, user save form and user open another form
     }
     // update the viewName if user click link
@@ -204,9 +192,6 @@
         ].views.includes(this.props.ViewName)
       )
         this.updateView(this.props.ViewName);
-=======
-      this.formChanged(true, this.props.revision_id);
->>>>>>> 6c5348f2
     }
     if (prevState.view_cached !== this.state.view_cached) {
       window.scrollTo(0, 200);
@@ -238,20 +223,12 @@
   componentDidMount() {
     // On mount, draftState.start() must be called, so give this false:
     this._isMounted = true;
-<<<<<<< HEAD
     if (this._isMounted) {
       if (this.state.revision_cached !== null)
         this.formChanged(false, this.state.revision_cached);
       //need to check if revision id been passed corrected
       else this.formChanged(false, this.props.revision_id);
     }
-=======
-    if (this._isMounted)
-      if (this.state.revision_cached !== null)
-        this.formChanged(false, this.state.revision_cached);
-      //need to check later to see if pop correctly
-      else this.formChanged(false, this.props.revision_id);
->>>>>>> 6c5348f2
   }
 
   newDraftListener(draft_id: string) {
@@ -289,7 +266,6 @@
 
   async formChanged(
     draft_saving_started_already: boolean,
-<<<<<<< HEAD
     revision_id: string | undefined
   ) {
     if (DEBUG_APP) console.debug('check passed revision id', revision_id);
@@ -319,34 +295,6 @@
           } else {
             this_type = latest_record.type;
           }
-=======
-    pass_revision_id: string | undefined
-  ) {
-    const revision_id = this.props.revision_id;
-    if (DEBUG_APP) console.debug('check passed revision id', pass_revision_id);
-    try {
-      let this_type;
-      if (this.props.type === undefined) {
-        const latest_record = await getFullRecordData(
-          this.props.project_id,
-          this.props.record_id,
-          this.props.revision_id
-        );
-        console.debug('get latest_record', revision_id, latest_record);
-        if (latest_record === null) {
-          this.props.handleSetDraftError(
-            `Could not find data for record ${this.props.record_id}`
-          );
-          this.context.dispatch({
-            type: ActionType.ADD_ALERT,
-            payload: {
-              message:
-                'Could not load existing record: ' + this.props.record_id,
-              severity: 'warnings',
-            },
-          });
-          return;
->>>>>>> 6c5348f2
         } else {
           throw Error(`Viewset for type '${this_type}' is missing`);
         }
@@ -389,13 +337,8 @@
       }
       await this.setState({
         type_cached: this_type,
-<<<<<<< HEAD
         view_cached: viewName,
         revision_cached: revision_id,
-=======
-        view_cached: this.props.ui_specification.viewsets[this_type].views[0],
-        revision_cached: revision_id || null,
->>>>>>> 6c5348f2
       });
     } catch (err: any) {
       console.warn('setUISpec/setLastRev error', err);
@@ -502,12 +445,8 @@
      * Formik requires a single object for initialValues, collect these from the
      * (in order high priority to last resort): draft storage, database, ui schema
      */
-<<<<<<< HEAD
     if (DEBUG_APP)
       console.debug('current revision id in Initial', this.props.revision_id);
-=======
-    if (DEBUG_APP) console.debug('current revision id', this.props.revision_id);
->>>>>>> 6c5348f2
     const fromdb: any =
       revision_id === undefined
         ? {}
@@ -516,10 +455,6 @@
             this.props.record_id,
             revision_id
           )) || {};
-<<<<<<< HEAD
-=======
-    if (DEBUG_APP) console.debug('current revision id', fromdb);
->>>>>>> 6c5348f2
     const database_data = fromdb.data ?? {};
     const database_annotations = fromdb.annotations ?? {};
 
@@ -611,22 +546,13 @@
       this.draftState.data.state !== 'uninitialized' &&
       this.draftState.data.relationship !== undefined
     )
-<<<<<<< HEAD
       parent = fromdb.relationship?.parent;
-=======
-      parent = firstDefinedFromList([
-        this.draftState.data.relationship.parent,
-        fromdb.relationship?.parent,
-        null,
-      ]);
->>>>>>> 6c5348f2
     if (
       parent !== null &&
       parent !== undefined &&
       parent.record_id !== undefined
     )
       related['parent'] = parent;
-<<<<<<< HEAD
 
     let linked = null;
     if (
@@ -637,22 +563,6 @@
     if (linked !== null && linked !== undefined && linked.length > 0)
       related['linked'] = linked;
 
-=======
-
-    let linked = null;
-    if (
-      this.draftState.data.state !== 'uninitialized' &&
-      this.draftState.data.relationship !== undefined
-    )
-      linked = firstDefinedFromList([
-        this.draftState.data.relationship.linked,
-        fromdb.relationship?.linked,
-        null,
-      ]);
-    if (linked !== null && linked !== undefined && linked.length > 0)
-      related['linked'] = linked;
-
->>>>>>> 6c5348f2
     const relationship = getParentInfo(
       this.props.location.state,
       related,
@@ -661,11 +571,7 @@
     this.setState({
       initialValues: initialValues,
       annotation: annotations,
-<<<<<<< HEAD
       relationship: fromdb.relationship ?? relationship,
-=======
-      relationship: relationship,
->>>>>>> 6c5348f2
     });
     if (DEBUG_APP) console.debug('current revision id', initialValues);
   }
@@ -793,16 +699,6 @@
       this.state.annotation,
       ui_specification
     );
-<<<<<<< HEAD
-=======
-
-    // let relation: Relationship = this.state.relationship ?? {}; // this should update later TODO
-    // relation = getParentInfo(
-    //   this.props.location.state,
-    //   relation,
-    //   this.props.record_id
-    // );
->>>>>>> 6c5348f2
     if (DEBUG_APP)
       console.debug(
         'current revision id',
@@ -838,25 +734,10 @@
             revision_id => {
               // add to save the information for relationship when form saved,  TODO: need to be defined if it's saved when form been save
               try {
-<<<<<<< HEAD
-=======
-                const initialValues = this.requireInitialValues();
-                const type = this.requireViewsetName();
-                if (type !== undefined) {
-                  updateChildRecords(
-                    ui_specification,
-                    type,
-                    this.props.record_id,
-                    initialValues,
-                    values
-                  );
-                }
->>>>>>> 6c5348f2
                 if (DEBUG_APP)
                   console.debug('get new revision id++++' + revision_id);
                 this.setState({revision_cached: revision_id});
                 this.formChanged(true, revision_id);
-<<<<<<< HEAD
                 if (this.props.setRevision_id !== undefined)
                   this.props.setRevision_id(revision_id); //pass the revision id back
               } catch (error) {
@@ -866,15 +747,6 @@
                 ? doc.data['hrid' + this.state.type_cached] ??
                     this.props.record_id
                 : revision_id; // return revision id for save and continue function
-=======
-              } catch (error) {
-                console.error('update child Error', error);
-              }
-              return (
-                doc.data['hrid' + this.state.type_cached] ??
-                this.props.record_id
-              );
->>>>>>> 6c5348f2
             }
           );
         })
@@ -930,10 +802,7 @@
           } else {
             setSubmitting(false);
           }
-<<<<<<< HEAD
           return result;
-=======
->>>>>>> 6c5348f2
         })
     );
   }
@@ -1055,7 +924,6 @@
               validateOnBlur={true}
               onSubmit={(values, {setSubmitting}) => {
                 setSubmitting(true);
-<<<<<<< HEAD
                 return this.save(
                   values,
                   is_final_view,
@@ -1064,13 +932,6 @@
                 ).then(result => {
                   return result;
                 });
-=======
-                this.setTimeout(() => {
-                  // console.log('is saving submitting called');
-                  //remove setsubmiting function, after click save, user should not be able to save again
-                  this.save(values, is_final_view, true, setSubmitting);
-                }, 500);
->>>>>>> 6c5348f2
               }}
             >
               {formProps => {
@@ -1159,15 +1020,6 @@
               }}
             </Formik>
           </div>
-<<<<<<< HEAD
-          <div>
-            <UGCReport
-              handleUGCReport={(event: any) => {
-                this.setState({ugc_comment: event.target.value});
-              }}
-            />
-          </div>
-=======
           <Box mt={3}>
             <Divider />
             <UGCReport
@@ -1176,7 +1028,6 @@
               }}
             />
           </Box>
->>>>>>> 6c5348f2
         </Box>
       );
     } else {

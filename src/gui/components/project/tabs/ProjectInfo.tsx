/*
 * Copyright 2021 Macquarie University
 *
 * Licensed under the Apache License Version 2.0 (the, "License");
 * you may not use, this file except in compliance with the License.
 * You may obtain a copy of the License at
 *
 *     http://www.apache.org/licenses/LICENSE-2.0
 *
 * Unless required by applicable law or agreed to in writing software
 * distributed under the License is distributed on an "AS IS" BASIS
 * WITHOUT WARRANTIES OR CONDITIONS OF ANY KIND either express or implied.
 * See, the License, for the specific language governing permissions and
 * limitations under the License.
 *
 * Filename: ProjectInfo.tsx
 * Description:This is the file about Project Info
 *
 */
import React from 'react';
import {useState, useEffect} from 'react';
import {makeStyles} from '@material-ui/core/styles';

import {Grid, Box, Paper} from '@material-ui/core';
import {getComponentFromField} from '../FormElement';
import {TabTab} from './TabTab';
import TabPanel from './TabPanel';
import {getprojectform} from '../data/ComponentSetting';
import {ProjevtValueList, FAIMShandlerType} from '../../../../datamodel/ui';
import {AddUserButton, ProjectSubmit} from './ProjectButton';
import {ProjectUIModel} from '../../../../datamodel/ui';
import {UserRoleList} from './PSettingCard';
import Alert from '@material-ui/lab/Alert';
/* eslint-disable @typescript-eslint/no-unused-vars */
const useStyles = makeStyles(theme => ({}));

type ProjectInfoProps = {
  project_id: string | null;
  projectvalue: ProjevtValueList;
  setProjectValue: FAIMShandlerType;
  handleChangeFormProject: FAIMShandlerType;
  setProjecttabvalue: FAIMShandlerType;
  formProps: any;
  handleChangeFormProjectAttachment:FAIMShandlerType;
};

export default function ProjectInfoTab(props: ProjectInfoProps) {
  const {
    projectvalue,
    setProjectValue,
    project_id,
    formProps,
    ...others
  } = props;
  const [infotabvalue, setinfotabvalue] = useState(0);
  const [uiSpec_general, setUISpecG] = useState<ProjectUIModel>({
    fields: {},
    views: {},
    viewsets: {},
    visible_types: [],
  });

  const [accessgroup, setaccessgroup] = useState([]);
  const [uiSpec_access, setUISpecA] = useState<ProjectUIModel>({
    fields: {},
    views: {},
    viewsets: {},
    visible_types: [],
  });
  const [accessAdded, setAccessAdded] = useState('');
  const [metaAdded, setMetaAdded] = useState('');
  const [uiSpec_meta, setUISpecM] = useState<ProjectUIModel>({
    fields: {},
    views: {},
    viewsets: {},
    visible_types: [],
  });

  useEffect(() => {
    setini();
  }, []);

  useEffect(() => {
    setUISpecA(getprojectform(projectvalue, 'info_group'));
  }, [accessgroup]);

  useEffect(() => {
    if (projectvalue['name'] !== undefined && projectvalue['name'] !== '') {
      setUISpecG(getprojectform(projectvalue, 'info_general'));
      console.debug('update');
    }
  }, [projectvalue['name']]);

  const setini = () => {
    setUISpecA(getprojectform(projectvalue, 'info_group'));
    setUISpecG({...getprojectform(projectvalue, 'info_general')});
    setUISpecM({...getprojectform(projectvalue, 'project_meta')});
    setinfotabvalue(0);
  };

  const handleChangeFormProject = (event: any) => {
    const newproject = projectvalue;
    newproject[event.target.name] = event.target.value;
    setProjectValue({...newproject});
  };
  const handleChangetab = (event: any, index: number) => {
    setinfotabvalue(index);
  };

  const handleAddAccess = (accessadded: string) => {
    if (accessadded === '') return false;
    const newproject = projectvalue;
    newproject['accesses'] = [...newproject['accesses'], accessadded]; //need to reset the add user role value
    setProjectValue(newproject);
    setaccessgroup(newproject['accesses']);
    return true;
  };

  const handleaddmeta = (metaAdded: string) => {
    console.log(metaAdded);
    if (metaAdded === '') return false;
    const newproject = projectvalue;
    newproject['meta'][metaAdded] = ''; //need to reset the add user role value
    setProjectValue(newproject);
    setUISpecM({...getprojectform(newproject, 'project_meta')});
    return true;
  };

  const handleformchangeAccess = (event: any) => {
    setAccessAdded(event.target.value);
  };

  const deleteuserrole = (userrole: string) => {
    console.log(userrole);
    const newproject = projectvalue;
    newproject['accesses'] = newproject['accesses'].filter(
      (access: string) => access !== userrole
    );
    setProjectValue(newproject);
    setaccessgroup(newproject['accesses']);
  };

  const handleChangeFormProjectMeta = (event: any) => {
    const newproject = projectvalue;
    newproject['meta'][event.target.name] = event.target.value;
    setProjectValue({...newproject});
  };

  const getfields = (uiSp: any) => {
    return uiSp['views']['start-view']['fields'];
  };

  const isready = (uiSp: any) => {
    if (uiSp['views']['start-view'] !== undefined) return true;
    return false;
  };

  const handleChangeFormProjectAttachment = (event: any) => {
    // const newproject = projectvalue;
    // newproject['attachments'] = props.formProps.values.attachments;
    // newproject['filenames'] = props.formProps.values.attachments[0].name;
    // setProjectValue({...newproject});
    props.setProjecttabvalue(1)
  };

  const metaTab = () => {
    return (
      <Grid container>
        <Grid item sm={12} xs={12}>
          Add New Meta Component
        </Grid>
        <Grid item sm={4} xs={12}>
          {getfields(
            getprojectform(projectvalue, 'projectmetaadd')
          ).map((fieldName: string) =>
            getComponentFromField(
              getprojectform(projectvalue, 'projectmetaadd'),
              fieldName,
              formProps,
              (event: any) => setMetaAdded(event.target.value)
            )
          )}
        </Grid>
        <Grid item sm={2} xs={12}>
          <br />
          <AddUserButton
            id="submit"
            type="button"
            onButtonClick={handleaddmeta}
            value={metaAdded}
          />
        </Grid>
        <Grid item sm={6} xs={12}>
          <Alert severity="info">
            Add Meta component by filling Label and clicking the Add button,{' '}
            <br />
            {
              'Meta been added and filled values can be selected in Design > SECTION DEFINITION > COMPONENT tab RElated Field '
            }
            Example:
          </Alert>
        </Grid>
        <Grid item sm={12} xs={12}>
          <br />
          <hr /> Meta List:
          <br />
        </Grid>
        <Grid item sm={6} xs={12}>
          {isready(uiSpec_meta) &&
            uiSpec_meta['views']['start-view'][
              'fields'
            ].map((fieldName: string) =>
              getComponentFromField(
                uiSpec_meta,
                fieldName,
                formProps,
                handleChangeFormProjectMeta
              )
            )}
        </Grid>
        <Grid item sm={6} xs={12}>
          <Alert severity="info">
            Fill the Meta Value After Meta been added
          </Alert>
        </Grid>
        <br />
        <br />
        <br />
        <ProjectSubmit
          id="gotonext_info"
          type="submit"
          isSubmitting={false}
          text="Go To Next"
          onButtonClick={() => setinfotabvalue(2)}
        />
      </Grid>
    );
  };

  const infoTab = () => {
    return (
      <Grid container>
        <Grid item sm={8} xs={12}>
          {isready(uiSpec_general) &&
            getfields(uiSpec_general).map((fieldName: string) =>
              getComponentFromField(
                uiSpec_general,
                fieldName,
                formProps,
                handleChangeFormProject
              )
            )}
          <br />
          <ProjectSubmit
            id="gotonext_info"
            type="submit"
            isSubmitting={false}
            text="Go To Next"
            onButtonClick={() => setinfotabvalue(1)}
          />

          <br />
        </Grid>
        <Grid item sm={4} xs={12}>
          <Alert severity="info">Give project a name and an description</Alert>
        </Grid>
      </Grid>
    );
  };

  const accessTab = () => {
    return (
      <Grid container>
        <Grid item sm={8} xs={12}>
          <Grid container>
            <Grid item sm={6} xs={12}>
              {isready(uiSpec_access) &&
                getfields(uiSpec_access).map((fieldName: string) =>
                  getComponentFromField(
                    uiSpec_access,
                    fieldName,
                    formProps,
                    handleformchangeAccess
                  )
                )}
              <Box pl={2} pr={2}>
                <AddUserButton
                  id="submit"
                  type="button"
                  onButtonClick={handleAddAccess}
                  value={accessAdded}
                />
              </Box>
            </Grid>
            <Grid item sm={1} xs={12}></Grid>
            <Grid item sm={5} xs={12}>
              <UserRoleList
                users={projectvalue.accesses}
                deleteuserrole={deleteuserrole}
              />
            </Grid>
          </Grid>
        </Grid>
        <Grid item sm={4} xs={12}>
          <Alert severity="info">
            All projects have an admin, moderator, and team roles by default.
            define any new roles required here. You will be able to assign users
            to these roles later in the User tab.
          </Alert>
        </Grid>
        <br />
        <ProjectSubmit
          id="gotonext_info"
          type="submit"
          isSubmitting={false}
          text="Go To Next"
          onButtonClick={() => setinfotabvalue(3)}
        />
      </Grid>
    );
  };

  const AttachmentTab = () => {
    return (
      <Grid>
        {getfields(
          getprojectform(projectvalue, 'attachments')
        ).map((fieldName: string) =>
          getComponentFromField(
            getprojectform(projectvalue, 'attachments'),
            fieldName,
            formProps,
            ()=>console.log('pass')
          )
        )}
      </Grid>
    );
  };

  return (
    <Grid container>
      <Grid item sm={12} xs={12}>
        <TabTab
          tabs={['general', 'Meta', 'User Role', 'Attachment']}
          value={infotabvalue}
          handleChange={handleChangetab}
          tab_id="primarytab"
        />
        <TabPanel value={infotabvalue} index={0} tabname="primarytab">
          {infoTab()}
        </TabPanel>
        <TabPanel value={infotabvalue} index={2} tabname="primarytab">
          {accessTab()}
        </TabPanel>
        <TabPanel value={infotabvalue} index={1} tabname="primarytab">
          {metaTab()}
        </TabPanel>
        <TabPanel value={infotabvalue} index={3} tabname="primarytab">
          Add Attachment
          <Paper>{AttachmentTab()}</Paper>
<<<<<<< HEAD
          <br/>
          <Paper>File Attached:<br/><br/>  {projectvalue.filenames} <br/><br/></Paper><br/><br/>
          <ProjectSubmit
          id="gotonext_info"
          type="submit"
          isSubmitting={false}
          text="Go To Next"
          onButtonClick={handleChangeFormProjectAttachment } //props.setProjecttabvalue(1)
        />
=======
          <br />
          <ProjectSubmit
            id="gotonext_info"
            type="submit"
            isSubmitting={false}
            text="Go To Next"
            onButtonClick={() => props.setProjecttabvalue(1)}
          />
>>>>>>> c1c5442c
        </TabPanel>
      </Grid>
    </Grid>
  );
}<|MERGE_RESOLUTION|>--- conflicted
+++ resolved
@@ -153,14 +153,6 @@
   const isready = (uiSp: any) => {
     if (uiSp['views']['start-view'] !== undefined) return true;
     return false;
-  };
-
-  const handleChangeFormProjectAttachment = (event: any) => {
-    // const newproject = projectvalue;
-    // newproject['attachments'] = props.formProps.values.attachments;
-    // newproject['filenames'] = props.formProps.values.attachments[0].name;
-    // setProjectValue({...newproject});
-    props.setProjecttabvalue(1)
   };
 
   const metaTab = () => {
@@ -358,17 +350,6 @@
         <TabPanel value={infotabvalue} index={3} tabname="primarytab">
           Add Attachment
           <Paper>{AttachmentTab()}</Paper>
-<<<<<<< HEAD
-          <br/>
-          <Paper>File Attached:<br/><br/>  {projectvalue.filenames} <br/><br/></Paper><br/><br/>
-          <ProjectSubmit
-          id="gotonext_info"
-          type="submit"
-          isSubmitting={false}
-          text="Go To Next"
-          onButtonClick={handleChangeFormProjectAttachment } //props.setProjecttabvalue(1)
-        />
-=======
           <br />
           <ProjectSubmit
             id="gotonext_info"
@@ -377,7 +358,6 @@
             text="Go To Next"
             onButtonClick={() => props.setProjecttabvalue(1)}
           />
->>>>>>> c1c5442c
         </TabPanel>
       </Grid>
     </Grid>

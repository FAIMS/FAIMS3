/*
 * Copyright 2021 Macquarie University
 *
 * Licensed under the Apache License Version 2.0 (the, "License");
 * you may not use, this file except in compliance with the License.
 * You may obtain a copy of the License at
 *
 *     http://www.apache.org/licenses/LICENSE-2.0
 *
 * Unless required by applicable law or agreed to in writing software
 * distributed under the License is distributed on an "AS IS" BASIS
 * WITHOUT WARRANTIES OR CONDITIONS OF ANY KIND either express or implied.
 * See, the License, for the specific language governing permissions and
 * limitations under the License.
 *
 * Filename: ProjectDesign.tsx
 * Description:This is the file about form design, all uiSpec related sould be defined here
 *   TODO: [BUG] when form tab changes, section tab should be reset(Should use tabPanels instead??)
 *   TODO: [BUG] edit Project is not working, can't read information for project
 *   TODO: swith the form component, need to change to drag element
 *   TODO: [BUG] Validationschma
 *   TODO: [BUG] uiSpec ini setup issue for creating new notebook, and formcomponent issue for edit existing project
 */
import React from 'react';
import {useState, useEffect} from 'react';
import {makeStyles} from '@material-ui/core/styles';
import grey from '@material-ui/core/colors/grey';

import {Grid, Typography, Paper} from '@material-ui/core';
import useMediaQuery from '@material-ui/core/useMediaQuery';
import {useTheme} from '@material-ui/core/styles';
import Alert from '@material-ui/lab/Alert';
import {Formik, Form} from 'formik';
import FieldsListCard from './FieldsListCard';
import {SettingCard, FormConnectionCard} from './PSettingCard';
import {
  getComponentFromField,
  FormForm,
  AutocompleteForm,
} from '../FormElement';
import {TabTab, TabEditable} from './TabTab';
import TabPanel from './TabPanel';
import {
  getid,
  updateuiSpec,
  getprojectform,
  uiSpecType,
  getacessoption,
} from '../data/ComponentSetting';
import {ProjevtValueList, FAIMShandlerType} from '../../../../datamodel/ui';
import {
  CloseButton,
  UpButton,
  DownButton,
  AddButton,
  ProjectSubmit,
} from './ProjectButton';
import {ResetComponentProperties} from '../data/componenentSetting';
/* eslint-disable @typescript-eslint/no-unused-vars */

const useStyles = makeStyles(theme => ({
  newfield: {
    // backgroundColor:'#e1e4e8',
    // borderTop:'1px solid #e1e4e8',
  },
  newfield_button: {
    textAlign: 'right',
  },
  addfield: {
    // border:'1px solid #e1e4e8',
    flexGrow: 1,
    padding: theme.spacing(1),
  },
  settingtab: {
    backgroundColor: '#e1e4e8',
  },
  formtabcard: {
    minHeight: 200,
    backgroundColor: grey[200],
  },
}));

const NEWFIELDS = 'newfield';
const sections_default = ['SECTION1'];
const variant_default = ['FORM1'];
const form_defult = {FORM1SECTION1: []};
const VISIBLE_TYPE = 'visible_types';
const variant_label = 'Form1';
const DefaultAnnotation = {
  annotation_label: 'annotation',
  uncertainty: {
    include: false,
    label: 'uncertainty',
  },
};

type ProjectDesignProps = {
  project_id: string | null;
  formuiSpec: uiSpecType;
  setFormuiSpec: FAIMShandlerType;
  handleSaveUiSpec: FAIMShandlerType;
  accessgroup: Array<string>;
  projectvalue: ProjevtValueList;
  setProjectValue: FAIMShandlerType;
  setProjecttabvalue: FAIMShandlerType;
};
type formcomponents = any;

export default function ProjectDesignTab(props: ProjectDesignProps) {
  // if(props.project_id===undefined) console.log('New Project'+props.project_id)

  const theme = useTheme();
  const classes = useStyles(theme);
  const not_xs = useMediaQuery(theme.breakpoints.up('sm'));
  const {
    project_id,
    formuiSpec,
    setFormuiSpec,
    accessgroup,
    projectvalue,
    ...others
  } = props;
  const ini = {_id: project_id ?? 'new_notbook'};
  const [initialValues, setinitialValues] = useState(ini);
  const [formcomponents, setFormComponents] = useState<formcomponents>(
    form_defult
  );
  const [isAddField, setIsAddField] = useState(true);
  const [currentView, setCurrentView] = useState(sections_default[0]);
  const [formlabel, setformlabel] = useState<string>(variant_label);
  const [designvalue, setDesignvalue] = useState<string>('settings');
  const [settingvalue, setsettingvalue] = useState<{fields: {}; views: {}}>({
    fields: {},
    views: {},
  });
  const [formView, setFormView] = useState('start-view');
  const [formvariants, setFormVariants] = useState<string>(variant_default[0]);
  const [formuiview, setformuiview] = useState(formvariants + currentView);
  const [formtabs, setformTabs] = useState<Array<string>>([]);
  const [sectiontabs, setsectiontabs] = useState<Array<string>>([]);

  const [projecttabvalue, setProjecttabvalue] = useState(0);
  const [error, setError] = useState(null as null | {});
  const [fieldvalue, setfieldValue] = useState(0); //field tab
  const [formvalue, setformvalue] = useState(0); //formtabs for each form
  const [formsectionvalue, setformsectionvalue] = useState(0);

  useEffect(() => {
    setinit();
  }, []);

  useEffect(() => {
    //this function should be used to get new project ui when project_id changes??

    setinit();
  }, [project_id]);

  const generateunifromformui = (formui: uiSpecType) => {
    const tabs: Array<string> = [];
    formui[VISIBLE_TYPE].map((tab: string) =>
      tabs.push(formuiSpec['viewsets'][tab]['label'] ?? tab)
    );
    const {newformcom, initialfieldvalue} = updateuiSpec('newfromui', {
      formuiSpec: formui,
      formcomponents: formcomponents,
      access: accessgroup,
      initialfieldvalue: initialValues,
      projectvalue: projectvalue,
    });

    const newformvariants = formui[VISIBLE_TYPE][0];

    setFormVariants(newformvariants);
    setformTabs(
      formui[VISIBLE_TYPE].map(
        (tab: string) => (tab = formuiSpec['viewsets'][tab]['label'] ?? tab)
      )
    );
    // let newini = initialValues;
    // for (const [key, value] of Object.entries(newformcom)) {
    //   newformcom[key].map(
    //     (fieldlist: any) =>
    //       (newini = {
    //         ...ini,
    //         ...setProjectInitialValues(fieldlist['uiSpec'], formView, {}),
    //       })
    //   );
    // }
    setinitialValues({...initialValues, ...initialfieldvalue});
    // const stabs:Array<string>=[]
    // formui['viewsets'][newformvariants]['views'].map((tab:string)=>tabs.push(formuiSpec['views'][tab]['label']))
    setsectiontabs(
      formui['viewsets'][newformvariants]['views'].map(
        (tab: string) => (tab = formuiSpec['views'][tab]['label'] ?? tab)
      )
    );
    setFormComponents(newformcom);
    setFormuiSpec(formui);
    setformlabel(formtabs[0]);

    return true;
  };

  const setinit = () => {
    // if(props.project_id===undefined){
    // generate empty form
    const view = formvariants + sections_default[0];
    setCurrentView(view);

    setformTabs([variant_label]);
    setsectiontabs(sections_default);

    setFormComponents((prevalue: formcomponents) => {
      const newvalue = prevalue;
      if (newvalue[view] === undefined) newvalue[view] = [];
      return newvalue;
    });
    // console.log(formuiSpec)
    if (formuiSpec !== null) {
      generateunifromformui(formuiSpec);
    }
  };

  const handleAddField = (id: any) => {
    const uuid = getid();
    const {
      newviews,
      components,
      newuiSpeclist,
      newuiSpec,
      initialfieldvalue,
    } = updateuiSpec('addfield', {
      uuid: uuid,
      id: id,
      formuiSpec: formuiSpec,
      formcomponents: formcomponents,
      formuiview: formuiview,
      accessgroup: getinitaccess(),
      meta: {
        isannotation:
          projectvalue['forms'][formvariants]['annotation' + formvariants],
        isuncertainty:
          projectvalue['forms'][formvariants]['uncertainty' + formvariants],
      },
    });
    setinitialValues({
      ...initialValues,
      ...initialfieldvalue,
    });
    setFormComponents(components);
    setFormuiSpec({
      fields: newuiSpec,
      views: newviews,
      viewsets: formuiSpec.viewsets,
      visible_types: formuiSpec.visible_types,
    });
    setIsAddField(false);
    setDesignvalue('settings');
  };

  const handleRemoveField = (index: string) => {
    const {newviews, components} = updateuiSpec('removefield', {
      index: index,
      formuiSpec: formuiSpec,
      formcomponents: formcomponents,
      formuiview: formuiview,
    });
    setFormComponents(components);
    setFormuiSpec({...formuiSpec, views: newviews.views});
  };
  const handleAddFieldButton = () => {
    setIsAddField(true);
  };
  const handleCloseFieldButton = () => {
    setIsAddField(false);
  };

  const handleUpFieldButton = (index: number) => {
    const {newviews, components} = updateuiSpec('switch', {
      index: index,
      type: false,
      formuiSpec: formuiSpec,
      formcomponents: formcomponents,
      formuiview: formuiview,
    });
    setFormuiSpec({...formuiSpec, views: newviews.views});
    setFormComponents(components);
  };
  const handleDownFieldButton = (index: number) => {
    const {newviews, components} = updateuiSpec('switch', {
      index: index,
      type: true,
      formuiSpec: formuiSpec,
      formcomponents: formcomponents,
      formuiview: formuiview,
    });
    setFormuiSpec({...formuiSpec, views: newviews.views});
    setFormComponents(components);
  };

  const handelonClickSetting = (index: string, key: string) => {
    const formcomponent = formcomponents;
    formcomponent[formuiview].map((item: any) => {
      item.id === key ? (item['designvalue'] = index) : item;
    });

    setFormComponents(formcomponent);
    setDesignvalue(index);
  };

  const handelonChangeSection = (event: any, index: number) => {
    console.log(index);
    const id = formuiSpec['viewsets'][formvariants]['views'][index];
    console.log(id);
    setCurrentView(sectiontabs[index - 1]);
    setformuiview(id);
    setfieldValue(0); //TODO: remove it
    setformsectionvalue(index);
  };

  const handelonChangeVariants = (event: any, index: number) => {
    const id = formuiSpec[VISIBLE_TYPE][index];
    ChangeVariants(id);
    setformlabel(formtabs[index]);
  };

  const ChangeVariants = (id: string) => {
    setFormVariants(id);

    if (formuiSpec['viewsets'][id]['views'].length > 0) {
      console.log(formuiSpec['viewsets'][id]['views'][0]);
      const tabs: any = [];
      if (formuiSpec['viewsets'][id]['views'].length > 0) {
        formuiSpec['viewsets'][id]['views'].map(
          (tab: string, number: number) =>
            (tabs[number] = formuiSpec['views'][tab]['label'])
        );
      }
      setsectiontabs(tabs);
      setformuiview(formuiSpec['viewsets'][id]['views'][0]);
      setCurrentView(formuiSpec['viewsets'][id]['views'][0]); // this part seems not working, check it to fix the issue
      setformvalue(0);
      setfieldValue(0); //TODO: remove it
    } else {
      setsectiontabs([]);
      setformuiview('');
      setCurrentView('');
      setformvalue(0);
      setfieldValue(2); //TODO: remove it
    }
  };

  const handelonChangeLabel = (tabs: Array<string>, type: string) => {
    const {newviews, components} = updateuiSpec('formvariants' + type, {
      tabs: tabs,
      formuiSpec: formuiSpec,
      formcomponents: formcomponents,
    });
    setFormuiSpec({
      fields: formuiSpec.fields,
      views: newviews.views,
      viewsets: newviews.viewsets,
      visible_types: newviews.visible_types,
    });
    if (type === 'add') {
      // To fix the misread of tab names
      const tabname = tabs[tabs.length - 1];
      ChangeVariants(tabname);
      setformlabel(formtabs[tabs.length - 1]);
      //set default value as preselect value for formaction
      const newprojectvalue = props.projectvalue;
      newprojectvalue['forms'][tabname] = {};
      newprojectvalue['forms'][tabname]['submitAction' + tabname] =
        'Save and New';
      newprojectvalue['forms'][tabname]['annotation' + tabname] = true;
      newprojectvalue['forms'][tabname]['uncertainty' + tabname] = false;
      props.setProjectValue({...newprojectvalue});
    } else {
      //after tabname changes direct user to form1 section1
      const tabname = formuiSpec['visible_types'][0];
      ChangeVariants(tabname);
      setformlabel(formtabs[0]);
    }
  };

  const handelonChangeLabelSection = (tabs: Array<string>, type: string) => {
    const {newviews, components} = updateuiSpec('formvsection' + type, {
      tabs: tabs,
      formuiSpec: formuiSpec,
      formcomponents: formcomponents,
      formvariants: formvariants,
    });
    setFormuiSpec({
      fields: formuiSpec.fields,
      views: newviews.views,
      viewsets: newviews.viewsets,
      visible_types: newviews.visible_types,
    });
    setFormComponents(components);
    if (type === 'add') {
      // To fix the misread of tab names
      setCurrentView(sectiontabs[sectiontabs.length - 1]);
      setformuiview(
        formuiSpec['viewsets'][formvariants]['views'][sectiontabs.length - 1]
      );
    }
    setfieldValue(0); //TODO: remove it
  };

  const handleChangetabfield = (event: any, index: number) => {
    setfieldValue(index);
  };

  const handleChangeformvalueTab = (event: any, index: number) => {
    setformvalue(index);
  };

  const submithandler = (values: any) => {};

  const getinitaccess = () => {
    try {
      return ['admin'];
    } catch (error) {
      console.error("can't get access");
      return ['admin'];
    }
  };

  const handleChangeForm = (event: any, type = 'change', value = '') => {
    const {newviews, components} = updateuiSpec('updatefield', {
      event: event,
      formuiSpec: formuiSpec,
      formcomponents: formcomponents,
      formuiview: formuiview,
      access: getinitaccess(),
    });
    setFormuiSpec({...formuiSpec, fields: newviews.fields});
    setFormComponents(components);
    console.log(event.target.name);
    console.log(initialValues);
    return true;
  };

  /****This function is to save data to DB TODO LIST*********/
  const saveorsync = () => {};

  const handleChangeFormSection = (event: any) => {
    const newprojectvalue = props.projectvalue;
    if (newprojectvalue['sections'] === undefined)
      newprojectvalue['sections'] = {};
    if (newprojectvalue['sections'][formuiview] === undefined)
      newprojectvalue['sections'][formuiview] = {};
    if (event.target.name.includes('accessinherit')) {
      //split it to array
      newprojectvalue['sections'][formuiview][event.target.name] =
        event.target.value === 'true';
    } else
      newprojectvalue['sections'][formuiview][event.target.name] =
        event.target.value;
    props.setProjectValue({
      ...props.projectvalue,
      sections: newprojectvalue.sections,
    });
  };

  const handleSubmitFormSection = (values: any) => {
    // const newprojectvalue = props.projectvalue;
    // if (newprojectvalue['sections'] === undefined)
    //   newprojectvalue['sections'] = {};
    // newprojectvalue['sections'][formuiview] = values;
    // props.setProjectValue({
    //   ...props.projectvalue,
    //   sections: newprojectvalue.sections,
    // });
  };

  const handleChangeFormAction = (event: any) => {
    const newproject = props.projectvalue;
    if (newproject['forms'][formvariants] === undefined) {
      newproject['forms'][formvariants] = {};
      console.log(event.target.checked);
    }
    if (
      event.target.name.includes('accessinherit') ||
      event.target.name.includes('annotation') ||
      event.target.name.includes('uncertainty')
    ) {
      //   //   //update the access for project
      //   //   const value=(event.target.value=== 'true'||event.target.value===true) //TODO
      //   //   newproject[event.target.name]=value
      //   //   if(value===true){
      //   //     newproject['access'+formvariants]=props.projectvalue.accesses
      //   //   }else newproject['access'+formvariants]=['admin']
      //   //   console.log(event.target.name+value)
      //   if (projectvalue['forms'][formvariants][event.target.name] === undefined)
      //     newproject['forms'][formvariants][event.target.name] = true;
      //   else
      newproject['forms'][formvariants][event.target.name] =
        event.target.checked;
    } else
      newproject['forms'][formvariants][event.target.name] = event.target.value;

    props.setProjectValue({...newproject});

    if (event.target.name === 'submitAction' + formvariants) {
      const newviews = formuiSpec;
      //update uiSpecf
      newviews['viewsets'][formvariants]['action'] = event.target.value;
      setFormuiSpec({...formuiSpec, viewsets: newviews.viewsets});
    }

<<<<<<< HEAD
    if(event.target.name==='visible' + formvariants){
      // const newviews = formuiSpec;
      // //update uiSpecf
      // newviews['visible_types']=newviews['visible_types'].filter((type:string)=>type!==formvariants);
      // setFormuiSpec({...formuiSpec, viewsets: newviews.viewsets});
    }

    if(event.target.name==='annotation'+ formvariants||event.target.name==='uncertainty'+ formvariants) {
=======
    if (
      event.target.name === 'annotation' + formvariants ||
      event.target.name === 'uncertainty' + formvariants
    ) {
>>>>>>> 028bda9e
      //update uiSpec
      const newviews = formuiSpec;
      //update uiSpecf
      let fields: Array<string> = [];
      newviews['viewsets'][formvariants]['views'].map(
        (view: string) =>
          (fields = [...fields, ...newviews['views'][view]['fields']])
      );
      //set undefined meta
      if (
        event.target.checked &&
        event.target.name === 'annotation' + formvariants
      ) {
        fields.map((field: string) => {
          if (newviews['fields'][field]['meta'] === undefined)
            newviews['fields'][field]['meta'] = DefaultAnnotation;
        });
      }
      if (
        !event.target.checked &&
        event.target.name === 'annotation' + formvariants
      ) {
        //remove all annotation??
      }

      if (
        event.target.checked &&
        event.target.name === 'uncertainty' + formvariants
      ) {
        fields.map((field: string) => {
          if (newviews['fields'][field]['meta'] === undefined) {
            newviews['fields'][field]['meta'] = DefaultAnnotation;
            newviews['fields'][field]['meta']['uncertainty']['include'] = true;
          } else {
            newviews['fields'][field]['meta']['uncertainty']['include'] = true;
          }
        });
      }

      setFormuiSpec({...formuiSpec, viewsets: newviews.viewsets});
    }

    setfieldValue(0); //TODO: remove it
  };

  const handleSubmitFormAction = () => {};

  const handleAutocomplete = (
    newvalue: Array<string>,
    id: string,
    type: string
  ) => {
    if (!newvalue.includes('admin')) newvalue = [...newvalue, 'admin'];
    if (type === 'form') {
      const newproj = props.projectvalue;
      if (newproj['access'] === undefined) newproj['access'] = {};
      newproj['access']['access' + id] = newvalue;
      props.setProjectValue({...newproj});
    } else if (type === 'uiS') {
      const newui = formuiSpec;
      console.log(id);
      newui['fields']['newfield' + id]['access'] = newvalue;
      console.log(newui);
      setFormuiSpec({...formuiSpec, fields: newui.fields});
    }
  };

  const gotonext = () => {
    console.log(formtabs.indexOf(formlabel));
    let indextab = formtabs.indexOf(formlabel);
    if (indextab < 0) indextab = 0;
    if (indextab === formtabs.length - 1) {
      //formtabs.indexOf(formlabel)==(formtabs.length-1) last form
      //go to next tab: overview
      props.setProjecttabvalue(2);
    } else {
      const index = formtabs.indexOf(formlabel) + 1;
      const id = formuiSpec[VISIBLE_TYPE][index];
      ChangeVariants(id);
      setformlabel(formtabs[index]);
    }
  };

  const fieldform = (formProps: any) => {
    return formcomponents[formuiview].map((formcomponent: any, index: any) => (
      <Grid
        container
        className={classes.newfield}
        key={`formcompoenet-form-${index}`}
      >
        <Grid item sm={10} xs={12}>
          <Grid container spacing={1}>
            <Grid item sm={4} xs={12}>
              <Typography variant="subtitle2">
                Preview of Component
                {formcomponent['id']}
              </Typography>
              {getComponentFromField(
                formuiSpec,
                'newfield' + formcomponent['id'],
                formProps,
                () => {} //this is preview field only, so no need to handler changes
              )}
            </Grid>
            <Grid item sm={1} xs={3} className={classes.settingtab}>
              <SettingCard
                handelonClick={handelonClickSetting}
                key_id={formcomponent.id}
                selected={formcomponent['designvalue']}
              />
            </Grid>
            <Grid item sm={7} xs={9}>
              <Typography variant="subtitle2">Configuration</Typography>

              <ResetComponentProperties
                namespace={formcomponent['namespace']}
                componentName={formcomponent['componentName']}
                uiSpec={formuiSpec}
                setuiSpec={setFormuiSpec}
                fieldName={'newfield' + formcomponent['id']}
                formProps={formProps}
                designvalue={formcomponent['designvalue']}
                currentview={formuiview}
                currentform={formvariants}
                initialValues={initialValues}
                setinitialValues={setinitialValues}
                projectvalue={projectvalue}
              />

              {formcomponent['designvalue'] === 'access' ? (
                <AutocompleteForm
                  id={formcomponent['id']}
                  options={getacessoption(
                    props.projectvalue['access']['access' + formuiview] ?? [
                      'admin',
                    ]
                  )}
                  labels={
                    formuiSpec['fields']['newfield' + formcomponent['id']][
                      'access'
                    ]
                  }
                  handleAutocomplete={handleAutocomplete}
                  type={'uiS'}
                />
              ) : (
                ''
              )}
            </Grid>
          </Grid>
        </Grid>
        <Grid item sm={2} xs={12} className={classes.newfield_button}>
          {index > 0 ? (
            <UpButton
              onButtonClick={handleUpFieldButton}
              value={index}
              id={index}
              text="X"
            />
          ) : (
            ''
          )}
          {index < formcomponents[formuiview].length - 1 ? (
            <DownButton
              onButtonClick={handleDownFieldButton}
              value={index}
              id={index}
              text="X"
            />
          ) : (
            ''
          )}
          <CloseButton
            onButtonClick={handleRemoveField}
            value={formcomponent.id}
            id={formcomponent.id}
            text="X"
          />
        </Grid>
      </Grid>
    ));
  };

  const compnentPanel = () => {
    return (
      <Formik
        enableReinitialize
        initialValues={initialValues}
        validateOnMount={true}
        onSubmit={(values, {setSubmitting}) => {
          setTimeout(() => {
            setSubmitting(false);
            submithandler(values);
          }, 500);
        }}
      >
        {formProps => {
          return <Form>{fieldform(formProps)}</Form>;
        }}
      </Formik>
    );
  };

  const FieldPanel = () => {
    /****section tab:
     * SectionInfotTab
     * component Tab
     ***/
    return (
      <Grid container>
        <Grid item sm={2} xs={12} className={classes.settingtab}>
          <TabTab
            tabs={['Info', 'Component']}
            value={fieldvalue}
            handleChange={handleChangetabfield}
            tab_id="fieldtab"
          />
        </Grid>
        <Grid item sm={10} xs={12}>
          <TabPanel value={fieldvalue} index={0} tabname="fieldtab">
            <FormForm
              currentView="start-view"
              handleChangeForm={handleChangeFormSection}
              handleSubmit={handleSubmitFormSection}
              uiSpec={getprojectform(props.projectvalue, 'section', {
                sectionname: formuiview,
              })}
            />
            <br />
            <AutocompleteForm
              id={formuiview}
              options={getacessoption(
                props.projectvalue['access']['access' + formvariants] ?? [
                  'admin',
                ]
              )}
              labels={props.projectvalue['access']['access' + formuiview]}
              handleAutocomplete={handleAutocomplete}
              type={'form'}
              uiSpec={getprojectform(props.projectvalue, 'sectionaccess', {
                sectionname: formuiview,
              })}
              currentView="start-view"
              access={props.projectvalue['access']['access' + formvariants]}
              projectvalue={projectvalue}
              setProjectValue={props.setProjectValue}
            />
            <ProjectSubmit
              id="gotonext_info"
              type="submit"
              isSubmitting={false}
              text="Go To Next"
              onButtonClick={() => setfieldValue(1)}
            />
          </TabPanel>
          <TabPanel value={fieldvalue} index={1} tabname="fieldtab">
            <Alert severity="info">
              Select each new component, they will be automatically layout in
              the interface, then config each of them
            </Alert>
            {fieldvalue === 1 &&
            formuiview !== '' &&
            formcomponents[formuiview].length > 0
              ? compnentPanel()
              : ''}
            <AddButton
              id="AddField"
              onButtonClick={handleAddFieldButton}
              text="ADD"
            />
            {isAddField ? (
              <Paper>
                <Grid container className={classes.addfield}>
                  <Grid item sm={11} xs={11}>
                    <FieldsListCard cretenefield={handleAddField} />
                  </Grid>
                  <Grid item sm={1} xs={1} className={classes.newfield_button}>
                    <CloseButton
                      id="ColseAddField"
                      onButtonClick={handleCloseFieldButton}
                      text="X"
                    />
                  </Grid>
                </Grid>
              </Paper>
            ) : (
              ''
            )}
          </TabPanel>
        </Grid>
      </Grid>
    );
  };
  const SectionPanel = () => {
    return (
      <>
        <TabTab
          tabs={['Access', ' Section Definition', 'Advanced']}
          value={formvalue}
          handleChange={handleChangeformvalueTab}
          tab_id="formtab"
        />
        <TabPanel value={formvalue} index={0} tabname="formtab">
          <Grid container>
            <Grid item sm={6} xs={11}>
              <AutocompleteForm
                handleAutocomplete={handleAutocomplete}
                id={formvariants}
                options={getacessoption(props.projectvalue.accesses)}
                labels={props.projectvalue['access']['access' + formvariants]}
                type={'form'}
                uiSpec={getprojectform(props.projectvalue, 'formaccess', {
                  formname: formvariants,
                })}
                currentView="start-view"
                access={props.projectvalue['accesses']}
                projectvalue={projectvalue}
                setProjectValue={props.setProjectValue}
              />
            </Grid>
            <Grid item sm={6} xs={1}>
              <Alert severity="info">
                Add the user roles that have access to this form
              </Alert>
            </Grid>
          </Grid>
          <br />
          <ProjectSubmit
            id="gotonext_info"
            type="submit"
            isSubmitting={false}
            text="Go To Next"
            onButtonClick={() => setformvalue(1)}
          />
        </TabPanel>

        <TabPanel value={formvalue} index={2} tabname="formtab">
          {props.projectvalue !== undefined && (
              <FormForm
                currentView="start-view"
                handleChangeForm={handleChangeFormAction}
                handleSubmit={handleSubmitFormAction}
                uiSpec={getprojectform(props.projectvalue, 'form', {
                  formname: formvariants,
                })}
              />
          )}
          <ProjectSubmit
            id="gotonext_info"
            type="submit"
            isSubmitting={false}
            text="Go To Next"
            onButtonClick={gotonext}
          />
        </TabPanel>

        <TabPanel value={formvalue} index={1} tabname="formtab">
          <Alert severity="info">
            Add further sections by choosing plus icon. Within each section
            define the components you need.{' '}
          </Alert>
          <TabEditable
            tabs={sectiontabs}
            value={formsectionvalue}
            handleChange={handelonChangeSection}
            tab_id="sectiontab"
            handelonChangeLabel={handelonChangeLabelSection}
          />
          {sectiontabs.map((sectiontab: string, index: number) => (
            <TabPanel
              value={formsectionvalue}
              index={index}
              tabname="sectiontab"
              key={'sectiontab' + index}
            >
              {FieldPanel()}
            </TabPanel>
          ))}
          {formsectionvalue === sectiontabs.length - 1 &&
            fieldvalue === 1 &&
            formuiSpec['views'][formuiview]['fields'].length > 0 && (
              <ProjectSubmit
                id="gotonext_info"
                type="submit"
                isSubmitting={false}
                text="Go To Next"
                onButtonClick={() => setformvalue(2)}
              />
            )}
        </TabPanel>
      </>
    );
  };

  //

  const FormPanel = () => {
    const value =
      formtabs.indexOf(formlabel) > 0 ? formtabs.indexOf(formlabel) : 0;
    return (
      <Grid container>
        <Grid item sm={12} xs={12}>
          <TabEditable
            tabs={formtabs}
            value={
              formtabs.indexOf(formlabel) > 0 ? formtabs.indexOf(formlabel) : 0
            }
            handleChange={handelonChangeVariants}
            tab_id="formtab"
            handelonChangeLabel={handelonChangeLabel}
          />
        </Grid>
        <Grid item sm={not_xs && formtabs.length > 1 ? 10 : 12} xs={12}>
          {formtabs.map((formtab: string, index: number) => (
            <TabPanel
              value={value}
              index={index}
              tabname="formtab"
              key={'formtab' + index}
            >
              {SectionPanel()}
            </TabPanel>
          ))}
        </Grid>
        {not_xs && formtabs.length > 1 ? (
          <Grid item sm={2} xs={12} className={classes.formtabcard}>
            {formtabs.length > 1 && (
              <FormConnectionCard
                tabs={formtabs}
                formuiSpec={formuiSpec}
                tabname={formlabel ?? 'form'}
                form={formvariants}
              />
            )}
          </Grid>
        ) : (
          ''
        )}
      </Grid>
    );
  };

  return (
    <>
      <Alert severity="info">
        In this Tab, you design the look of your notebook, A notebook can
        contain one or more forms. Each form can contain one or more sections,
        each containing multiple components. For each tab, you can also define
        User access and form submission behaviour. Add further forms by choosing
        plus icon, edit form name by choosing edit icon.
      </Alert>

      {FormPanel()}
    </>
  );
}<|MERGE_RESOLUTION|>--- conflicted
+++ resolved
@@ -509,21 +509,12 @@
       setFormuiSpec({...formuiSpec, viewsets: newviews.viewsets});
     }
 
-<<<<<<< HEAD
-    if(event.target.name==='visible' + formvariants){
-      // const newviews = formuiSpec;
-      // //update uiSpecf
-      // newviews['visible_types']=newviews['visible_types'].filter((type:string)=>type!==formvariants);
-      // setFormuiSpec({...formuiSpec, viewsets: newviews.viewsets});
-    }
-
-    if(event.target.name==='annotation'+ formvariants||event.target.name==='uncertainty'+ formvariants) {
-=======
+
     if (
       event.target.name === 'annotation' + formvariants ||
       event.target.name === 'uncertainty' + formvariants
     ) {
->>>>>>> 028bda9e
+
       //update uiSpec
       const newviews = formuiSpec;
       //update uiSpecf

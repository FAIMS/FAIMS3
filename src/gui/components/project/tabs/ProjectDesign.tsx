--- conflicted
+++ resolved
@@ -211,16 +211,6 @@
     setFormComponents(newformcom);
     setFormuiSpec(formui);
     setformlabel(formtabs[0]);
-<<<<<<< HEAD
-    try{
-      setdesignvalidate(
-        getValidationSchemaForViewset(formdesignuiSpec, formuiview)
-      );
-    }catch(error){
-      console.error('not get validation')
-    }
-    
-=======
     try {
       setdesignvalidate(
         getValidationSchemaForViewset(formdesignuiSpec, formuiview)
@@ -229,7 +219,6 @@
       console.error('not get validation');
     }
 
->>>>>>> f11da334
     return true;
   };
 
@@ -636,11 +625,7 @@
               <Grid container spacing={1}>
                 <Grid item sm={4} xs={12}>
                   <Typography variant="subtitle2">
-<<<<<<< HEAD
-                    {formuiSpec['fields'][formcomponent['id']]!==undefined&&
-=======
                     {formuiSpec['fields'][formcomponent['id']] !== undefined &&
->>>>>>> f11da334
                     formuiSpec['fields'][formcomponent['id']][
                       'component-parameters'
                     ]['hrid'] === true

/*
 * Copyright 2021 Macquarie University
 *
 * Licensed under the Apache License Version 2.0 (the, "License");
 * you may not use, this file except in compliance with the License.
 * You may obtain a copy of the License at
 *
 *     http://www.apache.org/licenses/LICENSE-2.0
 *
 * Unless required by applicable law or agreed to in writing software
 * distributed under the License is distributed on an "AS IS" BASIS
 * WITHOUT WARRANTIES OR CONDITIONS OF ANY KIND either express or implied.
 * See, the License, for the specific language governing permissions and
 * limitations under the License.
 *
 * Filename: ProjectButton.tsx
 * Description: This file define a list of buttons is create notebook UI
 *   TODO any type
 *   TODO clean the buttons
 */
import AddCircleIcon from '@material-ui/icons/AddCircle';
import {Button, IconButton} from '@material-ui/core';
import CancelIcon from '@material-ui/icons/Cancel';
import ExpandLessIcon from '@material-ui/icons/ExpandLess';
import ExpandMoreIcon from '@material-ui/icons/ExpandMore';
import AddIcon from '@material-ui/icons/Add';
import EditIcon from '@material-ui/icons/Edit';
import CheckCircleIcon from '@material-ui/icons/CheckCircle';
import DeleteIcon from '@material-ui/icons/Delete';
import ArrowForwardIosOutlinedIcon from '@material-ui/icons/ArrowForwardIosOutlined';
/* eslint-disable @typescript-eslint/no-unused-vars */
type ButtonProps = any;

export function ProjectSubmit(props: ButtonProps) {
  return (
    <Button
      id={props.id}
      type="submit"
      color="primary"
      variant="contained"
      onClick={() => props.onButtonClick(props.id)}
      disableElevation
      disabled={props.isSubmitting}
    >
      {props.isSubmitting ? props.issubmittext ?? 'Working...' : props.text}
      {/*{props.isSubmitting && (
                              <CircularProgress
                                size={24}
                                style={{
                                  position: 'absolute',
                                  top: '50%',
                                  left: '50%',
                                  marginTop: -12,
                                  marginLeft: -12,
                                }}
                              />
                            )}*/}
    </Button>
  );
}

export function CusButton(props: ButtonProps) {
  return (
    <Button
      type={props.type}
      onClick={() => props.onButtonClick(props.id)}
      value={props.value}
      id={props.id}
    >
      {props.text}
    </Button>
  );
}

export function CloseButton(props: ButtonProps) {
  return (
    <IconButton
      edge="end"
      aria-label={props.text}
      onClick={() => props.onButtonClick(props.id)}
      value={props.value}
      id={props.id}
    >
      <CancelIcon fontSize="small" />
    </IconButton>
  );
}
export function UpButton(props: ButtonProps) {
  return (
    <IconButton
      edge="end"
      aria-label={props.text}
      onClick={() => props.onButtonClick(props.id)}
      value={props.value}
      id={props.id}
    >
      <ExpandLessIcon fontSize="small" />
    </IconButton>
  );
}
export function DownButton(props: ButtonProps) {
  return (
    <IconButton
      edge="end"
      aria-label={props.text}
      onClick={() => props.onButtonClick(props.id)}
      value={props.value}
      id={props.id}
    >
      <ExpandMoreIcon fontSize="small" />
    </IconButton>
  );
}
export function AddSectionButton(props: ButtonProps) {
  return (
    <IconButton
      edge="end"
      aria-label={props.text}
      onClick={() => props.onButtonClick(props.id)}
      value={props.value}
      id={props.id}
    >
<<<<<<< HEAD
      <AddCircleIcon fontSize="large" color="primary"/>
=======
      <AddCircleIcon fontSize="large" color="error" />
>>>>>>> c1c5442c
    </IconButton>
  );
}
export function EditButton(props: ButtonProps) {
  return (
    <IconButton
      edge="end"
      aria-label={props.text}
      onClick={() => props.onButtonClick(props.id)}
      value={props.value}
      id={props.id}
    >
<<<<<<< HEAD
      <EditIcon fontSize="large" color="primary"/>
=======
      <EditIcon fontSize="large" color="error" />
>>>>>>> c1c5442c
    </IconButton>
  );
}
export function TickButton(props: ButtonProps) {
  return (
    <IconButton edge="end" type={props.type} id={props.id}>
      <CheckCircleIcon fontSize="large" color="primary" />
    </IconButton>
  );
}

export function AddUserButton(props: ButtonProps) {
  return (
    <Button
      color="secondary"
      startIcon={<AddCircleIcon />}
      variant="outlined"
      type={props.type}
      id={props.id}
      onClick={() => props.onButtonClick(props.value)}
      value={props.value}
    >
      ADD{' '}
    </Button>
  );
}

export function AddButton(props: ButtonProps) {
  return (
    <Button
      // variant="contained"
      color="primary"
      size="large"
      startIcon={<AddIcon />}
      type={props.type}
      onClick={() => props.onButtonClick(props.id)}
      value={props.value}
      id={props.id}
    >
      {props.text}
    </Button>
  );
}

export function DeleteuserButton(props: ButtonProps) {
  return (
    <IconButton
      id={props.id}
      edge="end"
      aria-label="delete"
      onClick={() => props.onButtonClick(props.value)}
      value={props.value}
    >
      <DeleteIcon />
    </IconButton>
  );
}

export function Addusersassign(props: ButtonProps) {
  return (
    <IconButton
      color="secondary"
      edge="start"
      aria-label="add"
      onClick={() => props.onButtonClick(props.value)}
      value={props.value}
    >
      <ArrowForwardIosOutlinedIcon fontSize="large" />
    </IconButton>
  );
}<|MERGE_RESOLUTION|>--- conflicted
+++ resolved
@@ -120,11 +120,7 @@
       value={props.value}
       id={props.id}
     >
-<<<<<<< HEAD
       <AddCircleIcon fontSize="large" color="primary"/>
-=======
-      <AddCircleIcon fontSize="large" color="error" />
->>>>>>> c1c5442c
     </IconButton>
   );
 }
@@ -137,11 +133,7 @@
       value={props.value}
       id={props.id}
     >
-<<<<<<< HEAD
       <EditIcon fontSize="large" color="primary"/>
-=======
-      <EditIcon fontSize="large" color="error" />
->>>>>>> c1c5442c
     </IconButton>
   );
 }

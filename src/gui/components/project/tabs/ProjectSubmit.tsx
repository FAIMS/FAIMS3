--- conflicted
+++ resolved
@@ -161,7 +161,6 @@
             issubmit !== true &&
             'Click to save notebook to local device'}
         </Typography>
-<<<<<<< HEAD
         {issubmit !== true && projectvalue.ispublic !== true &&projectvalue.isrequest!==true && (
           <ProjectSubmit
             id="submit_publish"
@@ -184,33 +183,6 @@
             onButtonClick={onSubmit}
           />
         )}
-=======
-        {issubmit !== true &&
-          projectvalue.ispublic !== true &&
-          projectvalue.isrequest !== true && (
-            <ProjectSubmit
-              id="submit_publish"
-              type="submit"
-              isSubmitting={
-                state === false || issubmit === true ? true : isSubmitting
-              }
-              issubmittext="Request resources"
-              text={issubmit !== true ? 'Request resources' : 'Request Sent'}
-              onButtonClick={onSubmit}
-            />
-          )}
-        {(issubmit === true && projectvalue.ispublic !== true) ||
-          (projectvalue.isrequest === true && (
-            <ProjectSubmit
-              id="submit_publish"
-              type="submit"
-              isSubmitting={true}
-              issubmittext="Request Sent"
-              text={'Request Sent'}
-              onButtonClick={onSubmit}
-            />
-          ))}
->>>>>>> c1c5442c
         <Typography>
           {projectvalue.ispublic === true
             ? 'Notebook is Online Save your new design by Click Update Button'

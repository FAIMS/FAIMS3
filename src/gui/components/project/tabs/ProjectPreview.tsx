/*
 * Copyright 2021 Macquarie University
 *
 * Licensed under the Apache License Version 2.0 (the, "License");
 * you may not use, this file except in compliance with the License.
 * You may obtain a copy of the License at
 *
 *     http://www.apache.org/licenses/LICENSE-2.0
 *
 * Unless required by applicable law or agreed to in writing software
 * distributed under the License is distributed on an "AS IS" BASIS
 * WITHOUT WARRANTIES OR CONDITIONS OF ANY KIND either express or implied.
 * See, the License, for the specific language governing permissions and
 * limitations under the License.
 *
 * Filename: ProjectDesign.tsx
 * Description:This is the file about form design, all uiSpec related sould be defined here
 *   TODO: [BUG] when form tab changes, section tab should be reset(Should use tabPanels instead??)
 *   TODO: [BUG] edit Project is not working, can't read information for project
 *   TODO: swith the form component, need to change to drag element
 *   TODO: [BUG] Validationschma
 *   TODO: [BUG] uiSpec ini setup issue for creating new notebook, and formcomponent issue for edit existing project
 */
import React from 'react';
import {useState, useEffect} from 'react';
import {makeStyles} from '@material-ui/core/styles';

<<<<<<< HEAD
import {
  Button,
  Grid,
  Box,
  ButtonGroup,
  Typography,
  AppBar,
  Hidden,
  Paper,
  Step,
  Stepper,
  StepButton,
} from '@material-ui/core';
import {Formik, Form, Field, FormikProps, FormikValues} from 'formik';
import FieldsListCard from './FieldsListCard';
import {SettingCard, FormConnectionCard} from './PSettingCard';
=======
import {Grid} from '@material-ui/core';
import {Formik, Form} from 'formik';
>>>>>>> 028bda9e
import {getComponentFromField, FormForm} from '../FormElement';
import {TabTab} from './TabTab';
import TabPanel from './TabPanel';
import {getprojectform, uiSpecType} from '../data/ComponentSetting';
import {ProjevtValueList, FAIMShandlerType} from '../../../../datamodel/ui';
import useMediaQuery from '@material-ui/core/useMediaQuery';
import {useTheme} from '@material-ui/core/styles';
/* eslint-disable @typescript-eslint/no-unused-vars */

const useStyles = makeStyles(theme => ({
  newfield: {
    // backgroundColor:'#e1e4e8',
    // borderTop:'1px solid #e1e4e8',
  },
  newfield_button: {
    textAlign: 'right',
  },
  addfield: {
    // border:'1px solid #e1e4e8',
    flexGrow: 1,
    padding: theme.spacing(1),
  },
  settingtab: {
    backgroundColor: '#e1e4e8',
  },
}));

type ProjectPreviewProps = {
  project_id: string | null;
  formuiSpec: uiSpecType;
  setFormuiSpec: FAIMShandlerType;
  handleSaveUiSpec: FAIMShandlerType;
  accessgroup: Array<string>;
  projectvalue: ProjevtValueList;
  setProjectValue: FAIMShandlerType;
};
type formcomponents = any;

export default function ProjectPreviewTab(props: ProjectPreviewProps) {
  // if(props.project_id===undefined) console.log('New Project'+props.project_id)

  const theme = useTheme();
  const classes = useStyles(theme);
  const not_xs = useMediaQuery(theme.breakpoints.up('sm'));
  const {
    project_id,
    formuiSpec,
    setFormuiSpec,
    accessgroup,
    projectvalue,
    ...others
  } = props;
  const ini = {_id: project_id ?? 'new_notbook'};

  const [formtabs, setformTabs] = useState<Array<string>>([]);
  const [formlabel, setformlabel] = useState<string>('');
  const [formvariants, setFormVariants] = useState<string>(
    formuiSpec['visible_types'][0]
  );
  const [fieldNames, setfieldNames] = useState<Array<string>>([]);
  const [initialValues, setinitialValues] = useState({});
  const [role, setrole] = useState('admin');
  const [view_name,setView] = useState('SECTION1')

  useEffect(() => {
    setinit();
  }, []);

  useEffect(() => {
    setinit();
  }, [view_name]);

  const getfieldNames = (fieldNames: Array<string>, rolename: string) => {
    const newfields = fieldNames.filter(
      (fielName: string) =>
        formuiSpec['fields'][fielName]['access'].includes(rolename) === true
    );
    console.log(newfields);
    return newfields;
  };

  const setinit = () => {
    setformTabs(
      formuiSpec['visible_types'].map(
        (tab: string) => (tab = formuiSpec['viewsets'][tab]['label'] ?? tab)
      )
    );
    setformlabel(formtabs[0]);
    setformlabel(formuiSpec['visible_types'][0]);
    setfieldNames(formuiSpec['views'][formvariants + view_name]['fields']);
  };

  const handleChangeForm = (event: any) => {};

  const handleChangeFormRole = (event: any) => {
    console.log(event.target.name + event.target.value);
    setrole(event.target.value);
    console.log(event.target.value);
    const newfields = getfieldNames(
      formuiSpec['views'][formvariants + view_name]['fields'],
      event.target.value
    );
    setfieldNames(newfields);
    return true;
  };

  const handleSubmitForm = (values: any) => {};

  const handelonChangeVariants = (event: any, index: number) => {
    const id = formuiSpec['visible_types'][index];
    setFormVariants(id);
    let newfields = [];
    try {
      newfields = formuiSpec['views'][id + 'SECTION1']['fields'];
    } catch (error) {
      console.debug('No fields');
    }
    setfieldNames(newfields);
    setformlabel(formtabs[index]);
    console.log(fieldNames);
  };

  return (
    <>
      <TabTab
        tabs={formtabs}
        value={
          formtabs.indexOf(formlabel) > 0 ? formtabs.indexOf(formlabel) : 0
        }
        handleChange={handelonChangeVariants}
        tab_id="primarytab"
      />
      {formtabs.map((tab: string, index: number) => (
        <TabPanel
          value={
            formtabs.indexOf(formlabel) > 0 ? formtabs.indexOf(formlabel) : 0
          }
          index={index}
          tabname="primarytab"
        >
          <Grid container>
            <Grid item sm={6} xs={12}>
            <Stepper nonLinear activeStep={formuiSpec.viewsets[formvariants].views.indexOf(formvariants+view_name)} alternativeLabel>
            {formuiSpec.viewsets[formvariants].views.map(
              (view_name: string) => (
                <Step key={view_name}>
                  <StepButton
                    onClick={() => {
                      setView(view_name.replace(formvariants,''));
                    }}
                  >
                    {formuiSpec.views[view_name].label}
                  </StepButton>
                </Step>
              )
            )}
          </Stepper>
              {fieldNames.length > 0 ? (
                <Formik
                  key={index}
                  initialValues={initialValues}
                  validateOnMount={true}
                  onSubmit={(values, {setSubmitting}) => {
                    setTimeout(() => {
                      setSubmitting(false);
                      handleSubmitForm(values);
                    }, 500);
                  }}
                >
                  {formProps => {
                    return (
                      <Form>
                        {fieldNames.map((fieldName: string) =>
                          getComponentFromField(
                            formuiSpec,
                            fieldName,
                            formProps,
                            handleChangeForm
                          )
                        )}
                      </Form>
                    );
                  }}
                </Formik>
              ) : (
                'No Form component yet,click the GO TO DESIGN FORM button to design Form and add component before Preview'
              )}
            </Grid>
            <Grid item sm={4} xs={12}>
              <FormForm
                currentView={'start-view'}
                handleChangeForm={handleChangeFormRole}
                handleSubmit={handleSubmitForm}
                uiSpec={getprojectform(projectvalue, 'preview', {
                  forms: [formvariants],
                })}
              />
            </Grid>
          </Grid>
        </TabPanel>
      ))}
    </>
  );
}<|MERGE_RESOLUTION|>--- conflicted
+++ resolved
@@ -25,7 +25,6 @@
 import {useState, useEffect} from 'react';
 import {makeStyles} from '@material-ui/core/styles';
 
-<<<<<<< HEAD
 import {
   Button,
   Grid,
@@ -42,10 +41,7 @@
 import {Formik, Form, Field, FormikProps, FormikValues} from 'formik';
 import FieldsListCard from './FieldsListCard';
 import {SettingCard, FormConnectionCard} from './PSettingCard';
-=======
-import {Grid} from '@material-ui/core';
-import {Formik, Form} from 'formik';
->>>>>>> 028bda9e
+
 import {getComponentFromField, FormForm} from '../FormElement';
 import {TabTab} from './TabTab';
 import TabPanel from './TabPanel';

/*
 * Copyright 2021 Macquarie University
 *
 * Licensed under the Apache License Version 2.0 (the, "License");
 * you may not use, this file except in compliance with the License.
 * You may obtain a copy of the License at
 *
 *     http://www.apache.org/licenses/LICENSE-2.0
 *
 * Unless required by applicable law or agreed to in writing software
 * distributed under the License is distributed on an "AS IS" BASIS
 * WITHOUT WARRANTIES OR CONDITIONS OF ANY KIND either express or implied.
 * See, the License, for the specific language governing permissions and
 * limitations under the License.
 *
 * Filename: projectCard.tsx
 * Description:
 *   TODO
 */

import React, {useEffect, useState} from 'react';
import {
  Avatar,
  Box,
  Button,
  Card as MuiCard,
  Chip,
  CardActions,
  CardContent,
  CardHeader,
  Typography,
  CircularProgress,
  List,
  ListItem,
  ListItemAvatar,
  ListItemText,
  Grid,
  TextField,
} from '@material-ui/core';

// import {EmailShareButton} from 'react-share';
// import MailOutlineIcon from '@material-ui/icons/MailOutline';
// import {Plugins} from '@capacitor/core';
// const {Share} = Plugins;
import {Link as RouterLink} from 'react-router-dom';
import * as ROUTES from '../../../constants/routes';
import {makeStyles} from '@material-ui/core/styles';
import {ProjectInformation} from '../../../datamodel/ui';
import DraftsTable from '../record/draft_table';
import RecordsTable from '../record/table';
import {RecordsSearchTable} from '../record/table';
import MetadataRenderer from '../metadataRenderer';
import ChevronRightIcon from '@material-ui/icons/ChevronRight';
import TimelapseIcon from '@material-ui/icons/Timelapse';
import ProjectCardHeaderAction from './cardHeaderAction';
import ProjectSync from './sync';
import {getUiSpecForProject} from '../../../uiSpecification';
import {ProjectUIViewsets} from '../../../datamodel/typesystem';
type ProjectSearchCardProps = {
  project: ProjectInformation;
};

type ProjectCardProps = {
  project: ProjectInformation;
  showRecords: boolean;
  showDrafts: boolean;
  listView: boolean;
  dashboard: boolean;
};

const useStyles = makeStyles(theme => ({
  gridRoot: {
    flexGrow: 1,
    padding: theme.spacing(2),
  },
  bullet: {
    display: 'inline-block',
    margin: '0 2px',
    transform: 'scale(0.8)',
  },
  title: {
    fontSize: 14,
  },
  pos: {
    marginBottom: 12,
  },
  cardHeader: {
    alignItems: 'flex-start',
  },
  avatar: {
    borderRadius: 8,
    // backgroundColor: red[500],
    backgroundColor: theme.palette.primary.light,
  },
  overline: {
    fontSize: 11,
    textTransform: 'uppercase',
    letterSpacing: 1,
  },
  name: {
    fontSize: 14,
    fontWeight: 500,
  },
  status: {
    display: 'inline',
    // fontSize: '0.8rem',
  },
}));

export default function Card(props: ProjectCardProps) {
  const {project, showRecords, showDrafts, listView, dashboard} = props;
  const classes = useStyles();
  const [loading, setLoading] = useState(true);
  const project_url = ROUTES.PROJECT + project.project_id;
  const [viewsets, setViewsets] = useState<null | ProjectUIViewsets>(null);

  // const webShare = 'share' in navigator; // Detect whether webshare api is available in browser

  // const getShare = async () => {
  //   // eslint-disable-next-line @typescript-eslint/no-unused-vars
  //   const shareRet = await Share.share({
  //     title: 'FAIMS Project: ' + project.name,
  //     text: 'Really awesome project you need to see right now',
  //     url: project_url,
  //     dialogTitle: 'Share ' + project.name,
  //   });
  // };

  useEffect(() => {
    if (typeof project !== 'undefined' && Object.keys(project).length > 0) {
      setLoading(false);
    }
    console.log(project.project_id)
  }, [project]);

  useEffect(() => {
    getUiSpecForProject(project.project_id).then(
      uiSpec => {
        setViewsets(uiSpec.viewsets);
      },
      () => {}
    );
<<<<<<< HEAD
  console.log("+++++++++++"+project.project_id)
}, [project.project_id]);
=======
  }, [project.project_id]);
>>>>>>> bb537e06

  return (
    <React.Fragment>
      {loading ? (
        <CircularProgress size={12} thickness={4} />
      ) : dashboard ? (
        <List style={{padding: 0}}>
          <ListItem
            button
            alignItems="flex-start"
            component={RouterLink}
            to={project_url}
          >
            <ListItemAvatar>
              <Avatar aria-label={project.name} className={classes.avatar}>
                {project.name.charAt(0)}
              </Avatar>
            </ListItemAvatar>
            <ListItemText
              primary={project.name}
              secondary={
                <React.Fragment>
                  <Typography
                    component="span"
                    variant="body2"
                    className={classes.status}
                    color="textSecondary"
                  >
                    Last updated {project.last_updated}
                  </Typography>
                  <br />
                  <Typography
                    component="span"
                    variant="body2"
                    className={classes.status}
                    color="textPrimary"
                  >
                    {project.description}
                  </Typography>
                </React.Fragment>
              }
            />
          </ListItem>
        </List>
      ) : (
        <MuiCard>
          <CardHeader
            className={classes.cardHeader}
            avatar={
              <Avatar aria-label={project.name} className={classes.avatar}>
                {project.name.charAt(0)}
              </Avatar>
            }
            action={<ProjectCardHeaderAction project={project} />}
            title={
              <React.Fragment>
                <div
                  style={{
                    display: 'flex',
                    alignItems: 'center',
                    flexWrap: 'wrap',
                  }}
                >
                  <b>{project.name}</b>&nbsp;
                </div>
              </React.Fragment>
            }
            subheader={
              'Created' +
              project.created +
              ', last record updated ' +
              project.last_updated
            }
          />
          <CardContent style={{paddingTop: 0}}>
            <Box mb={2}>
              <MetadataRenderer
                project_id={project.project_id}
                metadata_key={'project_status'}
                metadata_label={'Status'}
              />
              <MetadataRenderer
                project_id={project.project_id}
                metadata_key={'project_lead'}
                metadata_label={'Project Lead'}
              />{' '}
              <MetadataRenderer
                project_id={project.project_id}
                metadata_key={'lead_institution'}
                metadata_label={'Lead Institution'}
              />
            </Box>

            <Typography variant="body2" color="textPrimary" component="div">
              <MetadataRenderer
                project_id={project.project_id}
                metadata_key={'pre_description'}
                chips={false}
              />
              <br />
            </Typography>

            {showDrafts ? (
              <Box mt={1}>
                <DraftsTable
                  project_id={project.project_id}
                  maxRows={listView ? 10 : 25}
                  viewsets={viewsets}
                />
              </Box>
            ) : (
              ''
            )}

            {showRecords ? (
              <Box mt={1}>
                <RecordsTable
                  project_id={project.project_id}
                  maxRows={listView ? 10 : 25}
                  viewsets={viewsets}
                />
              </Box>
            ) : (
              ''
            )}
          </CardContent>
          <CardActions style={{width: '100%'}}>
            <Grid container alignItems="center">
              <Grid item xs={6} sm={6}>
                <Box>{!listView ? <ProjectSync project={project} /> : ''}</Box>
              </Grid>
              <Grid item xs={6} sm={6}>
                {listView ? (
                  <Button
                    color="primary"
                    component={RouterLink}
                    to={project_url}
                    style={{float: 'right'}}
                  >
                    View Project
                    <ChevronRightIcon />
                  </Button>
                ) : (
                  ''
                )}
              </Grid>
            </Grid>
          </CardActions>
          {/*{listView ? (*/}
          {/*  ''*/}
          {/*) : (*/}
          {/*  <CardActions>*/}
          {/*    {webShare ? (*/}
          {/*      <Button size="small" color="primary" onClick={getShare}>*/}
          {/*        Share*/}
          {/*      </Button>*/}
          {/*    ) : (*/}
          {/*      <EmailShareButton*/}
          {/*        url={project_url}*/}
          {/*        subject={'FAIMS Project: ' + project.name}*/}
          {/*        body={"I'd like to share this FAIMS project with you "}*/}
          {/*        resetButtonStyle={false}*/}
          {/*        className={*/}
          {/*          'MuiButtonBase-root MuiButton-root MuiButton-text MuiButton-textPrimary MuiButton-textSizeSmall MuiButton-sizeSmall'*/}
          {/*        }*/}
          {/*      >*/}
          {/*        <span className="MuiButton-label">*/}
          {/*          <span className="MuiButton-startIcon MuiButton-iconSizeSmall">*/}
          {/*            <MailOutlineIcon*/}
          {/*              className="MuiSvgIcon-root"*/}
          {/*              viewBox={'0 0 24 24'}*/}
          {/*            />*/}
          {/*          </span>*/}
          {/*          Share*/}
          {/*        </span>*/}
          {/*        <span className="MuiTouchRipple-root" />*/}
          {/*      </EmailShareButton>*/}
          {/*    )}*/}
          {/*  </CardActions>*/}
          {/*)}*/}
        </MuiCard>
      )}
    </React.Fragment>
  );
}
Card.defaultProps = {
  showRecords: false,
  showDrafts: true,
  listView: false,
  dashboard: false,
};

export function ProjectSearchCard(props: ProjectSearchCardProps) {
  const {project} = props;
  const classes = useStyles();
  const [loading, setLoading] = useState(true);
  const [query, setQuery] = useState('');

  useEffect(() => {
    if (typeof project !== 'undefined' && Object.keys(project).length > 0) {
      setLoading(false);
    }
  }, [project]);

  return (
    <React.Fragment>
      {loading ? (
        <CircularProgress size={12} thickness={4} />
      ) : (
        <MuiCard>
          <CardHeader
            className={classes.cardHeader}
            avatar={
              <Avatar aria-label={project.name} className={classes.avatar}>
                {project.name.charAt(0)}
              </Avatar>
            }
            action={<ProjectCardHeaderAction project={project} />}
            title={
              <React.Fragment>
                <div
                  style={{
                    display: 'flex',
                    alignItems: 'center',
                    flexWrap: 'wrap',
                  }}
                >
                  <b>{project.name}</b>&nbsp;
                </div>
              </React.Fragment>
            }
            subheader={
              'Created' +
              project.created +
              ', last record updated ' +
              project.last_updated
            }
          />
          <CardContent style={{paddingTop: 0}}>
            <Box mb={2}>
              <Chip
                size={'small'}
                label={
                  <div
                    style={{
                      display: 'flex',
                      alignItems: 'center',
                      flexWrap: 'wrap',
                    }}
                  >
                    <span>Active team members: 10</span>&nbsp;{' '}
                    <TimelapseIcon
                      color={'secondary'}
                      style={{fontSize: '13px'}}
                    />
                  </div>
                }
                style={{marginRight: '5px', marginBottom: '5px'}}
              />
              <Chip
                size={'small'}
                label={
                  <div
                    style={{
                      display: 'flex',
                      alignItems: 'center',
                      flexWrap: 'wrap',
                    }}
                  >
                    <span>Status: active</span>&nbsp;{' '}
                    <TimelapseIcon
                      color={'secondary'}
                      style={{fontSize: '13px'}}
                    />
                  </div>
                }
                style={{marginRight: '5px', marginBottom: '5px'}}
              />
              <MetadataRenderer
                project_id={project.project_id}
                metadata_key={'project_lead'}
                metadata_label={'Project Lead'}
              />{' '}
              <MetadataRenderer
                project_id={project.project_id}
                metadata_key={'lead_institution'}
                metadata_label={'Lead Institution'}
              />
            </Box>

            <Typography variant="body2" color="textPrimary" component="div">
              {project.description}&nbsp;
              <br />
            </Typography>

            <Typography variant="body2" color="textPrimary" component="div">
              Search the data within the records (does not search record
              metadata):
            </Typography>
            <TextField
              id="query"
              type="search"
              onChange={event => {
                setQuery(event.target.value);
              }}
            />
            <Box mt={1}>
              <RecordsSearchTable
                project_id={project.project_id}
                maxRows={25}
                query={query}
              />
            </Box>
          </CardContent>
        </MuiCard>
      )}
    </React.Fragment>
  );
}<|MERGE_RESOLUTION|>--- conflicted
+++ resolved
@@ -140,12 +140,7 @@
       },
       () => {}
     );
-<<<<<<< HEAD
-  console.log("+++++++++++"+project.project_id)
-}, [project.project_id]);
-=======
   }, [project.project_id]);
->>>>>>> bb537e06
 
   return (
     <React.Fragment>

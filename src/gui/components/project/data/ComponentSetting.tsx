/*
 * Copyright 2021 Macquarie University
 *
 * Licensed under the Apache License Version 2.0 (the, "License");
 * you may not use, this file except in compliance with the License.
 * You may obtain a copy of the License at
 *
 *     http://www.apache.org/licenses/LICENSE-2.0
 *
 * Unless required by applicable law or agreed to in writing software
 * distributed under the License is distributed on an "AS IS" BASIS
 * WITHOUT WARRANTIES OR CONDITIONS OF ANY KIND either express or implied.
 * See, the License, for the specific language governing permissions and
 * limitations under the License.
 *
 * Filename: ComponentSetting.ts
 * Description:
 *   TODO: ADD function to pass and update validationschema
 *   TODO: ADD function to pass and update access
 *   TODO: FieldSettings is hardcode, need to get value from bundle_components
 *   TODO: any type
 *   TODO: newfromui is the function to get form components for edit notebook, NOT WORKING
 *   TODO: function to create notebook create/update uiSpec
 *   TODO: NEW field chips added, input and select field for access
 */

import {v4 as uuidv4} from 'uuid';
import {getcomponent} from './uiFieldsRegistry';
import {getComponentPropertiesByName} from '../../../component_registry';
import {
  setSetingInitialValues,
  generatenewfield,
  regeneratesettinguiSpec,
} from './componenentSetting';
import {ProjevtValueList} from '../../../../datamodel/ui';
import {ProjectUIFields} from '../../../../datamodel/typesystem';
import {HRID_STRING} from '../../../../datamodel/core';
/* eslint-disable @typescript-eslint/no-unused-vars */

const VISIBLE_TYPE = 'visible_types';
const NEWFIELDS = 'newfield';
const DEFAULT_accessgroup = ['admin', 'moderator'];
const DEFAULT_accessgroup_d = ['admin', 'moderator', 'team'];
const CONNECTION_RELATIONS = ['To be added'];

export type uiSpecType = {
  fields: any;
  views: any;
  viewsets: any;
  visible_types: any;
};

type signlefieldType = any;
type fieldlistType = any;
type viewlistType = any;
type optionType = {value: string; label: string};
type tabLinkType = {tab: string; link: string; otab: string};
type projectuilistType = any;
export const getid = () => {
  return uuidv4().split('-')[0];
};

export const getconnections = (
  comparetab: string,
  uiSpec: uiSpecType,
  tabs: Array<string>
) => {
  const connecions = CONNECTION_RELATIONS;
  const conectiontabs: Array<tabLinkType> = [];
  uiSpec['viewsets'][comparetab]['views'].map((view: string) =>
    uiSpec['views'][view]['fields'].map((field: string) =>
      uiSpec['fields'][field]['component-name'] === 'RelatedRecordSelector'
        ? uiSpec['fields'][field]['component-parameters']['related_type'] !==
            '' &&
          uiSpec['fields'][field]['component-parameters']['related_type'] !==
            undefined &&
          conectiontabs.push({
            tab:
              uiSpec['viewsets'][
                uiSpec['fields'][field]['component-parameters']['related_type']
              ]['label'],
            link: uiSpec['fields'][field]['component-parameters'][
              'relation_type'
            ].replace('faims-core::', ''),
            otab: uiSpec['viewsets'][comparetab]['label'] ?? comparetab,
          })
        : field
    )
  );
  //TODO get relation of tabs and return
  // tabs.map((tab: string) =>
  //   conectiontabs.push({tab: tab, link: connecions[0]})
  // );
  return conectiontabs;
};

export const checkvalid = (values: Array<string>) => {
  values = values.filter((value: string) => value !== '');
  values = values.filter((item, pos) => {
    return values.indexOf(item) === pos;
  });
  return values;
};

// export const getfieldname = (name: string, label: string) => {
//   const names = name.split(label);
//   if (names.length > 1)
//     return {type: names[0], name: label + names[1], index: names[1]};
//   return {type: '', name: '', index: 0};
// };

export const getacessoption = (access: Array<string>) => {
  const options: Array<optionType> = [];
  const limitaccess = access.filter((access: string) => !(access === 'admin'));
  access.map(
    (option: string, index: number) =>
      (options[index] = {
        value: option,
        label: option,
      })
  );
  return options;
};
//Add new field form or convert uiSpec to setting form convertuiSpectoSetting
export const FieldSettings = (
  component: signlefieldType,
  label: string,
  props: any,
  access: Array<string> = DEFAULT_accessgroup_d
) => {
  const options: Array<optionType> = getacessoption(access);
  const fields = [
    {name: '', lable: '', type: 'TextField', view: 'general'},
    {
      name: 'label',
      lable: 'Text Field Label',
      namespace: 'formik-material-ui',
      componentName: 'TextField',
      view: 'settings',
    },
  ];

  const fields_label: Array<string> = [];
  const fields_list: fieldlistType = {};
  const view_list = ['settings', 'valid', 'access', 'notes', 'general'];
  const views: viewlistType = {
    'start-view': {fields: [], uidesign: 'settings'},
  };
  view_list.map(view => (views[view] = {fields: [], uidesign: 'settings'}));
  fields.map((field, index) => {
    const fieldname = field.name + `${label}`;
    fields_label[index] = fieldname;
    if (index === 0) {
      fields_list[fieldname] = component;
    } else {
      //field.type,
      const {lable, name, namespace, componentName, view, ...others} = field;
      fields_list[fieldname] = getcomponent({
        name: fieldname,
        label: lable,
        initialValue: props[name],
        namespace: namespace,
        componentName: componentName,
        placeholder: props[name] !== undefined ? props[name].toString() : name,
        ...others,
      });
    }
    const view = field.view;
    if (
      !(
        component['component-name'] === 'TemplatedStringField' &&
        field.name === 'required'
      )
    )
      views[view]['fields'] = [...views[view]['fields'], fieldname];
    views[view]['uidesign'] = 'settings';
  });
  views['start-view'] = {fields: fields_label, uidesign: 'settings'};

  return {
    fields: fields_list,
    views: views,
    view_list: view_list,
    start_view: 'start-view',
    viewsets: {
      settings: {
        views: ['settings'],
        label: 'settings',
      },
    },
  };
};

export const gettabform = (tabs: Array<string>) => {
  const fields_list: any = {};
  const fields: Array<string> = [];
  //'TextField',
  tabs.map((tab: string, index: number) => {
    fields_list['formelement' + index] = getcomponent({
      name: 'formelement' + index,
      lable: tab,
      initialValue: tab,
      placeholder: tab,
    });
    fields[index] = 'formelement' + index;
  });

  return {
    fields: fields_list,
    views: {'start-view': {fields: fields, uidesign: 'tab'}},
    start_view: 'start-view',
  };
};

export const getprojectform = (
  projectvalue: ProjevtValueList,
  tab: string,
  props: any = null
) => {
  //this function is just template to get information about the project
  const fields_list: any = {};
  const fieldsarray: Array<string> = [];
  const section_info = [
    // {
    //   name: 'sectionname',
    //   label: 'Section Name',
    //   namespace: 'formik-material-ui',
    //   componentName: 'TextField',
    //   view: 'section',
    //   required: true,
    // },
    {
      name: 'sectiondescription',
      label: 'Description',
      namespace: 'formik-material-ui',
      componentName: 'TextField',
      view: 'section',
      multiline: true,
      multirows: 4,
    },
  ];
  const sectionaccess = [
    {
      name: 'sectionaccessinherit',
      label: 'Inherit Access from Form',
      namespace: 'faims-custom',
      componentName: 'Checkbox',
      type_return: 'faims-core::Bool',
      validationSchema: [['yup.bool']],
      type: 'checkbox',
      initialValue: false,
      helperText:
        'Check to inherit access for user roles from Form, You can change acess for each form component in Commponet > Access tab',
    },
  ];
  const formaccess = [
    {
      name: 'formaccessinherit',
      label: 'Inherit Access from Notebook',
      namespace: 'faims-custom',
      componentName: 'Checkbox',
      type_return: 'faims-core::Bool',
      validationSchema: [['yup.bool']],
      type: 'checkbox',
      initialValue: false,
      helperText:
        'Check to inherit access for user roles from Notebook, You can change acess for each form component in Section Definition > Info tab',
    },
  ];
  const form_info_options: Array<optionType> = [
    {
      value: 'Save and New',
      label: 'Save and New',
    },
    {
      value: 'Save and Return',
      label: 'Save and Return',
    },
  ];
  const options = getacessoption(projectvalue.accesses);
  const form_info = [
    {
      name: 'submitAction',
      label: 'Form Submit Action',
      namespace: 'faims-custom',
      componentName: 'Select',
      select: true,
      type: 'select',
      options: form_info_options,
      view: 'form',
      required: true,
      helperText: 'Select action to take when user submits the record',
    },
    {
      name: 'annotation',
      label: 'Annotation',
      namespace: 'faims-custom',
      componentName: 'Checkbox',
      type_return: 'faims-core::Bool',
      validationSchema: [['yup.bool']],
      type: 'checkbox',
      initialValue: true,
      helperText: 'Tick for enable Annotation for Form components',
    },
    {
      name: 'uncertainty',
      label: 'Uncertainty',
      namespace: 'faims-custom',
      componentName: 'Checkbox',
      type_return: 'faims-core::Bool',
      validationSchema: [['yup.bool']],
      type: 'checkbox',
      initialValue: false,
      helperText: 'Tick for enable Uncertainty for Form components',
    },
    // {
    //   name: 'visible',
    //   label: 'Visible in Main menu',
    //   namespace: 'faims-custom',
    //   componentName: 'Checkbox',
    //   type_return: 'faims-core::Bool',
    //   validationSchema: [['yup.bool']],
    //   type: 'checkbox',
    //   initialValue: true,
    //   helperText: 'Tick if user can see from Add New options',
    // },
  ];

  const users = [
    {
      name: 'users',
      label: 'Users',
      namespace: 'formik-material-ui',
      componentName: 'TextField',
      view: 'users',
      multiline: true,
      multirows: 4,
      disable: projectvalue.ispublish ?? false,
      initialValue: projectvalue.users,
      helperText: 'It will be actived after Notebook is online',
    },
    {
      name: 'usersassinged',
      label: 'Users',
      namespace: 'formik-material-ui',
      componentName: 'TextField',
      view: 'users',
      multiline: true,
      multirows: 4,
      disable: projectvalue.ispublish ?? false,
      helperText: 'It will be actived after Notebook is online',
    },
  ];

  const preview = {
    name: 'preview',
    label: 'Select User Role to Preview',
    namespace: 'faims-custom',
    componentName: 'Select',
    select: true,
    view: 'preview',
    helperText: 'Select to get form for roles',
  };

  const fields: projectuilistType = {
    info_general: [
      {
        name: 'name',
        label: 'Project Name',
        namespace: 'formik-material-ui',
        componentName: 'TextField',
        view: 'info_general',
        required: true,
        initialValue: projectvalue.name,
        helperText: 'Enter a string between 2 and 100 characters long',
        validationSchema: [
          ['yup.string'],
          ['yup.min', 1, 'Too Short!'],
          ['yup.max', 100, 'Too Long!'],
          ['yup.required'],
        ],
      },
      {
        name: 'pre_description',
        label: 'Description',
        namespace: 'formik-material-ui',
        componentName: 'TextField',
        view: 'info_general',
        multiline: true,
        multirows: 4,
        required: true,
        initialValue: projectvalue.pre_description,
        validationSchema: [['yup.string'], ['yup.required']],
      },
      {
        name: 'project_lead',
        label: 'Lead',
        namespace: 'formik-material-ui',
        componentName: 'TextField',
        view: 'info_general',
        initialValue: projectvalue.project_lead,
      },
      {
        name: 'lead_institution',
        label: 'lead_institution',
        namespace: 'formik-material-ui',
        componentName: 'TextField',
        view: 'info_general',
        initialValue: projectvalue.lead_institution,
      },
    ],
    info_group: [
      {
        name: 'accessadded',
        label: 'Add User Roles',
        namespace: 'formik-material-ui',
        componentName: 'TextField',
        view: 'info_group',
        required: false,
        value: projectvalue['accessadded'],
      },
    ],
    attachments: [
      {
        name: 'attachments',
        label: 'Upload Attachements',
        namespace: 'faims-custom',
        componentName: 'FileUploader',
        view: 'attachments',
        required: false,
      },
    ],
    section: [],
    sectionaccess: [],
    formaccess: [],
    form: [],
    users: [
      {
        name: 'users',
        label: 'Add User',
        namespace: 'formik-material-ui',
        componentName: 'TextField',
        view: 'users',
        required: false,
        multiline: true,
        multirows: 4,
      },
    ],
    usersassign: [
      //users info will be defined by access groups
    ],
    behaviours: [
      {
        name: 'Sync',
        label: 'Automatic Updates',
        namespace: 'faims-custom',
        componentName: 'Checkbox',
        view: 'behaviours',
        required: true,
        disabled: true,
        value: true,
        initialValue: true,
        helperText:
          'Automatically save changes the user makes as they occur. Automatically retrive changes made by other users every 30s (if online)',
      },
    ],
    preview: [],
    form_setting: [],
    project_meta: [],
    projectmetaadd: [
      {
        name: 'metaadd',
        label: 'Add new meta data Label',
        namespace: 'formik-material-ui',
        componentName: 'TextField',
        view: 'projectmetaadd',
        helperText: '',
        initialValue: '',
      },
    ],
  };

  // This part will be updated in the future TODO
  if (
    projectvalue.project_id !== undefined &&
    projectvalue.project_id !== null
  ) {
    fields['info_general'][0].disabled = true;
    // fields['info_general'][0].value=projectvalue.name
    // fields['info_general'][1].disabled = true;
  }

  if (tab === 'sectionaccess') {
    sectionaccess.map((field: any, index: number) => {
      const fieldname = field.name + props.sectionname;
      const newfield = {...field, name: fieldname};
      if (projectvalue['sections'][props.sectionname] !== undefined)
        newfield['initialValue'] =
          projectvalue['sections'][props.sectionname][fieldname] ?? false;

      fields[tab][index] = {...newfield};
    });
  }
  if (tab === 'formaccess') {
    formaccess.map((field: any, index: number) => {
      const fieldname = field.name + props.formname;
      const newfield = {...field, name: fieldname};
      if (projectvalue['forms'][props.formname] !== undefined)
        newfield['initialValue'] =
          projectvalue['forms'][props.formname][fieldname] ?? false;
      fields[tab][index] = {...newfield};
    });
  }
  if (tab === 'section') {
    //create new section form for each section
    section_info.map((field: any, index: number) => {
      if (field.name === 'sectiondeaccess') {
        //setup initialvalue for the access
        const formvirant = props.sectionname.split('SECTION')[0];
        const iniaccess = projectvalue['access' + formvirant];
        field['initialValue'] = iniaccess ?? projectvalue.accesses;
      }
      const fieldname = field.name + props.sectionname;
      const newfield = {...field, name: fieldname};
      if (
        projectvalue['sections'] !== undefined &&
        newfield['initialValue'] === undefined
      )
        if (projectvalue['sections'][props.sectionname] !== undefined)
          newfield['initialValue'] =
            projectvalue['sections'][props.sectionname][fieldname];
        else if (newfield['initialValue'] === undefined)
          newfield['initialValue'] = undefined;
      fields[tab][index] = {...newfield};
    });
  }
  if (tab === 'form') {
    //create new section form for each section
    form_info.map((field: any, index: number) => {
      const fieldname = field.name + props.formname;
      const newfield = {...field, name: fieldname};
      //TODO Maybe set pre-select value for user
      if (projectvalue['forms'] !== undefined)
        if (projectvalue['forms'][props.formname] !== undefined)
          newfield['initialValue'] =
            projectvalue['forms'][props.formname][fieldname] ??
            newfield['initialValue'];
      fields[tab][index] = {...newfield};
    });
  }

  if (
    tab === 'project_meta' &&
    projectvalue.meta !== undefined &&
    projectvalue.meta !== null
  ) {
    fields[tab] = [];
    if (projectvalue.meta !== undefined && projectvalue.meta !== null) {
      for (const [key, value] of Object.entries(projectvalue.meta)) {
        console.log('++++');
        console.log(projectvalue.meta[key]);
        fields[tab].push({
          name: key,
          label: key,
          namespace: 'formik-material-ui',
          componentName: 'TextField',
          view: tab,
          initialValue: projectvalue.meta[key],
        });
      }
    }
  }

  if (tab === 'project') {
    fields['project'] = [
      ...fields['info_general'],
      ...fields['project_meta'],
      ...fields['behaviours'],
    ];
  }

  if (tab === 'preview') {
    props.forms.map((formtab: string, index: number) => {
      const newfield = {...preview, name: preview.name + formtab};
      const options = getacessoption(
        projectvalue['access' + formtab] ?? projectvalue.accesses
      );
      fields[tab][index] = {...newfield, options: options};
    });
  }

  if (tab === 'usersassign') {
    fields[tab] = [];
    projectvalue.accesses.map((access: string) =>
      users.map(
        (user: any) =>
          (fields[tab] = [...fields[tab], {...user, name: user.name + access}])
      )
    );
  }

  if (fields[tab].length > 0) {
    fields[tab].map((field: any, index: number) => {
      const {name, view, initialValue, ...others} = field;
      fields_list[field.name] = getcomponent({
        name: name,
        initialValue: initialValue ?? projectvalue[name],
        placeholder: projectvalue[name],
        ...others,
      });
      fieldsarray[index] = field.name;
    });
  }
  const returnui: any = {
    fields: fields_list,
    views: {'start-view': {fields: fieldsarray, uidesign: tab}},
    start_view: 'start-view',
    viewsets: {},
    visible_types: [tab],
  };
  returnui['viewsets'][tab] = {
    views: ['start-view'],
    label: tab,
  };
  return returnui;
};

export const setProjectInitialValues = (
  uiSpec: uiSpecType,
  currentView: string,
  initialValues: any
) => {
  const existingData: {
    [viewName: string]: {[fieldName: string]: unknown};
  } = {};
  const fields = uiSpec['fields'];
  const fieldNames = uiSpec['views'][currentView]['fields'];
  fieldNames.forEach((fieldName: string) => {
    initialValues[fieldName] =
      existingData?.[fieldName] || fields[fieldName]['initialValue'];
  });
  return initialValues;
};

export function generateaddfieldui() {
  return true;
}

function setmeta(meta: any) {
  return {
    annotation_label: 'annotation',
    annotation: meta.isannotation ?? true,
    uncertainty: {
      include: meta.isuncertainty ?? false,
      label: 'uncertainty',
    },
  };
}

export const updateuiSpec = (type: string, props: any) => {
  const newuiSpec = props.formuiSpec;
  const newformcom = props.formcomponents;
  switch (type) {
    case 'formvariantsupdate':
      return updatelabel(true, props);
    case 'formvsectionupdate':
      return updatelabel(false, props);
    case 'formvariantsadd':
      return formvariantsadd(props);
    case 'formvsectionadd':
      return formvsectionadd(props);
    case 'newfromui':
      return newfromui(
        props.formuiSpec,
        props.formcomponents,
        props.access,
        props.initialfieldvalue,
        props.projectvalue
      );
    case 'switch':
      return swithField(
        props.index,
        props.type,
        props.formuiSpec,
        props.formcomponents,
        props.formuiview
      );
    case 'removefield':
      return removefield(
        props.index,
        props.formuiSpec,
        props.formcomponents,
        props.formuiview
      );
    case 'addfield':
      return addfield(props);
    // case 'updatefield':
    //   return updatefield(props);
    default:
      return newuiSpec;
  }
};

const updatelabel = (type: boolean, props: any) => {
  const newviews = props.formuiSpec;
  const components = props.formcomponents;
  props.tabs.map((tab: string, index: number) => {
    if (type) {
      //update form label
      const tabid = newviews[VISIBLE_TYPE][index];
      newviews['viewsets'][tabid]['label'] = tab;
    } else {
      const tabid = newviews['viewsets'][props.formvariants]['views'][index];
      newviews['views'][tabid]['label'] = tab;
    }
  });
  return {newviews, components};
};

const newfromui = (
  newuiSpec: uiSpecType,
  newformcom: any,
  access: Array<string>,
  initialfieldvalue: any,
  projectvalue: any
) => {
  const formdesignuiSpec: any = {
    viewsets: {
      settings: {
        views: ['settings'],
        label: 'settings',
      },
<<<<<<< HEAD
    },
    fields: {},
    views: {
      settings: {
        fields: [],
        uidesign: 'form',
        label: 'settings',
      },
    },
=======
    },
    fields: {},
    views: {
      settings: {
        fields: [],
        uidesign: 'form',
        label: 'settings',
      },
    },
>>>>>>> 23bd58d2
  };
  newuiSpec[VISIBLE_TYPE].map((variant: any, index: any) => {
    newuiSpec['viewsets'][variant]['views'].map((view: string) => {
      formdesignuiSpec['viewsets'][view] = {
        views: [view],
        label: view,
      };
      formdesignuiSpec['views'][view] = {
        fields: [],
        uidesign: 'form',
        label: 'settings',
      };
      newformcom[view] = [];
      newuiSpec['views'][view]['fields'].map((fieldname: string) => {
        let field = newuiSpec['fields'][fieldname];
        let gefieldname = fieldname;
        if (gefieldname.includes(HRID_STRING)) {
          //find the hird value
          const newnhirdname =
            newuiSpec['fields'][fieldname]['component-parameters']['linked'];
          console.log('Linked name' + newnhirdname);
          if (
            newnhirdname !== undefined &&
            newuiSpec['fields'][newnhirdname] !== undefined
          ) {
            field = newuiSpec['fields'][newnhirdname];
            gefieldname = newnhirdname;
          }
        }
        if (field['meta'] === undefined)
          // if(setmeta({isannotation:true,isuncertainty:false})!==undefined)
          field['meta'] = setmeta({
            isannotation:
              projectvalue['forms'][variant] !== undefined
                ? projectvalue['forms'][variant]['annotation' + variant]
                : false,
            isuncertainty:
              projectvalue['forms'][variant] !== undefined
                ? projectvalue['forms'][variant]['uncertainty' + variant]
                : false,
          });
        const fieldprops = {};
        const newuiSpeclist = FieldSettings(
          field,
          fieldname,
          fieldprops,
          access
        );
        try {
          const newse = getComponentPropertiesByName(
            field['component-namespace'],
            field['component-name']
          ).settingsProps[0];
          const newui = regeneratesettinguiSpec(newse, gefieldname, 'settings');
          formdesignuiSpec['fields'] = {
            ...formdesignuiSpec['fields'],
            ...newui['fields'],
          };
          const viewfields: Array<string> = [];
          newui['viewsets']['settings']['views'].map((view: string) =>
            viewfields.push(...newui['views'][view]['fields'])
          );
          formdesignuiSpec['views']['settings']['fields'] = [
            ...formdesignuiSpec['views']['settings']['fields'],
            ...viewfields,
          ];
          formdesignuiSpec['views'][view]['fields'] = [
            ...formdesignuiSpec['views'][view]['fields'],
            ...viewfields,
          ];
          initialfieldvalue = {
            ...initialfieldvalue,
            ...setSetingInitialValues(newse, field, gefieldname),
          };
          newformcom[view] = [
            ...newformcom[view],
            {
              id: gefieldname,
              uiSpec: newuiSpeclist,
              designvalue: 'settings',
              componentName: field['component-name'],
              namespace: field['component-namespace'],
            },
          ];
        } catch (error) {
          console.error(gefieldname + ' not set correctly');
          console.error(error);
        }
      });
    });
  });
  console.log(formdesignuiSpec);
  return {newformcom, initialfieldvalue, formdesignuiSpec};
};

const swithField = (
  index: any,
  type: boolean,
  formuiSpec: uiSpecType,
  formcomponents: any,
  formuiview: string
) => {
  const newviews = formuiSpec;
  const components = formcomponents;
  const fields = formuiSpec['views'][formuiview]['fields'];
  const field = fields[index];
  const component = formcomponents[formuiview][index];
  fields.splice(index, 1);
  components[formuiview].splice(index, 1);
  if (type) index = index + 1;
  //down
  else index = index - 1; //up
  fields.splice(index, 0, field);
  components[formuiview].splice(index, 0, component);
  newviews['views'][formuiview]['fields'] = fields;
  return {newviews, components};
};
const removefield = (
  id: string,
  formuiSpec: uiSpecType,
  formcomponents: any,
  formuiview: string
) => {
  const name = id;
  const components = formcomponents;
  components[formuiview] = components[formuiview].filter(
    (formcomponent: any) => formcomponent.id !== name
  );
  const newviews = formuiSpec;
  newviews['views'][formuiview]['fields'] = newviews['views'][formuiview][
    'fields'
  ].filter((field: any) => field !== name);
  return {newviews, components};
};

const addfield = (props: any) => {
  const {
    uuid,
    id,
    formuiSpec,
    formcomponents,
    formuiview,
    accessgroup,
    project_id,
    meta,
    formdesignuiSpec,
  } = props;
  const settings = id;
  const name = NEWFIELDS + uuid;
  const newformdesignuiSpec = formdesignuiSpec;
  const newfield: ProjectUIFields =
    settings.settingsProps !== undefined && settings.settingsProps.length > 1
      ? {
          ...generatenewfield('', '', settings.settingsProps[1], name, {
            project_id: project_id,
            currentform: formuiview,
          }),
          access: accessgroup,
        }
      : getcomponent({
          name: name,
          label: id.uiSpecProps.componentName,
          access: accessgroup,
          ...id.uiSpecProps,
        });
  newfield['meta'] = setmeta(meta);

  const newuiSpec = formuiSpec.fields;
  newuiSpec[name] = newfield;
  const newviews = formuiSpec.views;
  const fieldprops = {};
  const newuiSpeclist = FieldSettings(newfield, name, fieldprops, accessgroup);
  const settingui = regeneratesettinguiSpec(
    settings.settingsProps.length > 1
      ? settings.settingsProps[0]
      : newuiSpeclist,
    name,
    'settings'
  );
  newformdesignuiSpec['fields'] = {
    ...newformdesignuiSpec['fields'],
    ...settingui['fields'],
  };
  const viewfields: Array<string> = [];
  settingui['viewsets']['settings']['views'].map((view: string) =>
    viewfields.push(...settingui['views'][view]['fields'])
  );
  newformdesignuiSpec['views']['settings']['fields'] = [
    ...newformdesignuiSpec['views']['settings']['fields'],
    ...viewfields,
  ];
<<<<<<< HEAD
  if (newformdesignuiSpec['viewsets'][formuiview] === undefined)
    newformdesignuiSpec['viewsets'][formuiview] = {
      views: [formuiview],
      label: formuiview,
    };
  if (newformdesignuiSpec['views'][formuiview] === undefined)
    newformdesignuiSpec['views'][formuiview] = {
      fields: [],
      uidesign: 'form',
      label: formuiview,
    };
  newformdesignuiSpec['views'][formuiview]['fields'] = [
    ...formdesignuiSpec['views'][formuiview]['fields'],
    ...viewfields,
  ];
=======

>>>>>>> 23bd58d2
  const components = formcomponents;
  newviews[formuiview]['fields'] = [...newviews[formuiview]['fields'], name];
  components[formuiview] = [
    ...components[formuiview],
    {
      id: name,
      uiSpec: newuiSpeclist,
      designvalue: 'settings',
      componentName: newfield['component-name'],
      namespace: newfield['component-namespace'],
    },
  ];
  const initialfieldvalue = setSetingInitialValues(
    settings.settingsProps[0],
    newfield,
    name
  );
  console.log(initialfieldvalue);
  console.log(newformdesignuiSpec);
  return {
    newviews,
    components,
    newuiSpeclist,
    newuiSpec,
    initialfieldvalue,
    newformdesignuiSpec,
  };
};

const changeuifield = (newfieldname: string, newfield: any, uiSpec: any) => {
  //update the formuiSpec
  const fields = uiSpec;
  fields[newfieldname] = newfield;
  return fields;
};

const formvsectionadd = (props: any) => {
  const {tabs, formuiSpec, formcomponents, formvariants} = props;
  const index = tabs.length - 1;
  const newtabname = tabs[index];
  const newviews = formuiSpec;
  const components = formcomponents;
  const name = formvariants + newtabname;

  if (newviews['views'][name] === undefined) {
    newviews['views'][name] = {fields: [], uidesign: 'form', label: newtabname};
    newviews['viewsets'][formvariants]['views'] = [
      ...newviews['viewsets'][formvariants]['views'],
      name,
    ];
  }

  if (components[name] === undefined) {
    components[name] = [];
  }
  return {newviews, components};
};

const formvariantsadd = (props: any) => {
  const {tabs, formuiSpec, formcomponents, formuiview} = props;
  const index = tabs.length - 1;
  const newtabname = tabs[index];
  const newviews = formuiSpec;
  const components = formcomponents;
  newviews[VISIBLE_TYPE] = [...newviews[VISIBLE_TYPE], newtabname]; //add new tab
  if (newviews['viewsets'][newtabname] === undefined) {
    newviews['viewsets'][newtabname] = {views: [], label: newtabname};
  }
  return {newviews, components};
};<|MERGE_RESOLUTION|>--- conflicted
+++ resolved
@@ -730,7 +730,6 @@
         views: ['settings'],
         label: 'settings',
       },
-<<<<<<< HEAD
     },
     fields: {},
     views: {
@@ -740,17 +739,6 @@
         label: 'settings',
       },
     },
-=======
-    },
-    fields: {},
-    views: {
-      settings: {
-        fields: [],
-        uidesign: 'form',
-        label: 'settings',
-      },
-    },
->>>>>>> 23bd58d2
   };
   newuiSpec[VISIBLE_TYPE].map((variant: any, index: any) => {
     newuiSpec['viewsets'][variant]['views'].map((view: string) => {
@@ -942,7 +930,6 @@
     ...newformdesignuiSpec['views']['settings']['fields'],
     ...viewfields,
   ];
-<<<<<<< HEAD
   if (newformdesignuiSpec['viewsets'][formuiview] === undefined)
     newformdesignuiSpec['viewsets'][formuiview] = {
       views: [formuiview],
@@ -958,9 +945,7 @@
     ...formdesignuiSpec['views'][formuiview]['fields'],
     ...viewfields,
   ];
-=======
-
->>>>>>> 23bd58d2
+
   const components = formcomponents;
   newviews[formuiview]['fields'] = [...newviews[formuiview]['fields'], name];
   components[formuiview] = [

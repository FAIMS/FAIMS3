--- conflicted
+++ resolved
@@ -640,7 +640,6 @@
 }
 
 function setmeta(meta: any) {
-<<<<<<< HEAD
     return {
       annotation_label: 'annotation',
       annotation:meta.isannotation??true,
@@ -649,18 +648,6 @@
         label: 'uncertainty',
       },
     };
-=======
-  // if (meta.isannotation === false) return undefined;
-  // if (meta.isannotation)
-  return {
-    annotation_label: 'annotation',
-    uncertainty: {
-      include: meta.isuncertainty,
-      label: 'uncertainty',
-    },
-  };
-  // return undefined;
->>>>>>> bb537e06
 }
 
 export const updateuiSpec = (type: string, props: any) => {
@@ -794,10 +781,6 @@
       });
     });
   });
-<<<<<<< HEAD
-=======
-  console.log(newformcom);
->>>>>>> bb537e06
   return {newformcom, initialfieldvalue};
 };
 

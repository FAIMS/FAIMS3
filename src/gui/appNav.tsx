--- conflicted
+++ resolved
@@ -9,39 +9,26 @@
 } from '@material-ui/core/styles';
 import CssBaseline from '@material-ui/core/CssBaseline';
 import clsx from 'clsx';
-<<<<<<< HEAD
 import {CircularProgress} from '@material-ui/core';
 import Collapse from '@material-ui/core/Collapse';
+import Divider from '@material-ui/core/Divider';
 import Drawer from '@material-ui/core/Drawer';
-=======
-import Drawer from '@material-ui/core/Drawer';
-import ChevronLeftIcon from '@material-ui/icons/ChevronLeft';
->>>>>>> 3d8df808
-import Divider from '@material-ui/core/Divider';
 import List from '@material-ui/core/List';
 import ListItem from '@material-ui/core/ListItem';
+import ListItemIcon from '@material-ui/core/ListItemIcon';
+import AccountCircleIcon from '@material-ui/icons/AccountCircle';
+import AccountTree from '@material-ui/icons/AccountTree';
 import BuildIcon from '@material-ui/icons/Build';
-<<<<<<< HEAD
 import ChevronLeftIcon from '@material-ui/icons/ChevronLeft';
 import DescriptionIcon from '@material-ui/icons/Description';
-=======
->>>>>>> 3d8df808
-import ListItemIcon from '@material-ui/core/ListItemIcon';
-import AccountCircleIcon from '@material-ui/icons/AccountCircle';
-import SettingsIcon from '@material-ui/icons/Settings';
+import ExpandLess from '@material-ui/icons/ExpandLess';
+import ExpandMore from '@material-ui/icons/ExpandMore';
+import ListItemText from '@material-ui/core/ListItemText';
 import MessageIcon from '@material-ui/icons/Message';
 import NotificationsIcon from '@material-ui/icons/Notifications';
-<<<<<<< HEAD
-import ExpandLess from '@material-ui/icons/ExpandLess';
-import ExpandMore from '@material-ui/icons/ExpandMore';
-import AccountTree from '@material-ui/icons/AccountTree';
-import ListItemText from '@material-ui/core/ListItemText';
+import SettingsIcon from '@material-ui/icons/Settings';
 
 import {ProjectsList} from '../datamodel';
-=======
-import AccountTree from '@material-ui/icons/AccountTree';
-import ListItemText from '@material-ui/core/ListItemText';
->>>>>>> 3d8df808
 
 interface AppBarProps extends WithStyles<typeof styles> {
   classes: any;
@@ -49,7 +36,6 @@
 }
 
 type AppBarState = {
-<<<<<<< HEAD
   topMenuItems: any;
   bottomMenuItems: any;
   open: boolean;
@@ -60,11 +46,6 @@
   title: string;
   icon: any;
 };
-=======
-  open: boolean;
-};
-
->>>>>>> 3d8df808
 const drawerWidth = 240;
 
 const styles = (theme: Theme) =>
@@ -123,19 +104,15 @@
         duration: theme.transitions.duration.enteringScreen,
       }),
       marginLeft: 0,
-<<<<<<< HEAD
     },
     nested: {
       paddingLeft: theme.spacing(4),
-=======
->>>>>>> 3d8df808
     },
   });
 
 class AppNavBar extends React.Component<AppBarProps, AppBarState> {
   constructor(props: AppBarProps) {
     super(props);
-<<<<<<< HEAD
 
     const projectMenuItem = this.getProjectsFromProps();
     this.state = {
@@ -174,13 +151,6 @@
     this.handleDrawerClose = this.handleDrawerClose.bind(this);
     this.handleClick = this.handleClick.bind(this);
     this.getProjectsFromProps = this.getProjectsFromProps.bind(this);
-=======
-    this.state = {
-      open: false,
-    };
-    this.handleDrawerOpen = this.handleDrawerOpen.bind(this);
-    this.handleDrawerClose = this.handleDrawerClose.bind(this);
->>>>>>> 3d8df808
   }
   handleDrawerOpen() {
     this.setState({open: true});
@@ -188,7 +158,7 @@
   handleDrawerClose() {
     this.setState({open: false});
   }
-<<<<<<< HEAD
+
   handleClick(menuName: string) {
     const nestedMenuOpen = this.state.nestedMenuOpen;
     nestedMenuOpen[menuName] = !nestedMenuOpen[menuName];
@@ -214,12 +184,6 @@
   render() {
     const {classes} = this.props;
     const {open, nestedMenuOpen, topMenuItems, bottomMenuItems} = this.state;
-
-=======
-
-  render() {
-    const {classes} = this.props;
-    const {open} = this.state;
     const topMenuItems = [
       {
         title: 'Projects',
@@ -248,16 +212,12 @@
         icon: <SettingsIcon />,
       },
     ];
->>>>>>> 3d8df808
     return (
       <React.Fragment>
         <div className={classes.root}>
           <CssBaseline />
           <AppBar
-<<<<<<< HEAD
             position="relative"
-=======
->>>>>>> 3d8df808
             className={clsx(classes.appBar, {
               [classes.appBarShift]: this.state.open,
             })}
@@ -293,7 +253,6 @@
               </IconButton>
             </div>
             <Divider />
-<<<<<<< HEAD
 
             <List>
               {topMenuItems.map(
@@ -377,24 +336,6 @@
                   </ListItem>
                 )
               )}
-=======
-            <List>
-              {topMenuItems.map(item => (
-                <ListItem button key={item.title}>
-                  <ListItemIcon>{item.icon}</ListItemIcon>
-                  <ListItemText primary={item.title} />
-                </ListItem>
-              ))}
-            </List>
-            <Divider />
-            <List>
-              {bottomMenuItems.map(item => (
-                <ListItem button key={item.title}>
-                  <ListItemIcon>{item.icon}</ListItemIcon>
-                  <ListItemText primary={item.title} />
-                </ListItem>
-              ))}
->>>>>>> 3d8df808
             </List>
           </Drawer>
           {/*<main*/}

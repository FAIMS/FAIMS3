/*
 * Copyright 2021 Macquarie University
 *
 * Licensed under the Apache License Version 2.0 (the, "License");
 * you may not use, this file except in compliance with the License.
 * You may obtain a copy of the License at
 *
 *     http://www.apache.org/licenses/LICENSE-2.0
 *
 * Unless required by applicable law or agreed to in writing software
 * distributed under the License is distributed on an "AS IS" BASIS
 * WITHOUT WARRANTIES OR CONDITIONS OF ANY KIND either express or implied.
 * See, the License, for the specific language governing permissions and
 * limitations under the License.
 *
 * Filename: reportWebVitals.ts
 * Description:
 *   This module exports the configuration of the build, including things like
 *   which server to use and whether to include test data
 */

const TRUTHY_STRINGS = ['true', '1', 'on', 'yes'];
const FALSEY_STRINGS = ['false', '0', 'off', 'no'];

/*
 * This is designed to get useful commit information data from 
 * environment variables for the testing server. While more sophisticated
 * iterations of this can use extra node modules to get git data directly,
 * passing environment variables seems like the safest first path.
 */

function commit_version(): string {
  const commitver = process.env.REACT_APP_COMMIT_VERSION;
  console.log(commitver);
  if (
      commitver === '' ||
      commitver === undefined ||
      FALSEY_STRINGS.includes(commitver.toLowerCase())
  ) {
    return "-dev";
  } else {
    return `-${commitver}`;
  }
}

function prod_build(): boolean {
  const prodbuild = process.env.REACT_APP_PRODUCTION_BUILD;
  if (
    prodbuild === '' ||
    prodbuild === undefined ||
    FALSEY_STRINGS.includes(prodbuild.toLowerCase())
  ) {
    return false;
  } else if (TRUTHY_STRINGS.includes(prodbuild.toLowerCase())) {
    return true;
  } else {
    console.error('REACT_APP_PRODUCTION_BUILD badly defined, assuming false');
    return false;
  }
}
/*
 * This isn't exported, instead to help reduce the number of environment
 * variables to set to get a production build for real users. Can be used in the
 * rest of the configuartion.
 */
const PROD_BUILD = prod_build();

function use_real_data(): boolean {
  const userealdata = process.env.REACT_APP_USE_REAL_DATA;
  if (
    userealdata === '' ||
    userealdata === undefined ||
    FALSEY_STRINGS.includes(userealdata.toLowerCase())
  ) {
    return false;
  } else if (TRUTHY_STRINGS.includes(userealdata.toLowerCase())) {
    return true;
  } else {
    console.error('REACT_APP_USE_REAL_DATA badly defined, assuming false');
    return false;
  }
}

function directory_protocol(): string {
  const usehttps = process.env.REACT_APP_USE_HTTPS;
  if (PROD_BUILD) {
    return 'https';
  } else if (
    usehttps === '' ||
    usehttps === undefined ||
    FALSEY_STRINGS.includes(usehttps.toLowerCase())
  ) {
    return 'http';
  } else if (TRUTHY_STRINGS.includes(usehttps.toLowerCase())) {
    return 'https';
  } else {
    console.error('REACT_APP_USE_HTTPS badly defined, assuming false');
    return 'http';
  }
}

function directory_host(): string {
  const host = process.env.REACT_APP_DIRECTORY_HOST;
  if (host === '' || host === undefined) {
    return '10.80.11.44';
  }
  return host;
}

function directory_port(): number {
  const port = process.env.REACT_APP_DIRECTORY_PORT;
  if (port === '' || port === undefined) {
    if (PROD_BUILD) {
      return 443;
    }
    return 5984;
  }
  try {
    return parseInt(port);
  } catch (err) {
    console.error(err);
    console.error('Falling back to default port');
    return 5984;
  }
}

function is_testing() {
  const jest_worker_is_running = process.env.JEST_WORKER_ID !== undefined;
  const jest_imported = typeof jest !== 'undefined';
  const test_node_env = process.env.NODE_ENV === 'test';
  return jest_worker_is_running || jest_imported || test_node_env;
}

export const USE_REAL_DATA = PROD_BUILD || use_real_data();
export const DIRECTORY_PROTOCOL = directory_protocol();
export const DIRECTORY_HOST = directory_host();
export const DIRECTORY_PORT = directory_port();
export const RUNNING_UNDER_TEST = is_testing();
<<<<<<< HEAD
export const COMMIT_VERSION = commit_version();
=======
export const AUTOACTIVATE_PROJECTS = true; // for alpha, beta will change this
>>>>>>> 7c1c27db
<|MERGE_RESOLUTION|>--- conflicted
+++ resolved
@@ -136,8 +136,5 @@
 export const DIRECTORY_HOST = directory_host();
 export const DIRECTORY_PORT = directory_port();
 export const RUNNING_UNDER_TEST = is_testing();
-<<<<<<< HEAD
 export const COMMIT_VERSION = commit_version();
-=======
-export const AUTOACTIVATE_PROJECTS = true; // for alpha, beta will change this
->>>>>>> 7c1c27db
+export const AUTOACTIVATE_PROJECTS = true; // for alpha, beta will change this
--- conflicted
+++ resolved
@@ -40,20 +40,14 @@
   ProjectID,
 } from './datamodel';
 import {listFAIMSData} from './dataStorage';
-<<<<<<< HEAD
 import {add_initial_listener} from './sync/event-handler-registration';
-import {createdProjects, createdProjectsInterface} from './sync/state';
+import {
+  createdProjects,
+  createdProjectsInterface,
+  projects_known,
+} from './sync/state';
 import {initializeEvents} from './sync/initialize';
 import {ExistingActiveDoc} from './sync/databases';
-=======
-import {
-  add_initial_listener,
-  createdProjects,
-  createdProjectsInterface,
-  initializeEvents,
-  projects_known,
-} from './sync';
->>>>>>> d23f34ca
 
 export function getProjectList(user_id?: string): ProjectInformation[] {
   /**

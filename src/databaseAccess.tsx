--- conflicted
+++ resolved
@@ -29,35 +29,17 @@
  *   (Sync refactor)
  */
 
-<<<<<<< HEAD
 /* eslint-disable @typescript-eslint/no-unused-vars */
-import {dummy_observations} from './dummyData';
+import {ActiveDoc, ListingsObject} from './datamodel/database';
+import {ProjectID} from './datamodel/core';
+import {listRecordMetadata} from './data_storage/internals';
 import {
-  ObservationList,
   ProjectInformation,
-  ProjectsList,
-  ProjectObject,
-  ActiveDoc,
-  ProjectID,
-  ListingsObject,
-} from './datamodel';
-import {listFAIMSData} from './dataStorage';
-import {add_initial_listener} from './sync/event-handler-registration';
-=======
-import {ProjectID} from './datamodel/core';
-import {ProjectInformation} from './datamodel/ui';
->>>>>>> 0ead3c9d
-import {
-  createdProjects,
-  createdProjectsInterface,
-  projects_known,
-} from './sync/state';
-import {events} from './sync/events';
-<<<<<<< HEAD
-import {ExistingActiveDoc} from './sync/databases';
+  RecordList,
+  RecordMetadataList,
+} from './datamodel/ui';
+import {createdProjects, createdProjectsInterface} from './sync/state';
 import {DBTracker} from './gui/pouchHook';
-=======
->>>>>>> 0ead3c9d
 
 export function getProjectList(): ProjectInformation[] {
   /**
@@ -82,32 +64,10 @@
   return output;
 }
 
-<<<<<<< HEAD
 export const projectListTracker = new DBTracker<
-  [string? /* user_id */],
+  [/*string user_id */],
   ProjectInformation[]
 >(getProjectList, ['projects_known', getProjectList]);
-=======
-export function listenProjectList(
-  listener: (project_list: ProjectInformation[]) => void
-): () => void {
-  const callback = () => {
-    listener(getProjectList());
-  };
-
-  events.on('projects_known', callback);
-
-  if (projects_known !== null) {
-    // Projects already known by the time this function is called
-    callback();
-  }
-
-  return () => {
-    // Event remover
-    events.removeListener('projects_known', callback);
-  };
-}
->>>>>>> 0ead3c9d
 
 export function getProjectInfo(
   project_id: ProjectID
@@ -134,43 +94,15 @@
   return createdProjects[project_id];
 }
 
-<<<<<<< HEAD
-export function updateProject(project_id: ProjectID) {}
-
-export function removeProject(project_id: ProjectID) {}
-
-export async function getObservationList(
-  project_id: ProjectID
-): Promise<ObservationList> {
-  /**
-   * Return all observations for a given project_id.
-   * TODO project_id could be optional and return recently updated for home page
-   * TODO truncate this to top 100?
-   */
-  // const observation_keys = Object.keys(dummy_observations).filter(
-  //   key => dummy_observations[key]._project_id === project_id
-  // );
-  // return observation_keys.reduce(
-  //   (obj, key) => ({...obj, [key]: dummy_observations[key]}),
-  //   {}
-  // );
-  return listFAIMSData(project_id);
-}
-
-export const observationListTracker = new DBTracker<
+export const recordListTracker = new DBTracker<
   [string /*project_id*/],
-  ObservationList
+  RecordMetadataList
 >([
   'project_data_paused',
-  getObservationList,
+  listRecordMetadata,
   (listing: ListingsObject, active: ActiveDoc) => [[active._id] as [string]],
 ]);
 
-export function listenObservation(observation_id: string) {}
-
-export function updateObservation(observation_id: string) {}
-=======
 //export function updateProject(project_id: ProjectID) {}
->>>>>>> 0ead3c9d
 
 //export function removeProject(project_id: ProjectID) {}
--- conflicted
+++ resolved
@@ -20,11 +20,19 @@
     background-attachment: fixed;
 
     /* The background image is from the local server, /static/background/background-orange.jpg */
-<<<<<<< HEAD
     background-image: url('/public/static/background/background-5C5A5A.jpg');
-=======
+    background-color: #5C5A5A; /* linear-gradient(0deg, rgba(200,159,253,1) 0%, rgba(34,63,142,1) 58%);*/
+    /* I want to use a background image, let it fit top to bottom, let it flow off the sides depending on dimensions. */
+    background-size: cover;
+    background-repeat: no-repeat;
+    background-position: left;
+    background-clip: border-box;
+    background-origin: content-box;
+    /* The image covers under the footer, but we're going to deal with it for now */
+    background-attachment: fixed;
+
+    /* The background image is from the local server, /static/background/background-orange.jpg */
     background-image: url('background-5C5A5A.jpg');
->>>>>>> e915ea44
 }
 /* class for conflict warnings */
 .bg-warning{

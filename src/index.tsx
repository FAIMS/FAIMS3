import React from 'react';
import ReactDOM from 'react-dom';
import './index.css';
import App from './App';
<<<<<<< HEAD
//import reportWebVitals from './reportWebVitals';
=======
import reportWebVitals from './reportWebVitals';
import * as Sync from './sync/index';
>>>>>>> 011de59b

// TODO: show react (loading bar?) and Sync the DBs
// at the same time (Making sure DB calls can handle this)
async function initialize() {
  await Sync.populate_test_data();

  await Sync.initialize_dbs({
    proto: 'http',
    host: '10.80.11.44',
    port: 5984,
    db_name: 'directory',
  });
}
initialize()
  .then(() => {
    ReactDOM.render(
      <React.StrictMode>
        <App />
      </React.StrictMode>,
      document.getElementById('root')
    );
  })
  .catch(e => {
    // TODO: Prettier error

    ReactDOM.render(
      <p>Error: {e.toString()}</p>,
      document.getElementById('root')
    );
  });

// If you want to start measuring performance in your app, pass a function
// to log results (for example: reportWebVitals(console.log))
// or send to an analytics endpoint. Learn more: https://bit.ly/CRA-vitals
//reportWebVitals();<|MERGE_RESOLUTION|>--- conflicted
+++ resolved
@@ -2,12 +2,8 @@
 import ReactDOM from 'react-dom';
 import './index.css';
 import App from './App';
-<<<<<<< HEAD
 //import reportWebVitals from './reportWebVitals';
-=======
-import reportWebVitals from './reportWebVitals';
 import * as Sync from './sync/index';
->>>>>>> 011de59b
 
 // TODO: show react (loading bar?) and Sync the DBs
 // at the same time (Making sure DB calls can handle this)

<<<<<<< HEAD
import React, {createContext, useReducer, Dispatch} from 'react';
import {Observation, ObservationList, ProjectObject, ProjectsList} from './datamodel';
import {ProjectActions, ObservationActions, ActionType} from './actions';
=======
import React, {createContext, useReducer, Dispatch, useEffect} from 'react';
import {
  ActiveDoc,
  EncodedObservation,
  ObservationList,
  ProjectsList,
} from './datamodel';
import {
  ProjectActions,
  ObservationActions,
  InitializeActions,
  ActionType,
} from './actions';
import {add_initial_listener, initialize} from './sync/index';
import {lookupFAIMSDataID} from './dataStorage';
>>>>>>> 5e11f8d4

interface InitialStateProps {
  project_list: ProjectsList;
  observation_list: {[project_id: string]: ObservationList};
<<<<<<< HEAD

  isLoadingProjectMeta: boolean;
  project_meta: ProjectsList;
  active_project: ProjectObject | null;
  active_observation: Observation | null;
=======
  initialized: boolean;
>>>>>>> 5e11f8d4
}

const InitialState = {
  project_list: {},
  observation_list: {},

  isLoadingProjectMeta: false,
  project_meta: {},
  active_project: null,
<<<<<<< HEAD
  active_observation: null,
=======
  initialized: false,
>>>>>>> 5e11f8d4
};

interface ContextType {
  state: InitialStateProps;
  dispatch: Dispatch<ProjectActions | ObservationActions | InitializeActions>;
}

const store = createContext<ContextType>({
  state: InitialState,
  dispatch: () => null,
});

const {Provider} = store;

const StateProvider = (props: any) => {
  const [state, dispatch] = useReducer(
    (
      state: InitialStateProps,
      action: ProjectActions | ObservationActions | InitializeActions
    ) => {
      switch (action.type) {
        case ActionType.INITIALIZED: {
          return {
            ...state,
            initialized: true,
          };
        }
        case ActionType.APPEND_PROJECT_LIST: {
          return {
            ...state,
            project_list: {...state.project_list, ...action.payload},
          };
        }
        case ActionType.POP_PROJECT_LIST: {
          const new_project_list = {...state.project_list};
          action.payload.forEach(
            project_id => delete new_project_list[project_id]
          );
          return {...state, project_list: new_project_list};
        }
        case ActionType.GET_PROJECT: {
          return {...state, active_project: action.payload};
        }
        case ActionType.DROP_PROJECT: {
          return {...state, active_project: null};
        }
        case ActionType.APPEND_OBSERVATION_LIST: {
          return {
            ...state,
            observation_list: {
              ...state.observation_list,
              [action.payload.project_id]: action.payload.data,
            },
          };
          // return {...state, observation_list: action.payload};
        }
        case ActionType.POP_OBSERVATION_LIST: {
          const new_observation_list = {
            ...state.observation_list[action.payload.project_id],
          };
          action.payload.data_ids.forEach(
            data_id => delete new_observation_list[data_id]
          );
          return {
            ...state,
            observation_list: {
              ...state.observation_list,
              [action.payload.project_id]: new_observation_list,
            },
          };
        }
        default:
          throw new Error();
      }
    },
    InitialState
  );

  add_initial_listener(initializeEvents => {
    initializeEvents.on('project_local', (listing, active, project) =>
      dispatch({
        type: ActionType.APPEND_PROJECT_LIST,
        payload: {[active._id]: project},
      })
    );

    const observations_update_listener = (
      active: ActiveDoc,
      data_db: PouchDB.Database<EncodedObservation>
    ) =>
      data_db
        .allDocs() // FIXME: include_docs here might be more efficient, but requires convertFromDBToForm be public
        .then(docs => {
          // To generate, from a data_db database, a list of observations,
          // this is what has to happen:
          // For each doc ID in the data's db, use lookupFAIMSDataID
          // Wait for all those lookups to return
          // Then dispatch the APPEND_OBSERVATION_LIST
          const data_acc: ObservationList = {};
          const promises = docs.rows.map(({id: doc_id}) =>
            lookupFAIMSDataID(active._id, doc_id).then(decoded =>
              decoded !== null
                ? (data_acc[doc_id] = decoded)
                : Promise.reject(
                    Error(
                      'lookupFAIMSDataID returned null even though doc is in local DB'
                    )
                  )
            )
          );
          Promise.all(promises)
            .then(() =>
              dispatch({
                type: ActionType.APPEND_OBSERVATION_LIST,
                payload: {
                  project_id: active._id,
                  data: data_acc,
                },
              })
            )
            .catch(err => {
              //TODO
              console.error(err);
            });
        })
        .catch(err => {
          // TODO
          console.error(err);
        });

    initializeEvents.on(
      'project_local',
      (listing, active, project, meta_db, data_db) =>
        observations_update_listener(active, data_db.local)
    );

    initializeEvents.on(
      'project_data_paused',
      (listing, active, project, data_db) =>
        observations_update_listener(active, data_db.local)
    );
  }, 'store');

  useEffect(() => {
    initialize()
      .catch(err => {
        console.error(err);
      })
      .then(() =>
        dispatch({
          type: ActionType.INITIALIZED,
          payload: undefined,
        })
      );
  }, []);

  if (state.initialized) {
    return <Provider value={{state, dispatch}}>{props.children}</Provider>;
  } else {
    return <div>Loading</div>;
  }
};

export {store, StateProvider};<|MERGE_RESOLUTION|>--- conflicted
+++ resolved
@@ -1,14 +1,10 @@
-<<<<<<< HEAD
-import React, {createContext, useReducer, Dispatch} from 'react';
-import {Observation, ObservationList, ProjectObject, ProjectsList} from './datamodel';
-import {ProjectActions, ObservationActions, ActionType} from './actions';
-=======
 import React, {createContext, useReducer, Dispatch, useEffect} from 'react';
 import {
   ActiveDoc,
   EncodedObservation,
   ObservationList,
   ProjectsList,
+    Observation, ProjectObject
 } from './datamodel';
 import {
   ProjectActions,
@@ -18,20 +14,16 @@
 } from './actions';
 import {add_initial_listener, initialize} from './sync/index';
 import {lookupFAIMSDataID} from './dataStorage';
->>>>>>> 5e11f8d4
 
 interface InitialStateProps {
   project_list: ProjectsList;
   observation_list: {[project_id: string]: ObservationList};
-<<<<<<< HEAD
+  initialized: boolean;
 
   isLoadingProjectMeta: boolean;
   project_meta: ProjectsList;
   active_project: ProjectObject | null;
   active_observation: Observation | null;
-=======
-  initialized: boolean;
->>>>>>> 5e11f8d4
 }
 
 const InitialState = {
@@ -41,11 +33,8 @@
   isLoadingProjectMeta: false,
   project_meta: {},
   active_project: null,
-<<<<<<< HEAD
   active_observation: null,
-=======
   initialized: false,
->>>>>>> 5e11f8d4
 };
 
 interface ContextType {

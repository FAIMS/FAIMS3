--- conflicted
+++ resolved
@@ -167,14 +167,11 @@
       headingAppName: config.uiConfiguration.headingAppName,
       webDomainName: domains.web,
       offlineMaps: config.uiConfiguration.offlineMaps,
-<<<<<<< HEAD
-      maximumLongLivedDurationDays:
-        config.security.maximumLongLivedTokenDurationDays,
-=======
       supportEmail: config.supportLinks.supportEmail,
       privacyPolicyUrl: config.supportLinks.privacyPolicyUrl,
       contactUrl: config.supportLinks.contactUrl,
->>>>>>> 58334ac5
+      maximumLongLivedDurationDays:
+        config.security.maximumLongLivedTokenDurationDays,
     });
 
     // Backup setup

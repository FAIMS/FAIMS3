--- conflicted
+++ resolved
@@ -1,24 +1,18 @@
 {
-<<<<<<< HEAD
-  "extends": [
-    "./node_modules/gts/",
-    "react-app",
-    "react-app/jest"
-  ],
-  "rules": {
-    "prettier/prettier": "warn",
-    "no-trailing-spaces": "warn"
-  }
-=======
   "extends": "./node_modules/gts/",
   "overrides": [
     {
       "files": "**/*.test.ts",
       "rules": {
         "node/no-unpublished-import": "off",
-        "node/no-unpublished-require": "off"
+        "node/no-unpublished-require": "off",
+        "prettier/prettier": "warn",
+        "no-trailing-spaces": "warn"
       }
     }
-  ]
->>>>>>> 011de59b
+  ],
+  "rules": {
+    "prettier/prettier": "warn",
+    "no-trailing-spaces": "warn"
+  }
 }
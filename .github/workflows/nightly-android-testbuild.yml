--- conflicted
+++ resolved
@@ -102,12 +102,8 @@
           export VITE_CLUSTER_ADMIN_GROUP_NAME=cluster-admin
           export VITE_COMMIT_VERSION=${{env.version_string}}
           export VITE_SHOW_WIPE=true
-<<<<<<< HEAD
           export VITE_SHOW_POUCHDB_BROWSER=true
-=======
-          export VITE_SHOW_MINIFAUXTON=true
           export VITE_POUCH_BATCH_SIZE=${{vars.POUCH_BATCH_SIZE}}
->>>>>>> b9fada56
           export VITE_CONDUCTOR_URL=${{vars.NIGHTLY_CONDUCTOR_URL}}
           export VITE_TAG=prodAndroid
           export VITE_NOTEBOOK_LIST_TYPE=${{vars.NOTEBOOK_LIST_TYPE}}

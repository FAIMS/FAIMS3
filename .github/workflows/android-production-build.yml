--- conflicted
+++ resolved
@@ -81,12 +81,8 @@
           export VITE_CLUSTER_ADMIN_GROUP_NAME=cluster-admin
           export VITE_COMMIT_VERSION=${{env.version_string}}
           export VITE_SHOW_WIPE=true
-<<<<<<< HEAD
-          export VITE_SHOW_POUCHDB_BROWSER=false
-=======
           export VITE_SHOW_MINIFAUXTON=false
           export VITE_POUCH_BATCH_SIZE=${{vars.POUCH_BATCH_SIZE}}
->>>>>>> b9fada56
           export VITE_CONDUCTOR_URL=${{vars.PRODUCTION_CONDUCTOR_URL}}
           export VITE_TAG=prodAndroid
           export VITE_NOTEBOOK_LIST_TYPE=${{vars.NOTEBOOK_LIST_TYPE}}

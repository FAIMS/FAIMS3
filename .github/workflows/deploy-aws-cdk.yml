--- conflicted
+++ resolved
@@ -135,7 +135,6 @@
 
       - id: install-aws-cli
         uses: unfor19/install-aws-cli-action@v1
-<<<<<<< HEAD
 
       - name: Display AWS CLI Version
         run: |
@@ -151,13 +150,13 @@
         run: |
           echo "Node.js setup complete:"
           echo "Node version: $(node --version)"
-          echo "NPM version: $(npm --version)"
+          echo "NPM version: $(pnpm --version)"
 
       - name: Install dependencies
         working-directory: infrastructure/aws-cdk
         run: |
           echo "Installing project dependencies..."
-          npm install
+          pnpm install --frozen-lockfile
           echo "Dependencies installed successfully"
 
       - name: Display Final Configuration Before CDK
@@ -179,21 +178,6 @@
       - name: Run CDK Command
         working-directory: infrastructure/aws-cdk
         run: |
-=======
-      - run: aws sts get-caller-identity
-      - name: Install pnpm
-        uses: pnpm/action-setup@v4
-        with:
-          run_install: false
-      - name: Setup Node.js
-        uses: actions/setup-node@v3
-        with:
-          node-version: '22'
-      - name: Install dependencies and run CDK deploy
-        run: |
-          cd infrastructure/aws-cdk
-          pnpm install --frozen-lockfile
->>>>>>> ef56db71
           export CONFIG_FILE_NAME=${{ vars.CDK_DEPLOY_ENVIRONMENT }}.json
           echo "CONFIG_FILE_NAME set to: $CONFIG_FILE_NAME"
 

--- conflicted
+++ resolved
@@ -1,5 +1,4 @@
 {
-<<<<<<< HEAD
   "extends": "../../node_modules/gts/tsconfig-google.json",
   "compilerOptions": {
     "rootDir": ".",
@@ -19,33 +18,11 @@
     "noEmit": false,
     "declaration": true
   },
-  "include": ["./src"]
-=======
-    "extends": "../../node_modules/gts/tsconfig-google.json",
-    "compilerOptions": {
-        "rootDir": ".",
-        "outDir": "build",
-        "target": "ES2015",
-        "module": "CommonJS",
-        "allowJs": true,
-        "skipLibCheck": true,
-        "esModuleInterop": true,
-        "allowSyntheticDefaultImports": true,
-        "strict": true,
-        "forceConsistentCasingInFileNames": true,
-        "noFallthroughCasesInSwitch": true,
-        "moduleResolution": "node",
-        "resolveJsonModule": true,
-        "isolatedModules": true,
-        "noEmit": false,
-        "declaration": true
-    },
-    "include": [
-        "./src",
-        "tests/migrationService.test.ts",
-        "tests/migrationService2.test.ts",
-        "tests/migrations.test.ts",
-        "tests/permissionfunctions.test.ts",
-    ]
->>>>>>> 25cd2a95
+  "include": [
+    "./src",
+    "tests/migrationService.test.ts",
+    "tests/migrationService2.test.ts",
+    "tests/migrations.test.ts",
+    "tests/permissionfunctions.test.ts"
+  ]
 }
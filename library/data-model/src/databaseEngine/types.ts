--- conflicted
+++ resolved
@@ -89,15 +89,8 @@
     created_by: z.string(),
     type: z.string(),
     ugc_comment: z.string().optional(),
-<<<<<<< HEAD
     relationship: relationshipSchema.optional(),
-=======
     deleted: z.boolean().optional(),
-    relationship: relationshipSchema
-      .optional()
-      // This allows empty objects
-      .or(z.object({}).strict()),
->>>>>>> 8d2b8d74
   })
   .strict();
 

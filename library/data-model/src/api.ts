--- conflicted
+++ resolved
@@ -11,7 +11,6 @@
 // WIP USERS
 // ==================
 
-<<<<<<< HEAD
 // Change Password
 export const PostChangePasswordInputSchema = z
   .object({
@@ -31,16 +30,18 @@
 
 export type PostChangePasswordInput = z.infer<
   typeof PostChangePasswordInputSchema
-=======
+>;
+
+// Get current user
 export const GetCurrentUserResponseSchema = z.object({
   id: z.string(),
   name: z.string(),
   email: z.string(),
   isVerified: z.boolean(),
 });
+
 export type GetCurrentUserResponse = z.infer<
   typeof GetCurrentUserResponseSchema
->>>>>>> 779a22ce
 >;
 
 export const GetListAllUsersResponseSchema = z.array(

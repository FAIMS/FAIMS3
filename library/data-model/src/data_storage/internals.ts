--- conflicted
+++ resolved
@@ -245,13 +245,8 @@
 /**
  * Returns a list of not deleted records
  * @param project_id Project ID to get list of record for
-<<<<<<< HEAD
- * @param record_ids List of record ids to fetch
- * @returns key: record id, value: record (NOT NULL)
-=======
  * @param record_ids Optional set of record IDs to specifically fetch
  * @returns Object with {key: record id, value: record (NOT NULL)}
->>>>>>> fc0fa6af
  */
 export async function listRecordMetadata(
   project_id: ProjectID,

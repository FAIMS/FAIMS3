import {Resource, ResourceRole, Role} from '../../permission';
import {
  V1InviteDBFields,
  V2InviteDBFields,
  V3InviteDBFields,
} from '../invitesDB';
import {
  PeopleV1Document,
  PeopleV2Document,
  PeopleV3Document,
} from '../peopleDB';
import {ProjectStatus, ProjectV1Fields, ProjectV2Fields} from '../projectsDB';
import {
  DatabaseType,
  DBTargetVersions,
  IS_TESTING,
  MigrationDetails,
  MigrationFunc,
} from './migrationService';

/**
 * Takes a v1 person and maps the global and resource roles into new permission
 * model
 * @returns Updated doc
 */
export const peopleV1toV2Migration: MigrationFunc = doc => {
  // Take input as v1 then output as v2
  const inputDoc = doc as unknown as PeopleV1Document;

  // Need to convert existing roles -> resource and global roles
  const globalRoles: Role[] = [];
  const resourceRoles: ResourceRole[] = [];

  // All users are general users
  globalRoles.push(Role.GENERAL_USER);

  for (const deprecatedRole of inputDoc.other_roles) {
    // these are old global roles
    if (deprecatedRole === 'cluster-admin') {
      globalRoles.push(Role.GENERAL_ADMIN);
    }
    if (deprecatedRole === 'notebook-creator') {
      globalRoles.push(Role.GENERAL_CREATOR);
    }
  }

  for (const [projectId, projectRoles] of Object.entries(
    inputDoc.project_roles
  )) {
    for (const projectRole of projectRoles) {
      if (projectRole === 'admin') {
        resourceRoles.push({role: Role.PROJECT_ADMIN, resourceId: projectId});
      } else if (['moderator', 'team', 'user'].includes(projectRole)) {
        resourceRoles.push({
          role: Role.PROJECT_CONTRIBUTOR,
          resourceId: projectId,
        });
      } else {
        if (!IS_TESTING) {
          console.warn(
            'The project role ' +
              projectRole +
              ' could not be mapped to a new role - ignoring...'
          );
        }
      }
    }
  }

  const outputDoc: PeopleV2Document = {
    _id: inputDoc._id,
    _rev: inputDoc._rev,
    emails: inputDoc.emails,
    name: inputDoc.name,
    user_id: inputDoc.user_id,
    profiles: inputDoc.profiles,
    globalRoles,
    resourceRoles,
  };

  return {action: 'update', updatedRecord: outputDoc};
};

/**
 * Takes a v1 person and maps the global and resource roles into new permission
 * model
 * @returns Updated doc
 */
export const peopleV2toV3Migration: MigrationFunc = doc => {
  // Take input as v1 then output as v2
  const inputDoc = doc as unknown as PeopleV2Document;

  // Add empty team roles
  const outputDoc: PeopleV3Document = {
    _id: inputDoc._id,
    _rev: inputDoc._rev,
    emails: inputDoc.emails,
    name: inputDoc.name,
    profiles: inputDoc.profiles,
    user_id: inputDoc.user_id,

    // Global roles the same
    globalRoles: inputDoc.globalRoles,
    // Setup empty team roles
    teamRoles: [],
    // Setup empty template roles (previously ownership was not established)
    templateRoles: [],
    // convert resource roles -> project Roles
    projectRoles: inputDoc.resourceRoles,
  };

  return {action: 'update', updatedRecord: outputDoc};
};

/**
 * Converts old invites into new ones based on mapping invites + renaming field
 * @returns new invite doc
 */
export const invitesV1toV2Migration: MigrationFunc = doc => {
  // Cast input document to V1 type
  const inputDoc =
    doc as unknown as PouchDB.Core.ExistingDocument<V1InviteDBFields>;

  // Map the old string roles to the new Role enum values
  let newRole: Role | null = null;
  const oldRole = inputDoc.role;

  if (oldRole === 'admin') {
    newRole = Role.PROJECT_ADMIN;
  } else if (['moderator', 'team', 'user'].includes(oldRole)) {
    newRole = Role.PROJECT_CONTRIBUTOR;
  } else {
    if (!IS_TESTING) {
      console.warn(
        'The project role ' +
          oldRole +
          ' could not be mapped to a new role - ignoring...'
      );
    }
  }

  if (newRole === null) {
    if (!IS_TESTING) {
      console.warn(
        'The invite contained a role that is not understood. Deleting.'
      );
    }
    return {action: 'delete'};
  }

  // Create the new V2 document structure
  const outputDoc: PouchDB.Core.ExistingDocument<V2InviteDBFields> = {
    _id: inputDoc._id,
    _rev: inputDoc._rev,
    projectId: inputDoc.project_id, // Rename field from project_id to projectId
    role: newRole,
  };

  return {action: 'update', updatedRecord: outputDoc};
};

<<<<<<< HEAD
/**
 * Adds the status field, renames/removes other fields which were never
 * populated anyway
 */
export const projectsV1toV2Migration: MigrationFunc = doc => {
  // Cast input document to V1 type
  const inputDoc =
    doc as unknown as PouchDB.Core.ExistingDocument<ProjectV1Fields>;

  if (!inputDoc.data_db) {
    console.error(
      `The project document with ID: ${inputDoc._id} did not have a data_db entry. This project is broken! Recommend deletion but will mark record as migrated and leave this entry undefined.`
    );
  }
  if (!inputDoc.metadata_db) {
    console.error(
      `The project document with ID: ${inputDoc._id} did not have a metadata_db entry. This project is broken! Recommend deletion but will mark record as migrated and leave this entry undefined.`
    );
  }

  // Create the new V2 document structure
  const outputDoc: PouchDB.Core.ExistingDocument<ProjectV2Fields> = {
    // Basic couch db fields
    _id: inputDoc._id,
    _rev: inputDoc._rev,

    // basic name changes
    name: inputDoc.name,
    ownedByTeamId: inputDoc.ownedByTeamId,
    templateId: inputDoc.template_id,

    // default to open
    status: ProjectStatus.OPEN,

    // we check these to be defined above (just force the migration here - it is
    // probably the best option as deleting a project could result in data loss)
    dataDb: inputDoc.data_db!,
    metadataDb: inputDoc.metadata_db!,
=======
export const invitesV2toV3Migration: MigrationFunc = doc => {
  // Cast input document to V2 type
  const inputDoc =
    doc as unknown as PouchDB.Core.ExistingDocument<V2InviteDBFields>;

  // Check for required fields
  if (!inputDoc.projectId || !inputDoc.role) {
    // If any required field is missing, abort and delete the document
    return {action: 'delete'};
  }

  // Create the new V3 document structure
  const outputDoc: PouchDB.Core.ExistingDocument<V3InviteDBFields> = {
    // retain ID and rev
    _id: inputDoc._id,
    _rev: inputDoc._rev,
    // Create a descriptive name
    name: `${inputDoc.role} invite for ${inputDoc.projectId}`,
    // Make them expire in one day from when this migration is applied
    expiry: Date.now() + 24 * 60 * 60 * 1000,
    // Project ID matches
    resourceId: inputDoc.projectId,
    // Invite for project
    resourceType: Resource.PROJECT,
    // Role remains the same
    role: inputDoc.role,
    // Assume created now
    createdAt: Date.now(),
    // Set as admin by default
    createdBy: 'admin',
    // Mark as having used none
    usesConsumed: 0,
    // No uses in the log
    uses: [],
>>>>>>> 45efc6a4
  };

  return {action: 'update', updatedRecord: outputDoc};
};

// If we want to promote a database for migration- increment the targetVersion
// and ensure a migration is defined.
export const DB_TARGET_VERSIONS: DBTargetVersions = {
  [DatabaseType.AUTH]: {defaultVersion: 1, targetVersion: 1},
  [DatabaseType.DATA]: {defaultVersion: 1, targetVersion: 1},
  [DatabaseType.DIRECTORY]: {defaultVersion: 1, targetVersion: 1},
  // invites v2
  [DatabaseType.INVITES]: {defaultVersion: 1, targetVersion: 3},
  [DatabaseType.METADATA]: {defaultVersion: 1, targetVersion: 1},
  // people v2
  [DatabaseType.PEOPLE]: {defaultVersion: 1, targetVersion: 3},
  [DatabaseType.PROJECTS]: {defaultVersion: 1, targetVersion: 2},
  [DatabaseType.TEMPLATES]: {defaultVersion: 1, targetVersion: 1},
  [DatabaseType.TEAMS]: {defaultVersion: 1, targetVersion: 1},
};

export const DB_MIGRATIONS: MigrationDetails[] = [
  {
    dbType: DatabaseType.PEOPLE,
    from: 1,
    to: 2,
    description: 'Updates the people database to use new permissions models',
    migrationFunction: peopleV1toV2Migration,
  },
  {
    dbType: DatabaseType.PEOPLE,
    from: 2,
    to: 3,
    description: 'Adds empty teams field',
    migrationFunction: peopleV2toV3Migration,
  },
  {
    dbType: DatabaseType.INVITES,
    from: 1,
    to: 2,
    description:
      "Refactors the invites database to use a typed Role enum for new permissions system, removes records it can't understand",
    migrationFunction: invitesV1toV2Migration,
  },
  {
<<<<<<< HEAD
    dbType: DatabaseType.PROJECTS,
    from: 1,
    to: 2,
    description:
      'Renames and cleans up the projects DB and adds the status enum field.',
    migrationFunction: projectsV1toV2Migration,
=======
    dbType: DatabaseType.INVITES,
    from: 2,
    to: 3,
    description:
      'Overhauls migrations to be more generic and allow for team vs project invites. Includes logging information, expiry and uses.',
    migrationFunction: invitesV2toV3Migration,
>>>>>>> 45efc6a4
  },
];<|MERGE_RESOLUTION|>--- conflicted
+++ resolved
@@ -159,7 +159,6 @@
   return {action: 'update', updatedRecord: outputDoc};
 };
 
-<<<<<<< HEAD
 /**
  * Adds the status field, renames/removes other fields which were never
  * populated anyway
@@ -198,7 +197,11 @@
     // probably the best option as deleting a project could result in data loss)
     dataDb: inputDoc.data_db!,
     metadataDb: inputDoc.metadata_db!,
-=======
+  };
+
+  return {action: 'update', updatedRecord: outputDoc};
+};
+
 export const invitesV2toV3Migration: MigrationFunc = doc => {
   // Cast input document to V2 type
   const inputDoc =
@@ -233,10 +236,8 @@
     usesConsumed: 0,
     // No uses in the log
     uses: [],
->>>>>>> 45efc6a4
-  };
-
-  return {action: 'update', updatedRecord: outputDoc};
+  };
+  return {action: 'update', outputDoc};
 };
 
 // If we want to promote a database for migration- increment the targetVersion
@@ -245,11 +246,12 @@
   [DatabaseType.AUTH]: {defaultVersion: 1, targetVersion: 1},
   [DatabaseType.DATA]: {defaultVersion: 1, targetVersion: 1},
   [DatabaseType.DIRECTORY]: {defaultVersion: 1, targetVersion: 1},
-  // invites v2
+  // invites v3
   [DatabaseType.INVITES]: {defaultVersion: 1, targetVersion: 3},
   [DatabaseType.METADATA]: {defaultVersion: 1, targetVersion: 1},
-  // people v2
+  // people v3
   [DatabaseType.PEOPLE]: {defaultVersion: 1, targetVersion: 3},
+  // projects v2
   [DatabaseType.PROJECTS]: {defaultVersion: 1, targetVersion: 2},
   [DatabaseType.TEMPLATES]: {defaultVersion: 1, targetVersion: 1},
   [DatabaseType.TEAMS]: {defaultVersion: 1, targetVersion: 1},
@@ -279,20 +281,19 @@
     migrationFunction: invitesV1toV2Migration,
   },
   {
-<<<<<<< HEAD
     dbType: DatabaseType.PROJECTS,
     from: 1,
     to: 2,
     description:
       'Renames and cleans up the projects DB and adds the status enum field.',
     migrationFunction: projectsV1toV2Migration,
-=======
+  },
+  {
     dbType: DatabaseType.INVITES,
     from: 2,
     to: 3,
     description:
       'Overhauls migrations to be more generic and allow for team vs project invites. Includes logging information, expiry and uses.',
     migrationFunction: invitesV2toV3Migration,
->>>>>>> 45efc6a4
   },
 ];
import {ResourceRole, Role} from '../../permission';
import {V1InviteDBFields, V2InviteDBFields} from '../invitesDB';
import {
  PeopleV1Document,
  PeopleV2Document,
  PeopleV3Document,
} from '../peopleDB';
import {
  DatabaseType,
  DBTargetVersions,
  MigrationDetails,
  MigrationFunc,
} from './migrationService';

/**
 * Takes a v1 person and maps the global and resource roles into new permission
 * model
 * @returns Updated doc
 */
export const peopleV1toV2Migration: MigrationFunc = doc => {
  // Take input as v1 then output as v2
  const inputDoc = doc as unknown as PeopleV1Document;

  // Need to convert existing roles -> resource and global roles
  const globalRoles: Role[] = [];
  const resourceRoles: ResourceRole[] = [];

  // All users are general users
  globalRoles.push(Role.GENERAL_USER);

  for (const deprecatedRole of inputDoc.other_roles) {
    // these are old global roles
    if (deprecatedRole === 'cluster-admin') {
      globalRoles.push(Role.GENERAL_ADMIN);
    }
    if (deprecatedRole === 'notebook-creator') {
      globalRoles.push(Role.GENERAL_CREATOR);
    }
  }

  for (const [projectId, projectRoles] of Object.entries(
    inputDoc.project_roles
  )) {
    for (const projectRole of projectRoles) {
      if (projectRole === 'admin') {
        resourceRoles.push({role: Role.PROJECT_ADMIN, resourceId: projectId});
      } else if (['moderator', 'team', 'user'].includes(projectRole)) {
        resourceRoles.push({
          role: Role.PROJECT_CONTRIBUTOR,
          resourceId: projectId,
        });
      } else {
        console.warn(
          'The project role ' +
            projectRole +
            ' could not be mapped to a new role - ignoring...'
        );
      }
    }
  }

  const outputDoc: PeopleV2Document = {
    _id: inputDoc._id,
    _rev: inputDoc._rev,
    emails: inputDoc.emails,
    name: inputDoc.name,
    user_id: inputDoc.user_id,
    profiles: inputDoc.profiles,
    globalRoles,
    resourceRoles,
  };

  return {action: 'update', updatedRecord: outputDoc};
};

/**
 * Takes a v1 person and maps the global and resource roles into new permission
 * model
 * @returns Updated doc
 */
export const peopleV2toV3Migration: MigrationFunc = doc => {
  // Take input as v1 then output as v2
  const inputDoc = doc as unknown as PeopleV2Document;

  // Add empty team roles
  const outputDoc: PeopleV3Document = {
    _id: inputDoc._id,
    _rev: inputDoc._rev,
    emails: inputDoc.emails,
    name: inputDoc.name,
    profiles: inputDoc.profiles,
    user_id: inputDoc.user_id,

    // Global roles the same
    globalRoles: inputDoc.globalRoles,
    // Setup empty team roles
    teamRoles: [],
    // Setup empty template roles (previously ownership was not established)
    templateRoles: [],
    // convert resource roles -> project Roles
    projectRoles: inputDoc.resourceRoles,
  };

  return {action: 'update', updatedRecord: outputDoc};
};

/**
 * Converts old invites into new ones based on mapping invites + renaming field
 * @returns new invite doc
 */
export const invitesV1toV2Migration: MigrationFunc = doc => {
  // Cast input document to V1 type
  const inputDoc =
    doc as unknown as PouchDB.Core.ExistingDocument<V1InviteDBFields>;

  // Map the old string roles to the new Role enum values
  let newRole: Role | null = null;
  const oldRole = inputDoc.role;

  if (oldRole === 'admin') {
    newRole = Role.PROJECT_ADMIN;
  } else if (['moderator', 'team', 'user'].includes(oldRole)) {
    newRole = Role.PROJECT_CONTRIBUTOR;
  } else {
    console.warn(
      'The project role ' +
        oldRole +
        ' could not be mapped to a new role - ignoring...'
    );
  }

  if (newRole === null) {
    console.warn(
      'The invite contained a role that is not understood. Deleting.'
    );
    return {action: 'delete'};
  }

  // Create the new V2 document structure
  const outputDoc: PouchDB.Core.ExistingDocument<V2InviteDBFields> = {
    _id: inputDoc._id,
    _rev: inputDoc._rev,
    projectId: inputDoc.project_id, // Rename field from project_id to projectId
    role: newRole,
  };

  return {action: 'update', updatedRecord: outputDoc};
};

// If we want to promote a database for migration- increment the targetVersion
// and ensure a migration is defined.
export const DB_TARGET_VERSIONS: DBTargetVersions = {
  [DatabaseType.AUTH]: {defaultVersion: 1, targetVersion: 1},
  [DatabaseType.DATA]: {defaultVersion: 1, targetVersion: 1},
  [DatabaseType.DIRECTORY]: {defaultVersion: 1, targetVersion: 1},
  // invites v2
  [DatabaseType.INVITES]: {defaultVersion: 1, targetVersion: 2},
  [DatabaseType.METADATA]: {defaultVersion: 1, targetVersion: 1},
  // people v2
<<<<<<< HEAD
  [DatabaseType.PEOPLE]: {defaultVersion: 3, targetVersion: 3},
=======
  [DatabaseType.PEOPLE]: {defaultVersion: 1, targetVersion: 2},
>>>>>>> 731ecb4b
  [DatabaseType.PROJECTS]: {defaultVersion: 1, targetVersion: 1},
  [DatabaseType.TEMPLATES]: {defaultVersion: 1, targetVersion: 1},
  [DatabaseType.TEAMS]: {defaultVersion: 1, targetVersion: 1},
};

export const DB_MIGRATIONS: MigrationDetails[] = [
  {
    dbType: DatabaseType.PEOPLE,
    from: 1,
    to: 2,
    description: 'Updates the people database to use new permissions models',
    migrationFunction: peopleV1toV2Migration,
  },
  {
    dbType: DatabaseType.PEOPLE,
    from: 2,
    to: 3,
    description: 'Adds empty teams field',
    migrationFunction: peopleV2toV3Migration,
  },
  {
    dbType: DatabaseType.INVITES,
    from: 1,
    to: 2,
    description:
      "Refactors the invites database to use a typed Role enum for new permissions system, removes records it can't understand",
    migrationFunction: invitesV1toV2Migration,
  },
];<|MERGE_RESOLUTION|>--- conflicted
+++ resolved
@@ -157,11 +157,7 @@
   [DatabaseType.INVITES]: {defaultVersion: 1, targetVersion: 2},
   [DatabaseType.METADATA]: {defaultVersion: 1, targetVersion: 1},
   // people v2
-<<<<<<< HEAD
-  [DatabaseType.PEOPLE]: {defaultVersion: 3, targetVersion: 3},
-=======
-  [DatabaseType.PEOPLE]: {defaultVersion: 1, targetVersion: 2},
->>>>>>> 731ecb4b
+  [DatabaseType.PEOPLE]: {defaultVersion: 1, targetVersion: 3},
   [DatabaseType.PROJECTS]: {defaultVersion: 1, targetVersion: 1},
   [DatabaseType.TEMPLATES]: {defaultVersion: 1, targetVersion: 1},
   [DatabaseType.TEAMS]: {defaultVersion: 1, targetVersion: 1},

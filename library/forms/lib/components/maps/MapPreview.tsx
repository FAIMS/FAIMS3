import Map from 'ol/Map';
import View from 'ol/View';
import GeoJSON from 'ol/format/GeoJSON';
import VectorLayer from 'ol/layer/Vector';
import 'ol/ol.css';
import VectorSource from 'ol/source/Vector';
import {Circle as CircleStyle, Fill, Stroke, Style} from 'ol/style';
import React, {useEffect, useMemo, useRef} from 'react';
import {VectorTileStore} from './TileStore';
<<<<<<< HEAD
import {MapConfig} from './config';
import {GeoJSONFeatureOrCollectionSchema} from './types';
=======
import {MapConfig} from './types';
import {GeoJSONFeatureCollectionSchema} from './types';
>>>>>>> 2008261f

/**
 * Extracts and validates GeoJSON geometry from the field value
 * @param value - The raw field value that should contain GeoJSON
 * @returns A valid GeoJSON object or null if invalid
 */
const extractGeoJSON = (value: any): object | undefined => {
  try {
    // If it's already an object, use it directly
    if (typeof value === 'object' && value !== undefined && value !== null) {
      return GeoJSONFeatureOrCollectionSchema.parse(value);
    }
    // If it's a string, try to parse it
    if (typeof value === 'string') {
      return GeoJSONFeatureOrCollectionSchema.parse(JSON.parse(value));
    }
    return undefined;
  } catch (e) {
    console.error('Failed to parse GeoJSON:', e);
    return undefined;
  }
};

/**
 * Creates a style for vector features with enhanced visibility
 */
const createFeatureStyle = () => {
  return new Style({
    // Style for point geometries
    image: new CircleStyle({
      radius: 8,
      fill: new Fill({
        color: 'rgba(255, 69, 0, 0.8)', // Bright orange-red with opacity
      }),
      stroke: new Stroke({
        color: '#fff',
        width: 2,
      }),
    }),
    // Style for line geometries
    stroke: new Stroke({
      color: 'rgba(255, 69, 0, 0.9)',
      width: 3,
    }),
    // Style for polygon geometries
    fill: new Fill({
      color: 'rgba(255, 69, 0, 0.2)',
    }),
  });
};

interface MapPreviewProps {
  config: MapConfig;
  value: any;
}

/**
 * MapPreview component that displays GeoJSON data on an OpenLayers map
 */
export const MapPreview: React.FC<MapPreviewProps> = props => {
  const mapRef = useRef<HTMLDivElement>(null);
  const mapInstanceRef = useRef<Map | null>(null);
  const tileStore = useMemo(() => new VectorTileStore(props.config), []);

  useEffect(() => {
    // Don't initialize if no map container
    if (!mapRef.current) return;

    // don't attempt extraction if there is no response
    if (props.value === undefined || props.value === null) {
      return;
    }

    // Extract GeoJSON from the value
    const geoJSON = extractGeoJSON(props.value);
    if (!geoJSON) {
      console.warn('No valid GeoJSON found in MapFormField value');
      return;
    }

    // Create vector source from GeoJSON
    const vectorSource = new VectorSource({
      features: new GeoJSON().readFeatures(geoJSON, {
        // data source
        dataProjection: 'EPSG:4326',
        // map
        featureProjection: 'EPSG:3857',
      }),
    });

    // Create vector layer for the GeoJSON data with custom styling
    const vectorLayer = new VectorLayer({
      source: vectorSource,
      style: createFeatureStyle(),
    });

    const tileLayer = tileStore.getTileLayer();

    // Initialize the map
    const map = new Map({
      target: mapRef.current,
      layers: [tileLayer, vectorLayer],
      view: new View({
        center: [0, 0],
        zoom: 2,
      }),
      controls: [],
    });

    // Fit the view to the geometry extent if features exist
    const extent = vectorSource.getExtent();
    if (extent && extent.every(coord => isFinite(coord))) {
      map.getView().fit(extent, {
        padding: [50, 50, 50, 50],
        maxZoom: 16,
      });
    }

    // Store map instance for cleanup
    mapInstanceRef.current = map;

    // Cleanup function
    return () => {
      if (mapInstanceRef.current) {
        mapInstanceRef.current.setTarget(undefined);
        mapInstanceRef.current = null;
      }
    };
  }, [props.value]);

  // don't attempt extraction if there is no response - and don't show error for
  // preview
  if (props.value === undefined || props.value === null) {
    return null;
  }

  // Extract GeoJSON for validation display
  const geoJSON = extractGeoJSON(props.value);

  if (!geoJSON) {
    return (
      <div style={{padding: '10px', color: '#666'}}>
        No valid GeoJSON data to display
      </div>
    );
  }

  return (
    <div
      ref={mapRef}
      style={{
        width: '100%',
        height: '250px',
        border: '1px solid #ccc',
        borderRadius: '4px',
        position: 'relative',
        flexShrink: 0,
        minHeight: '200px',
      }}
    />
  );
};<|MERGE_RESOLUTION|>--- conflicted
+++ resolved
@@ -7,13 +7,8 @@
 import {Circle as CircleStyle, Fill, Stroke, Style} from 'ol/style';
 import React, {useEffect, useMemo, useRef} from 'react';
 import {VectorTileStore} from './TileStore';
-<<<<<<< HEAD
-import {MapConfig} from './config';
 import {GeoJSONFeatureOrCollectionSchema} from './types';
-=======
 import {MapConfig} from './types';
-import {GeoJSONFeatureCollectionSchema} from './types';
->>>>>>> 2008261f
 
 /**
  * Extracts and validates GeoJSON geometry from the field value

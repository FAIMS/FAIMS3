--- conflicted
+++ resolved
@@ -50,13 +50,10 @@
   datePickerFieldSpec,
   dateTimePickerFieldSpec,
   monthPickerFieldSpec,
-<<<<<<< HEAD
   controlledNumberFieldSpec,
   numberFieldSpec,
   addressFieldSpec,
-=======
   dateTimeNowFieldSpec,
->>>>>>> e9ac4f9b
 ];
 
 // Build the map from namespace::name to the field info

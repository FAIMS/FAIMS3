--- conflicted
+++ resolved
@@ -35,14 +35,11 @@
   checkboxFieldSpec,
   radioGroupFieldSpec,
   takePointFieldSpec,
-<<<<<<< HEAD
   mapFieldSpec,
-=======
   qrCodeFieldSpec,
   datePickerFieldSpec,
   dateTimePickerFieldSpec,
   monthPickerFieldSpec,
->>>>>>> 9479c7cf
 ];
 
 // Build the map from namespace::name to the field info

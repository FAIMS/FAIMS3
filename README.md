# FAIMS3

FAIMS3 is an open-source tool for offline field data-collection brought to you by the FAIMS Project. The FAIMS Project was funded by the ARDC ([https://dx.doi.org/10.47486/PL110]), Macquarie University, and CSIRO along with our other partners.

## Directory Structure

The repository contains the following:

- /api: contains the conductor
- /app: contains the the web, Android and iOS applications
- /designer: contains designer web application
- /docs: contains the high level documentation for the project
- /infrastucture: contains the AWS CDK deployment scripts
- /library: shared library for the project
- /tests: contains the end-to-end tests for the project

## Local development quick start

### Prerequisites

Ensure you have `uuidgen` installed:

```bash
sudo apt-get install uuid
```

<<<<<<< HEAD
Also check you have a modern pnpm installed, ideally v10.x.y and node v20+.
=======
You'll need Node.js 22 and npm. We strongly recommend using [`nvm`](https://github.com/nvm-sh/nvm) (node version manager).
>>>>>>> e81d39b3

Install and activate Node v22:

```bash
nvm install 22
nvm use 22
```

You will also need Docker and Docker Compose installed.

### Starting all services

Run the script to get all services running locally:

```bash
./localdev.sh --all
```

This spins up four services:

- Conductor API (`/api`) live reloading on http://localhost:8080
- FAIMS3 app (`/app`) live reloading on http://localhost:3000
- Web app (`/web`) live reloading on http://localhost:3001
- CouchDB on http://localhost:5984/\_utils

### Additional options

- **Rebuild containers**: Use `--build` flag to rebuild Docker images

  ```bash
  ./localdev.sh --all --build
  ```

- **Clear database**: Use `--clear-db` flag to prune volumes and start fresh
  ```bash
  ./localdev.sh --all --clear-db
  ```

## CouchDB-only local development (recommended for live-reloading)

If you prefer to run the application services natively and only use Docker for CouchDB:

1. Start CouchDB only (default behavior without `--all` flag):

```bash
./localdev.sh
```

This starts CouchDB on http://localhost:5984/\_utils

2. Migrate the CouchDB:

```bash
npm run migrate
```

3. Run development services natively (in a separate terminal):

```bash
npm run dev
```

This runs:

- web: http://localhost:3001
- app: http://localhost:3000
- api: http://localhost:8080

Use the user/password from `api/.env` to login.

These three commands are bundled into `dev.sh` i.e.

```
./dev.sh
```

## Initial step-by step setup

Clone the repository and install node modules (note this only needs to be run from the parent folder)

```bash
pnpm install
```

Create the .env file by copying the .env.dist file and updating the values

```bash
cp ./api/.env.dist ./api/.env &&
cp ./app/.env.dist ./app/.env &&
code ./api/.env &&
code ./app/.env
```

## API Setup

### Key Generation

The system requires a key pair to sign the JWT used for communication with the CouchDB database.
The private key must be known to the API server and is used to sign the JWT. The public key is shared
with the CouchDB instance to verify JWTs.

There are different ways for the API to get hold of the keys at runtime based on the KEY_SOURCE
environment variable:

- `KEY_SOURCE='FILE'` - look in the `keys` folder for the keys (default)
- `KEY_SOURCE='ENV'` - look in the environment for `PRIVATE_SIGNING_KEY` and `PUBLIC_SIGNING_KEY` which
  should be base64 encoded versions of the keys
- `KEY_SOURCE='AWS_SM'` - use an AWS secret store, `AWS_SECRET_KEY_ARN` must be set to allow access

For development the simplest way to work is with a file based source. You can generate suitable keys
by running:

```bash
pnpm run generate-local-keys
```

this generates new key pair in the `keys` folder in the `api` folder and generates the `local.ini` file
for couchdb that contains the public key and other information. This uses the script
located at `./api/keymanagement/makeInstanceKeys.sh`.

### Running with Docker

Build the two docker images:

```bash
docker compose -f api/docker-compose.dev.yml build
```

Then we can startup the servers - if you want to monitor the output use

```bash
docker compose -f api/docker-compose.dev.yml up
```

Or if you'd like to run it in the background

```bash
docker compose -f api/docker-compose.dev.yml up -d
```

will start the couchdb and conductor servers to listen on the configured port.

### Running with Node

If you don't plan to use Docker to run or deploy Conductor, you need to get CouchDB
running on your host and enter the appropriate addresses in the `.env` file.

You should then be able to run the server with:

```bash
pnpm run start-api
```

If you are developing, you may want to run:

```bash
pnpm run watch-api
```

instead, which will monitor for changes with `nodemon`.

### Initialisation

Once the services are up and running we need to initialise the CouchDB
database. This is done by sending a request to the API via a short script.
This operation will create a local user called `admin` with the same password
as configured for CouchDB (`COUCHDB_PASSWORD` in `.env`). The script will
have no effect if the admin user is already set up. Run the script with:

```bash
pnpm run migrate
```

There is also a script that will populate the database with notebooks that are
stored in the `notebooks` directory. There should be two sample notebooks in
there but you can also create new ones.

This script requires authentication, so you need to get a user token for the admin
user. First, connect to the conductor instance on <http://localhost:8080/> or whatever
port you have configured. Login using the local `admin` user and password.
Now, from the Conductor home page (<http://localhost:8080/>) scroll down to "Copy
Bearer Token to Clipboard". Paste this value into your .env file as the
value of USER_TOKEN.

```bash
pnpm run load-notebooks
```

## IOS Notes

To build the IOS app locally you need to be on MacOS. A number of the build
files for IOS are generated from configuration variables in the `app/.env`
file. These must be set for the build to work, in particular the
development team might need to be set to a valid team id for the build
to work.

Before building the IOS app run

```bash
pnpm run configIOSbuild
```

in the `app` directory. This modifies two build files. See the notes on
[IOS Deployment](docs/developer/docs/source/markdown/IOS-Deployment.md) for
more details. That documents the CI workflows but some of it applies for
local builds.

## Developer notes to run test copies of FAIMS

Before you do anything (apart from cloning this repository), you should run
pnpm install`to get all the dependencies
for the scripts installed (If you have been doing some development, either
stashing or committing your changes before
running`pnpm install` would be wise).

Once the dependencies are installed, you should check any changes that have been
made, and commit them if needed.

There are a number of helper scripts (which can be seen in the `package.json`),
but the ones that should always exist
are:

- `pnpm run build-app`: builds the webapp (not the Android/iOS apps)
- `pnpm run test-app`: runs the main test suite
- `pnpm run serve-app`: runs the webapp in a browser (currently via capacitor's
  system, to ensure that the webapp and the phone apps are as similar as
  possible).
- `pnpm run start-app`: runs the webapp in a browser (unoptimized dev build).

You should also be aware of the
[cli interface to capacitor](https://capacitorjs.com/docs/cli), as that does the
building/management of the Android/iOS
apps.

Further build/install instructions can be found at
<https://github.com/FAIMS/FAIMS3/wiki/building-the-webapp>.

## Build mobile app

1. Build the source code
   - `pnpm run webapp-build`
1. Synchronise Gradle files
   - `pnpm run webapp-sync` OR `cap sync`
1. [Optional] Allow to copy to /Library/Ruby/Gems/2.3.0:
   - `export GEM_HOME="$HOME/.gem"`
1. [Optional] Resolve `xcode-select` error
   - `sudo xcode-select -s /Applications/Xcode.app/Contents/Developer`
1. Build the apk from the build/build bundle/build apk section

## Live reload Android studio workflow (WSL)

On WSL, the following setup and procedure allows live reloading of the app on an Android emulator (or physical device through adb [though I haven't gotten this working due to adb config issues]).

### Prereqs

- install Android studio on your WSL instance with suitable JDK (this usually comes bundled)

### Setup

First run `pnpm i` to install all dependencies, and move into `/app`. Then `pnpm i` to be certain local deps are installed, then

- open android studio in one tab i.e. `./<studio path>/studio.sh`
- in the open studio window, configure/start the emulator you want to run it on
- in another tab, build the app i.e. `pnpm run build && npx cap sync android`
- run the server `npx vite --force`
- in another tab, start live reload `npx cap run android -l --external` and select the desired running emulator (it's important you use the existing running emulator rather than starting another which is unstable with WSL)

This then live reloads on the emulator device from the running server.

## API Development

There is an alternate docker compose file for development that mounts the
current working directory inside the container so that you can work on
code in real time. To use this you also need a local `node_modules` folder
since the current directory will shadow the one inside the container.

To create `node_modules` run `pnpm ci` inside the container:

```bash
docker compose -f api/docker-compose.dev.yml run conductor pnpm ci
```

Then start the services:

```bash
docker compose -f api/docker-compose.dev.yml up
```

## API Tests

Run tests inside the conductor instance:

```bash

docker compose exec conductor pnpm run test
```

## Production docker builds

This repo contains a `Dockerfile.build` which is designed to build and package a Node.js application in a multi-stage process, optimized for monorepo structures using Turborepo.

### Stages:

1. **Base**: Sets up the Alpine Node.js 20 environment with necessary dependencies.
2. **Pruner**: Uses Turborepo to prune the monorepo, isolating the specified package and its dependencies.
3. **Builder**: Installs dependencies, builds the project, and bundles necessary files.
4. **Runner**: Creates a minimal production image to run the built application.

### Usage:

To build a package (e.g., `@faims3/api`) with the build output in a specific directory (e.g., `/api/build/src`):

```bash
docker build -f Dockerfile.build \
             --build-arg PACKAGE_NAME=@faims3/api \
             --build-arg NODE_RUN_DIR=api/build/src \
             -t your-image-name .
```

### bundle.sh

`bundle.sh` is a script which utilises the output of the `turbo prune <target> --docker` command. It leverages the existence of `package.json` files at directories to determine necessary build paths to copy when bundling a Node based Dockerimage. It currently copies the following folder

- node_modules
- build
- dist
- views (for the API specifically)

`realpath` could not be used because `alpine` images do not support `--relative-to` meaning a custom function is included which finds relative paths.

I would not recommend using this script for local work, it is predominately to help the Docker build be able to resolve dependencies without any manual intervention while still building a pruned output image.

```bash
# Helper script used for docker builds.

# bundle.sh: A script to copy specific directories from a source to an output location
# based on the presence of package.json files in a JSON dump directory.

# Usage: ./bundle.sh <json_dump_path> <source_path> <output_path>
#
# Arguments:
#   json_dump_path: Path to the directory containing package.json files
#   source_path: Path to the source directory containing files to be copied
#   output_path: Path to the output directory where files will be copied
```<|MERGE_RESOLUTION|>--- conflicted
+++ resolved
@@ -24,11 +24,7 @@
 sudo apt-get install uuid
 ```
 
-<<<<<<< HEAD
-Also check you have a modern pnpm installed, ideally v10.x.y and node v20+.
-=======
-You'll need Node.js 22 and npm. We strongly recommend using [`nvm`](https://github.com/nvm-sh/nvm) (node version manager).
->>>>>>> e81d39b3
+You'll need Node.js 22 and pnpm. We strongly recommend using [`nvm`](https://github.com/nvm-sh/nvm) (node version manager).
 
 Install and activate Node v22:
 

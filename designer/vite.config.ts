--- conflicted
+++ resolved
@@ -19,29 +19,25 @@
  */
 /// <reference types="vitest" />
 
-import { defineConfig } from 'vite'
-import react from '@vitejs/plugin-react-swc'
+import { defineConfig } from "vite";
+import react from "@vitejs/plugin-react-swc";
 
 // https://vitejs.dev/config/
 export default defineConfig({
-<<<<<<< HEAD
   plugins: [react()],
   build: {
-    outDir: 'build',
+    outDir: "build",
   },
-=======
-  plugins: [react()],  
->>>>>>> b0960cc9
   server: {
     port: 5010,
   },
   test: {
     globals: true,
-    environment: 'jsdom',
+    environment: "jsdom",
     browser: {
       enabled: true,
       headless: true,
-      name: 'chrome',
-    }
-  }
-})+      name: "chrome",
+    },
+  },
+});
--- conflicted
+++ resolved
@@ -22,12 +22,8 @@
     'component-parameters': {
       label: 'FAIMS Text Field',
       fullWidth: true,
-<<<<<<< HEAD
-      helperText: '',
-=======
-      helperText: 'Enter text',
-      advancedHelperText: '',
->>>>>>> 7708275c
+      helperText: '',
+      advancedHelperText: '',
       variant: 'outlined',
       required: false,
     },
@@ -41,12 +37,8 @@
     'component-parameters': {
       label: 'Email',
       fullWidth: true,
-<<<<<<< HEAD
-      helperText: '',
-=======
-      helperText: 'Enter a valid email address',
-      advancedHelperText: '',
->>>>>>> 7708275c
+      helperText: '',
+      advancedHelperText: '',
       variant: 'outlined',
       required: false,
       InputProps: {
@@ -80,12 +72,8 @@
     'component-parameters': {
       label: 'Controlled number',
       fullWidth: true,
-<<<<<<< HEAD
-      helperText: '',
-=======
-      helperText: 'This number must be at least 10 and not more than 20.',
-      advancedHelperText: '',
->>>>>>> 7708275c
+      helperText: '',
+      advancedHelperText: '',
       variant: 'outlined',
       required: false,
       InputProps: {
@@ -122,12 +110,8 @@
     'component-parameters': {
       label: 'Text Field',
       fullWidth: true,
-<<<<<<< HEAD
-      helperText: '',
-=======
-      helperText: 'Helper Text',
-      advancedHelperText: '',
->>>>>>> 7708275c
+      helperText: '',
+      advancedHelperText: '',
       variant: 'outlined',
       required: false,
       multiline: true,
@@ -149,12 +133,8 @@
       id: 'checkbox-field',
       required: false,
       type: 'checkbox',
-<<<<<<< HEAD
-      helperText: '',
-=======
-      helperText: 'Checkbox help.',
-      advancedHelperText: '',
->>>>>>> 7708275c
+      helperText: '',
+      advancedHelperText: '',
     },
     validationSchema: [['yup.bool']],
     initialValue: false,
@@ -262,12 +242,8 @@
     'component-parameters': {
       label: 'Select Multiple',
       fullWidth: true,
-<<<<<<< HEAD
-      helperText: '',
-=======
-      helperText: 'Choose items from the dropdown',
-      advancedHelperText: '',
->>>>>>> 7708275c
+      helperText: '',
+      advancedHelperText: '',
       variant: 'outlined',
       required: false,
       select: true,
@@ -349,12 +325,8 @@
     'component-parameters': {
       label: 'Select Related',
       fullWidth: true,
-<<<<<<< HEAD
-      helperText: '',
-=======
-      helperText: 'Select or add new related record',
-      advancedHelperText: '',
->>>>>>> 7708275c
+      helperText: '',
+      advancedHelperText: '',
       required: true,
       related_type: '',
       relation_type: 'faims-core::Child',
@@ -370,12 +342,8 @@
     'component-parameters': {
       label: 'Select Field',
       fullWidth: true,
-<<<<<<< HEAD
-      helperText: '',
-=======
-      helperText: 'Choose a value from the dropdown',
-      advancedHelperText: '',
->>>>>>> 7708275c
+      helperText: '',
+      advancedHelperText: '',
       required: false,
       ElementProps: {
         options: [],
@@ -412,12 +380,8 @@
     'type-returned': 'faims-attachment::Files',
     'component-parameters': {
       name: 'take-photo-field',
-<<<<<<< HEAD
-      helperText: '',
-=======
-      helperText: 'Take a photo',
-      advancedHelperText: '',
->>>>>>> 7708275c
+      helperText: '',
+      advancedHelperText: '',
       label: 'Take Photo',
     },
     validationSchema: [
@@ -488,12 +452,8 @@
     'component-parameters': {
       label: 'Number Input',
       fullWidth: true,
-<<<<<<< HEAD
-      helperText: '',
-=======
-      helperText: 'Enter a valid number',
-      advancedHelperText: '',
->>>>>>> 7708275c
+      helperText: '',
+      advancedHelperText: '',
       required: false,
       InputProps: {
         type: 'number',

--- conflicted
+++ resolved
@@ -293,7 +293,9 @@
           field => field !== fieldName
         );
       } else {
-        throw new Error(`Cannot delete unknown field ${fieldName}`);
+        throw new Error(
+          `Cannot delete unknown field ${fieldName} via fieldDeleted action`
+        );
       }
     },
     fieldDuplicated: (
@@ -454,11 +456,7 @@
       const newViewSet = {
         label: formName,
         views: [],
-<<<<<<< HEAD
-        hridField: '',
-=======
         publishButtonBehaviour: 'always' as 'always' | 'visited' | 'noErrors',
->>>>>>> 0c193f22
       };
       const formID = slugify(formName);
       // add this to the viewsets

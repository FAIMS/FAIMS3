// Copyright 2023 FAIMS Project
//
// Licensed under the Apache License, Version 2.0 (the "License");
// you may not use this file except in compliance with the License.
// You may obtain a copy of the License at
//
//      http://www.apache.org/licenses/LICENSE-2.0
//
// Unless required by applicable law or agreed to in writing, software
// distributed under the License is distributed on an "AS IS" BASIS,
// WITHOUT WARRANTIES OR CONDITIONS OF ANY KIND, either express or implied.
// See the License for the specific language governing permissions and
// limitations under the License.

import {
  Button,
  Stack,
  Dialog,
  DialogTitle,
  DialogContent,
  DialogContentText,
  TextField,
  DialogActions,
  MenuItem,
  Select,
} from '@mui/material';

import UnfoldMoreDoubleRoundedIcon from '@mui/icons-material/UnfoldMoreDoubleRounded';
import UnfoldLessDoubleRoundedIcon from '@mui/icons-material/UnfoldLessDoubleRounded';
import AddCircleOutlineRoundedIcon from '@mui/icons-material/AddCircleOutlineRounded';

import {FieldEditor} from './field-editor';
import {useEffect, useState} from 'react';
import {useAppDispatch, useAppSelector} from '../state/hooks';
import {getFieldNames} from '../fields';
import Typography from '@mui/material/Typography';

type Props = {
  viewSetId: string;
  viewId: string;
};

export const FieldList = ({viewSetId, viewId}: Props) => {
<<<<<<< HEAD
  console.log('FieldList', viewSetId, viewId);

=======
>>>>>>> 269ab887
  const fView = useAppSelector(
    state => state.notebook['ui-specification'].fviews[viewId]
  );

  const fields = useAppSelector(
    state => state.notebook['ui-specification'].fields
  );

  const dispatch = useAppDispatch();

  const [hiddenExpanded, setHiddenExpanded] = useState(true);

  const hiddenFields = fView.fields.filter(
    fieldName => fields[fieldName]?.hidden
  );

  const visibleFields = fView.fields.filter(
    fieldName => !fields[fieldName]?.hidden
  );

  const [dialogOpen, setDialogOpen] = useState(false);
  const [dialogState, setDialogState] = useState({
    name: 'New Text Field',
    type: 'TextField',
  });
  const [addAfterField, setAddAfterField] = useState('');

  const allFieldNames = getFieldNames();

  const openDialog = () => {
    setDialogOpen(true);
  };

  const closeDialog = () => {
    setDialogOpen(false);
  };

  const addFieldAfterCallback = (fieldName: string) => {
    console.log('adding a field after', fieldName);
    setAddAfterField(fieldName);
    setDialogOpen(true);
  };

  const addField = () => {
    dispatch({
      type: 'ui-specification/fieldAdded',
      payload: {
        fieldName: dialogState.name,
        fieldType: dialogState.type,
        viewId: viewId,
        viewSetId: viewSetId,
        addAfter: addAfterField,
      },
    });
    setDialogOpen(false);
  };

  const allClosed: {[key: string]: boolean} = {};
  const allOpen: {[key: string]: boolean} = {};

  const [isExpanded, setIsExpanded] = useState(allClosed);
  const [showCollapseButton, setShowCollapseButton] = useState(false);

  const updateAllToggles = () => {
    fView.fields.forEach((fieldName: string) => {
      allClosed[fieldName] = false;
    });

    fView.fields.forEach((fieldName: string) => {
      allOpen[fieldName] = true;
    });
  };

  updateAllToggles();

  useEffect(() => {
    // if fView.label changes we are viewing a different
    // section, so reset all fields to be closed
    setIsExpanded(allClosed);
  }, [fView.label]);

  // can't do this with another useEffect because it might fire before
  // or after the other one, it then opens up random fields
  //
  // useEffect(() => {
  //   // if fViews.fields changes we check if there is a new
  //   // field (just added) and open it up
  //   fView.fields.forEach((fieldName: string) => {
  //     console.log('checking', fieldName, isExpanded[fieldName]);
  //     if (isExpanded[fieldName] === undefined) {
  //       setIsExpanded({
  //         ...isExpanded,
  //         [fieldName]: true,
  //       });
  //     }
  //   });
  // }, [fView.fields]);

  const handleExpandChange = (fieldName: string) => {
    return (_event: React.SyntheticEvent, expanded: boolean) => {
      setIsExpanded(prevState => ({
        ...prevState,
        [fieldName]: expanded,
      }));
    };
  };

  return (
    <>
      <Stack direction="row" spacing={1} mt={2}>
        <Button
          variant="outlined"
          size="small"
          onClick={openDialog}
          startIcon={<AddCircleOutlineRoundedIcon />}
        >
          Add a Field
        </Button>

        {showCollapseButton ? (
          <Button
            variant="outlined"
            size="small"
            onClick={() => {
              setIsExpanded(allClosed);
              setShowCollapseButton(false);
            }}
            startIcon={<UnfoldLessDoubleRoundedIcon />}
          >
            Collapse All Fields
          </Button>
        ) : (
          <Button
            variant="outlined"
            size="small"
            onClick={() => {
              setIsExpanded(allOpen);
              setShowCollapseButton(true);
            }}
            startIcon={<UnfoldMoreDoubleRoundedIcon />}
          >
            Expand All Fields
          </Button>
        )}
      </Stack>

<<<<<<< HEAD
      <Typography variant="h6" mt={2}>
        Visible Fields
      </Typography>
      {visibleFields.map((fieldName: string) => (
        <FieldEditor
          key={fieldName}
          fieldName={fieldName}
          viewSetId={viewSetId}
          viewId={viewId}
          expanded={isExpanded[fieldName] ?? false}
          addFieldCallback={addFieldAfterCallback}
          handleExpandChange={handleExpandChange(fieldName)}
        />
      ))}
=======
      {fView.fields.map((fieldName: string) => {
        return (
          <FieldEditor
            key={fieldName}
            fieldName={fieldName}
            viewSetId={viewSetId}
            viewId={viewId}
            expanded={isExpanded[fieldName] ?? false}
            addFieldCallback={addFieldAfterCallback}
            handleExpandChange={handleExpandChange(fieldName)}
          />
        );
      })}

      <Stack direction="row" spacing={1} mt={2}>
        <Button
          variant="outlined"
          size="small"
          onClick={openDialog}
          startIcon={<AddCircleOutlineRoundedIcon />}
        >
          Add a Field
        </Button>
>>>>>>> 269ab887

      <Typography variant="h6" mt={2}>
        Hidden Fields
      </Typography>
      {hiddenFields.length > 0 ? (
        <>
          <div style={{padding: '16px 0'}}>
            {' '}
            <Button
              variant="outlined"
              size="small"
              onClick={() => setHiddenExpanded(!hiddenExpanded)}
              startIcon={
                hiddenExpanded ? (
                  <UnfoldLessDoubleRoundedIcon />
                ) : (
                  <UnfoldMoreDoubleRoundedIcon />
                )
              }
            >
              {hiddenExpanded
                ? 'Collapse Hidden Fields'
                : 'Expand Hidden Fields'}
            </Button>
          </div>
          {hiddenExpanded &&
            hiddenFields.map((fieldName: string) => (
              <FieldEditor
                key={fieldName}
                fieldName={fieldName}
                viewSetId={viewSetId}
                viewId={viewId}
                expanded={isExpanded[fieldName] ?? false}
                addFieldCallback={addFieldAfterCallback}
                handleExpandChange={handleExpandChange(fieldName)}
              />
            ))}
        </>
      ) : (
        <Typography variant="body2" color="textSecondary">
          No hidden fields
        </Typography>
      )}

      <Dialog open={dialogOpen} onClose={closeDialog}>
        <DialogTitle>New Field</DialogTitle>
        <DialogContent>
          <DialogContentText>
            Create a new field in your form.
          </DialogContentText>
          <TextField
            autoFocus
            margin="dense"
            id="name"
            label="Field Name"
            value={dialogState.name}
            fullWidth
            variant="standard"
            onChange={e => {
              setDialogState({
                ...dialogState,
                name: e.target.value,
              });
            }}
          />
          <Select
            name="type"
            label="Field Type"
            fullWidth
            value={dialogState.type}
            onChange={e => {
              setDialogState({
                ...dialogState,
                type: e.target.value,
              });
            }}
          >
            {allFieldNames.map((fieldName: string) => {
              return (
                <MenuItem key={fieldName} value={fieldName}>
                  {fieldName}
                </MenuItem>
              );
            })}
          </Select>
        </DialogContent>
        <DialogActions>
          <Button onClick={closeDialog}>Cancel</Button>
          <Button onClick={addField}>Add Field</Button>
        </DialogActions>
      </Dialog>
    </>
  );
};<|MERGE_RESOLUTION|>--- conflicted
+++ resolved
@@ -41,11 +41,8 @@
 };
 
 export const FieldList = ({viewSetId, viewId}: Props) => {
-<<<<<<< HEAD
   console.log('FieldList', viewSetId, viewId);
 
-=======
->>>>>>> 269ab887
   const fView = useAppSelector(
     state => state.notebook['ui-specification'].fviews[viewId]
   );
@@ -126,6 +123,23 @@
     // section, so reset all fields to be closed
     setIsExpanded(allClosed);
   }, [fView.label]);
+
+  // can't do this with another useEffect because it might fire before
+  // or after the other one, it then opens up random fields
+  //
+  // useEffect(() => {
+  //   // if fViews.fields changes we check if there is a new
+  //   // field (just added) and open it up
+  //   fView.fields.forEach((fieldName: string) => {
+  //     console.log('checking', fieldName, isExpanded[fieldName]);
+  //     if (isExpanded[fieldName] === undefined) {
+  //       setIsExpanded({
+  //         ...isExpanded,
+  //         [fieldName]: true,
+  //       });
+  //     }
+  //   });
+  // }, [fView.fields]);
 
   // can't do this with another useEffect because it might fire before
   // or after the other one, it then opens up random fields
@@ -192,7 +206,6 @@
         )}
       </Stack>
 
-<<<<<<< HEAD
       <Typography variant="h6" mt={2}>
         Visible Fields
       </Typography>
@@ -207,31 +220,6 @@
           handleExpandChange={handleExpandChange(fieldName)}
         />
       ))}
-=======
-      {fView.fields.map((fieldName: string) => {
-        return (
-          <FieldEditor
-            key={fieldName}
-            fieldName={fieldName}
-            viewSetId={viewSetId}
-            viewId={viewId}
-            expanded={isExpanded[fieldName] ?? false}
-            addFieldCallback={addFieldAfterCallback}
-            handleExpandChange={handleExpandChange(fieldName)}
-          />
-        );
-      })}
-
-      <Stack direction="row" spacing={1} mt={2}>
-        <Button
-          variant="outlined"
-          size="small"
-          onClick={openDialog}
-          startIcon={<AddCircleOutlineRoundedIcon />}
-        >
-          Add a Field
-        </Button>
->>>>>>> 269ab887
 
       <Typography variant="h6" mt={2}>
         Hidden Fields

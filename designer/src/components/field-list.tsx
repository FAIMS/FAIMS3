--- conflicted
+++ resolved
@@ -41,13 +41,9 @@
   moveFieldCallback: (targetViewId: string) => void;
 };
 
-<<<<<<< HEAD
-export const FieldList = ({viewSetId, viewId}: Props) => {
+export const FieldList = ({viewSetId, viewId, moveFieldCallback}: Props) => {
   console.log('FieldList', viewSetId, viewId);
 
-=======
-export const FieldList = ({viewSetId, viewId, moveFieldCallback}: Props) => {
->>>>>>> 9c35f6a5
   const fView = useAppSelector(
     state => state.notebook['ui-specification'].fviews[viewId]
   );
@@ -192,7 +188,6 @@
         )}
       </Stack>
 
-<<<<<<< HEAD
       <Typography variant="h6" mt={2}>
         Visible Fields
       </Typography>
@@ -205,26 +200,11 @@
           expanded={isExpanded[fieldName] ?? false}
           addFieldCallback={addFieldAfterCallback}
           handleExpandChange={handleExpandChange(fieldName)}
-        />
-      ))}
-=======
-      {fView.fields.map((fieldName: string) => {
-        return (
-          <FieldEditor
-            key={fieldName}
-            fieldName={fieldName}
-            viewSetId={viewSetId}
-            viewId={viewId}
-            expanded={isExpanded[fieldName] ?? false}
-            addFieldCallback={addFieldAfterCallback}
-            handleExpandChange={handleExpandChange(fieldName)}
             moveFieldCallback={(targetViewId: string) =>
               moveFieldCallback(targetViewId)
             }
-          />
-        );
-      })}
->>>>>>> 9c35f6a5
+        />
+      ))}
 
       <Typography variant="h6" mt={2}>
         Hidden Fields

--- conflicted
+++ resolved
@@ -12,45 +12,41 @@
 // See the License for the specific language governing permissions and
 // limitations under the License.
 
+import AddRoundedIcon from '@mui/icons-material/AddRounded';
+import ArrowBackRoundedIcon from '@mui/icons-material/ArrowBackRounded';
+import ArrowForwardRoundedIcon from '@mui/icons-material/ArrowForwardRounded';
+import CloseRoundedIcon from '@mui/icons-material/CloseRounded';
+import DeleteRoundedIcon from '@mui/icons-material/DeleteRounded';
+import DoneRoundedIcon from '@mui/icons-material/DoneRounded';
+import EditRoundedIcon from '@mui/icons-material/EditRounded';
 import {
-  Grid,
   Alert,
-  Stepper,
-  Typography,
-  Step,
   Button,
-  StepButton,
-  TextField,
+  Card,
+  Checkbox,
   Dialog,
-  DialogTitle,
   DialogActions,
   DialogContent,
   DialogContentText,
-  Card,
+  DialogTitle,
+  FormControlLabel,
+  Grid,
+  IconButton,
   InputAdornment,
+  Step,
+  StepButton,
+  Stepper,
+  TextField,
   Tooltip,
-  IconButton,
-  Checkbox,
-  FormControlLabel,
+  Typography,
 } from '@mui/material';
 import Box from '@mui/material/Box';
-import DeleteRoundedIcon from '@mui/icons-material/DeleteRounded';
-import EditRoundedIcon from '@mui/icons-material/EditRounded';
-import CloseRoundedIcon from '@mui/icons-material/CloseRounded';
-import DoneRoundedIcon from '@mui/icons-material/DoneRounded';
-import AddRoundedIcon from '@mui/icons-material/AddRounded';
-import ArrowForwardRoundedIcon from '@mui/icons-material/ArrowForwardRounded';
-import ArrowBackRoundedIcon from '@mui/icons-material/ArrowBackRounded';
-
+
+import {useCallback, useEffect, useRef, useState} from 'react';
+import {shallowEqual} from 'react-redux';
 import {useAppDispatch, useAppSelector} from '../state/hooks';
+import FormSettingsPanel from './form-settings';
 import {SectionEditor} from './section-editor';
-<<<<<<< HEAD
-import {useState} from 'react';
-=======
-import {useState, useEffect, useRef, useCallback} from 'react';
->>>>>>> 9ead2c7f
-import {shallowEqual} from 'react-redux';
-import FormSettingsPanel from './form-settings';
 
 type Props = {
   viewSetId: string;
@@ -82,12 +78,7 @@
     }
   );
   const sections = viewSet ? viewSet.views : [];
-<<<<<<< HEAD
-  console.log('FormEditor', { viewSetId, sections });
-=======
   console.log('FormEditor', {viewSetId, sections});
-
->>>>>>> 9ead2c7f
   const views = useAppSelector(
     state => state.notebook['ui-specification'].fviews
   );
@@ -110,8 +101,6 @@
     visibleTypes.indexOf(viewSetId)
   );
 
-<<<<<<< HEAD
-=======
   // Refs for the scroll container and section steps.
   const scrollContainerRef = useRef<HTMLDivElement>(null);
   const stepRefs = useRef<(HTMLDivElement | null)[]>([]);
@@ -131,7 +120,6 @@
     }
   };
 
->>>>>>> 9ead2c7f
   const handleStep = (step: number) => () => {
     setActiveStep(step);
   };
@@ -192,7 +180,7 @@
         type: 'ui-specification/sectionMovedToForm',
         payload: {sourceViewSetId, targetViewSetId, viewId},
       });
-      
+
       setActiveStep(0);
       setAddAlertMessage('');
       // let sectionEditor component know a section was moved successfully

--- conflicted
+++ resolved
@@ -84,15 +84,9 @@
   );
   const dispatch = useAppDispatch();
 
-<<<<<<< HEAD
-  console.log('SectionEditor', {viewId, viewSet, fView});
-
-  const [open, setOpen] = useState(false);
-=======
   const [openDeleteDialog, setOpenDeleteDialog] = useState(false);
   const [openMoveDialog, setOpenMoveDialog] = useState(false);
   const [targetViewSetId, setTargetViewSetId] = useState('');
->>>>>>> a0ee9a83
   const [editMode, setEditMode] = useState(false);
   const [addMode, setAddMode] = useState(false);
   const [newSectionName, setNewSectionName] = useState('New Section');

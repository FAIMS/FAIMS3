// Copyright 2023 FAIMS Project
//
// Licensed under the Apache License, Version 2.0 (the "License");
// you may not use this file except in compliance with the License.
// You may obtain a copy of the License at
//
//      http://www.apache.org/licenses/LICENSE-2.0
//
// Unless required by applicable law or agreed to in writing, software
// distributed under the License is distributed on an "AS IS" BASIS,
// WITHOUT WARRANTIES OR CONDITIONS OF ANY KIND, either express or implied.
// See the License for the specific language governing permissions and
// limitations under the License.

import ArrowDropDownRoundedIcon from '@mui/icons-material/ArrowDropDownRounded';
import ArrowDropUpRoundedIcon from '@mui/icons-material/ArrowDropUpRounded';
import ArrowForwardIosRoundedIcon from '@mui/icons-material/ArrowForwardIosRounded';
import DeleteRoundedIcon from '@mui/icons-material/DeleteRounded';
import PlaylistAddIcon from '@mui/icons-material/PlaylistAdd';
import MoveRoundedIcon from '@mui/icons-material/DriveFileMoveRounded';
import LockRounded from '@mui/icons-material/LockRounded';
import VisibilityIcon from '@mui/icons-material/Visibility';
import VisibilityOffIcon from '@mui/icons-material/VisibilityOff';

import DuplicateIcon from '@mui/icons-material/ContentCopy';

import {VITE_TEMPLATE_PROTECTIONS} from '../buildconfig';

import {
  Alert,
  Accordion,
  AccordionDetails,
  AccordionSummary,
  Autocomplete,
  Button,
  Chip,
  Dialog,
  DialogActions,
  DialogContent,
  DialogTitle,
  Grid,
  IconButton,
  Stack,
  TextField,
  Tooltip,
  Typography,
} from '@mui/material';
import React from 'react';
import {useAppDispatch, useAppSelector} from '../state/hooks';
import {AdvancedSelectEditor} from './Fields/AdvancedSelectEditor';
import {BaseFieldEditor} from './Fields/BaseFieldEditor';
import {BasicAutoIncrementerEditor} from './Fields/BasicAutoIncrementer';
import {DateTimeNowEditor} from './Fields/DateTimeNowEditor';
import {MapFormFieldEditor} from './Fields/MapFormFieldEditor';
import {MultipleTextFieldEditor} from './Fields/MultipleTextField';
import {OptionsEditor} from './Fields/OptionsEditor';
import {RandomStyleEditor} from './Fields/RandomStyleEditor';
import {RelatedRecordEditor} from './Fields/RelatedRecordEditor';
import {RichTextEditor} from './Fields/RichTextEditor';
import {TakePhotoFieldEditor} from './Fields/TakePhotoField';
import {TemplatedStringFieldEditor} from './Fields/TemplatedStringFieldEditor';
import {TextFieldEditor} from './Fields/TextFieldEditor';
import {useState, useMemo} from 'react';
import {
  findFieldCondtionUsage,
  findInvalidConditionReferences,
} from './condition';

type FieldEditorProps = {
  fieldName: string;
  viewSetId: string;
  viewId: string;
  expanded: boolean;
  addFieldCallback: (fieldName: string) => void;
  handleExpandChange: (event: React.SyntheticEvent, newState: boolean) => void;
  moveFieldCallback: (targetViewId: string) => void;
};

type ConflictError = {
  title: string;
  message: string;
  conflicts: string[];
};

export const FieldEditor = ({
  fieldName,
  viewId,
  viewSetId,
  expanded,
  addFieldCallback,
  handleExpandChange,
  moveFieldCallback,
}: FieldEditorProps) => {
  const field = useAppSelector(
    state => state.notebook['ui-specification'].fields[fieldName]
  );
  const viewsets = useAppSelector(
    state => state.notebook['ui-specification'].viewsets
  );

  const allFields = useAppSelector(
    state => state.notebook['ui-specification'].fields
  );
  const allFviews = useAppSelector(
    state => state.notebook['ui-specification'].fviews
  );

  const invalidRefs = useMemo(() => {
    return findInvalidConditionReferences(
      fieldName,
      field,
      allFields,
      allFviews
    );
  }, [fieldName, field, allFields, allFviews]);

  const dispatch = useAppDispatch();

  const [openMoveDialog, setOpenMoveDialog] = useState(false);
  const [targetViewId, setTargetViewId] = useState('');
  const [selectedFormId, setSelectedFormId] = useState<string | null>(null);
  const [openDuplicateDialog, setOpenDuplicateDialog] = useState(false);
  const [duplicateTitle, setDuplicateTitle] = useState('');

  const fieldComponent = field['component-name'];

  const [deleteWarningOpen, setDeleteWarningOpen] = useState(false);
  const [conditionsAffected, setConditionsAffected] = useState<string[]>([]);

  const [conflictError, setConflictError] = useState<ConflictError | null>(
    null
  );

  const deleteField = (evt: React.SyntheticEvent) => {
    evt.stopPropagation();

    const usage = findFieldCondtionUsage(fieldName, allFields, allFviews);

    if (usage.length > 0) {
      setConditionsAffected(usage);
      setDeleteWarningOpen(true);
    } else {
      dispatch({
        type: 'ui-specification/fieldDeleted',
        payload: {fieldName, viewId},
      });
    }
  };
  const protection =
    VITE_TEMPLATE_PROTECTIONS && field['component-parameters'].protection
      ? field['component-parameters'].protection
      : 'none';

  const isHidden = field['component-parameters'].hidden || false;
  const isRequired = field['component-parameters']?.required || false;

  const notebookMetadata = useAppSelector(state => state.notebook.metadata);

  const isDerivedFromSet =
    VITE_TEMPLATE_PROTECTIONS && Boolean(notebookMetadata['derived-from']);

  const disableEditing =
    isDerivedFromSet &&
    (protection === 'protected' || protection === 'allow-hiding');

  const getFieldLabel = () => {
    return (
      (field['component-parameters'] && field['component-parameters'].label) ||
      (field['component-parameters'].InputLabelProps &&
        field['component-parameters'].InputLabelProps.label) ||
      field['component-parameters'].name
    );
  };

  const label = getFieldLabel();

  const moveFieldDown = (event: React.SyntheticEvent) => {
    event.stopPropagation();
    dispatch({
      type: 'ui-specification/fieldMoved',
      payload: {fieldName, viewId, direction: 'down'},
    });
  };

  const moveFieldUp = (event: React.SyntheticEvent) => {
    event.stopPropagation();
    dispatch({
      type: 'ui-specification/fieldMoved',
      payload: {fieldName, viewId, direction: 'up'},
    });
  };

  const addFieldBelow = (event: React.SyntheticEvent) => {
    event.stopPropagation();
    addFieldCallback(fieldName);
  };

  const handleOpenDuplicateDialog = (event: React.SyntheticEvent) => {
    event.stopPropagation();
    const currentLabel = getFieldLabel();
    setDuplicateTitle(currentLabel + ' Copy');
    setOpenDuplicateDialog(true);
  };

  const handleCloseDuplicateDialog = () => {
    setOpenDuplicateDialog(false);
    setDuplicateTitle('');
  };

  const duplicateField = () => {
    if (duplicateTitle.trim()) {
      dispatch({
        type: 'ui-specification/fieldDuplicated',
        payload: {
          originalFieldName: fieldName,
          newFieldName: duplicateTitle.trim(),
          viewId,
        },
      });
      handleCloseDuplicateDialog();
    }
  };

  const protectionMessage = !isDerivedFromSet
    ? 'Protected Field. Users that derive this template will not be able to modify or delete it.'
    : protection === 'protected'
      ? 'This field is protected. You may not modify or delete it.'
      : `This field is protected. You may not modify or delete it. ${
          !isHidden ? 'However, you can hide it.' : ''
        }`;

  const handleCloseMoveDialog = () => {
    setConflictError(null);
    setOpenMoveDialog(false);
    setSelectedFormId(null); // reset selectedFormId when dialog is closed
    setTargetViewId(''); // reset section value when dialog is closed
  };

  const moveFieldToSection = () => {
    if (targetViewId) {
      const usage = findFieldCondtionUsage(fieldName, allFields, allFviews);
      const targetSectionLabel = allFviews[targetViewId]?.label || '';
      const conflicts = usage.filter(u =>
        u.includes(`Section: ${targetSectionLabel}`)
      );

      if (conflicts.length > 0) {
        setConflictError({
          title: `Cannot move field "${label}" to "${targetSectionLabel}"`,
          message:
            'This section has conditions that already depend on this field. To proceed, first remove or update these conditions in the target section.',
          conflicts,
        });
        return;
      }

      dispatch({
        type: 'ui-specification/fieldMovedToSection',
        payload: {
          fieldName,
          sourceViewId: viewId,
          targetViewId,
        },
      });
      moveFieldCallback(targetViewId);
      handleCloseMoveDialog();
    }
  };

  // memoize the form value
  const formValue = useMemo(
    () =>
      selectedFormId
        ? {id: selectedFormId, label: viewsets[selectedFormId].label}
        : null,
    [selectedFormId, viewsets]
  );

  // memoize the form options
  const formOptions = useMemo(
    () =>
      Object.entries(viewsets).map(([formId, form]) => ({
        id: formId,
        label: form.label,
      })),
    [viewsets]
  );

  // memoize the section value
  const sectionValue = useMemo(
    () =>
      targetViewId
        ? {id: targetViewId, label: allFviews[targetViewId].label}
        : null,
    [targetViewId, allFviews]
  );

  // memoize the section options
  const sectionOptions = useMemo(
    () =>
      selectedFormId
        ? viewsets[selectedFormId].views
            .filter(sectionId => sectionId !== viewId)
            .map(sectionId => ({
              id: sectionId,
              label: allFviews[sectionId].label,
            }))
        : [],
    [selectedFormId, viewsets, viewId, allFviews]
  );

  const toggleHiddenState = (event: React.SyntheticEvent) => {
    event.stopPropagation();
    dispatch({
      type: 'ui-specification/toggleFieldHidden',
      payload: {fieldName, hidden: !isHidden},
    });
  };

  return (
    <Accordion
      key={fieldName}
      expanded={expanded}
      onChange={handleExpandChange}
      disableGutters
      square
      elevation={0}
      sx={{
        border: '1px solid #CBCFCD',
        '&:not(:nth-of-type(2))': {
          borderTop: 0,
        },
        '&:before': {
          display: 'none',
        },
      }}
    >
      <AccordionSummary
        expandIcon={<ArrowForwardIosRoundedIcon sx={{fontSize: '1rem'}} />}
        sx={{
          backgroundColor: '#EEF1F0',
          flexDirection: 'row-reverse',
          '& .MuiAccordionSummary-expandIconWrapper.Mui-expanded': {
            transform: 'rotate(90deg)',
          },
          '& .MuiAccordionSummary-content': {
            marginLeft: '10px',
          },
        }}
      >
        <Grid container rowGap={1} alignItems={'center'}>
          <Grid item xs={12} sm={8}>
            <Stack direction="column" spacing={1} pr={{xs: 0, sm: 2}}>
              <Typography
                variant="subtitle2"
                sx={{
                  minWidth: 210,
                  maxWidth: 210,
                  display: '-webkit-box',
                  WebkitLineClamp: 2,
                  WebkitBoxOrient: 'vertical',
                  overflow: 'hidden',
                  textOverflow: 'ellipsis',
                  whiteSpace: 'normal',
                }}
              >
                {label}
              </Typography>

              {/* Chips Below Title (Tighter Spacing) */}
              <Stack direction="row" spacing={1} flexWrap="wrap">
                <Chip
                  label={fieldComponent}
                  size="small"
                  variant="outlined"
                  sx={{
                    '&.MuiChip-outlined': {
                      background: '#f9fafb',
                      color: '#546e7a',
                      borderColor: '#546e7a',
                    },
                  }}
                />
                {field['component-parameters'].required && (
                  <Chip label="Required" size="small" color="primary" />
                )}
              </Stack>
              {field['component-parameters'].helperText && (
                <Typography
                  variant="body2"
                  fontSize={12}
                  fontWeight={400}
                  fontStyle="italic"
                  sx={{
                    mt: 1.5,
                    display: '-webkit-box',
                    WebkitLineClamp: 3,
                    WebkitBoxOrient: 'vertical',
                    overflow: 'hidden',
                    textOverflow: 'ellipsis',
                  }}
                >
                  {field['component-parameters'].helperText}
                </Typography>
              )}
            </Stack>
          </Grid>
          <Grid item xs={12} sm={4}>
            <Stack direction="row" justifyContent={{sm: 'right', xs: 'left'}}>
              <Tooltip title="Delete Field">
                <IconButton
                  onClick={deleteField}
                  aria-label="delete"
                  size="small"
                >
                  <DeleteRoundedIcon />
                </IconButton>
              </Tooltip>
              <Tooltip title="Move Field">
                <IconButton
                  onClick={() => setOpenMoveDialog(true)}
                  aria-label="move"
                  size="small"
                >
                  <MoveRoundedIcon />
                </IconButton>
              </Tooltip>
              <Tooltip title="Add Field Below">
                <IconButton
                  onClick={addFieldBelow}
                  aria-label="add field"
                  size="small"
                >
                  <PlaylistAddIcon />
                </IconButton>
              </Tooltip>
              <Tooltip title="Duplicate Field">
                <IconButton
                  onClick={handleOpenDuplicateDialog}
                  aria-label="duplicate"
                  size="small"
                >
                  <DuplicateIcon />
                </IconButton>
              </Tooltip>
              {isHidden ? (
                <Tooltip
                  title={
                    protection === 'protected'
                      ? 'Fully protected fields cannot be hidden'
                      : isRequired
                        ? 'Required fields cannot be hidden'
                        : 'Unhide Field'
                  }
                >
                  <span>
                    <IconButton
                      onClick={toggleHiddenState}
                      aria-label="unhide field"
                      size="small"
                      disabled={protection === 'protected' || isRequired}
                    >
                      <VisibilityIcon />
                    </IconButton>
                  </span>
                </Tooltip>
              ) : (
                <>
                  <Tooltip
                    title={
                      protection === 'protected'
                        ? 'Fully protected fields cannot be hidden'
                        : isRequired
                          ? 'Required fields cannot be hidden'
                          : 'Hide Field'
                    }
                  >
                    <span>
                      <IconButton
                        onClick={toggleHiddenState}
                        aria-label="hide field"
                        size="small"
                        disabled={protection === 'protected' || isRequired}
                      >
                        <VisibilityOffIcon />
                      </IconButton>
                    </span>
                  </Tooltip>
                </>
              )}
              <Tooltip title="Move up">
                <IconButton onClick={moveFieldUp} aria-label="up" size="small">
                  <ArrowDropUpRoundedIcon />
                </IconButton>
              </Tooltip>
              <Tooltip title="Move down">
                <IconButton
                  onClick={moveFieldDown}
                  aria-label="down"
                  size="small"
                >
                  <ArrowDropDownRoundedIcon />
                </IconButton>
              </Tooltip>
            </Stack>
          </Grid>
        </Grid>
        <Dialog
          open={deleteWarningOpen}
          onClose={() => setDeleteWarningOpen(false)}
          TransitionProps={{
            onExited: () => {
              setConditionsAffected([]);
            },
          }}
        >
          <DialogTitle>Cannot Delete Field</DialogTitle>
          <DialogContent>
            <Alert severity="warning">
              This field is referenced in the following conditions:
              <ul>
                {conditionsAffected.map((condition, index) => (
                  <li key={index}>{condition}</li>
                ))}
              </ul>
              Please remove all dependencies on this field before deleting it.
            </Alert>
          </DialogContent>
          <DialogActions>
            <Button
              onClick={event => {
                event.stopPropagation();
                setDeleteWarningOpen(false);
              }}
            >
              Close
            </Button>
          </DialogActions>
        </Dialog>
      </AccordionSummary>

      <Dialog
        open={openMoveDialog}
        onClose={handleCloseMoveDialog}
        aria-labelledby="move-dialog-title"
        maxWidth="sm"
      >
        <DialogTitle id="move-dialog-title" textAlign="center">
          Move Question
        </DialogTitle>
        <DialogContent>
          {conflictError && (
            <Alert severity="error" sx={{mb: 2}}>
              <Typography variant="body2" sx={{mb: 1}}>
                {conflictError.message}
              </Typography>
              <ul style={{marginTop: 8, paddingLeft: 20}}>
                {conflictError.conflicts.map((ref, idx) => (
                  <li key={idx}>{ref}</li>
                ))}
              </ul>
            </Alert>
          )}
          <Grid container spacing={2}>
            <Grid item xs={12}>
              <Typography variant="body1" sx={{mt: 1, mb: 1, fontWeight: 450}}>
                Destination Form
              </Typography>
              <Typography variant="body2" sx={{mb: 0.5}}>
                Choose the form you want to move the question to.
              </Typography>
              <Autocomplete
                fullWidth
                value={formValue}
                onChange={(_event, newValue) => {
                  setSelectedFormId(newValue ? newValue.id : null);
                  setTargetViewId(''); // reset section when form changes
                  setConflictError(null);
                }}
                options={formOptions}
                getOptionLabel={option => option.label}
                isOptionEqualToValue={(option, value) => option.id === value.id}
                renderInput={params => <TextField {...params} />}
              />
            </Grid>
            <Grid item xs={12}>
              <Typography variant="body1" sx={{mt: 1, mb: 1, fontWeight: 450}}>
                Destination Section
              </Typography>
              <Typography variant="body2" sx={{mb: 0.5}}>
                Choose the section you want to move the question to.
              </Typography>
              <Autocomplete
                fullWidth
                value={selectedFormId ? sectionValue : null}
                onChange={(_event, newValue) => {
                  setTargetViewId(newValue ? newValue.id : '');
                  setConflictError(null);
                }}
                options={sectionOptions}
                getOptionLabel={option => option.label}
                isOptionEqualToValue={(option, value) => option.id === value.id}
                disabled={!selectedFormId}
                renderInput={params => <TextField {...params} />}
              />
            </Grid>
          </Grid>
        </DialogContent>
        <DialogActions>
          <Button onClick={handleCloseMoveDialog}>Cancel</Button>
          <Button
            onClick={moveFieldToSection}
            disabled={!selectedFormId || !targetViewId}
          >
            Move
          </Button>
        </DialogActions>
      </Dialog>

      <Dialog
        open={openDuplicateDialog}
        onClose={handleCloseDuplicateDialog}
        aria-labelledby="duplicate-dialog-title"
        maxWidth="sm"
        onClick={e => e.stopPropagation()}
      >
        <DialogTitle id="duplicate-dialog-title" textAlign="center">
          Duplicate Field
        </DialogTitle>
        <DialogContent>
          <Typography variant="body2" sx={{mb: 2}}>
            Enter a title for the duplicated field.
          </Typography>
          <TextField
            autoFocus
            fullWidth
            value={duplicateTitle}
            onChange={e => setDuplicateTitle(e.target.value)}
            label="Field Title"
            variant="outlined"
          />
        </DialogContent>
        <DialogActions>
          <Button onClick={handleCloseDuplicateDialog}>Cancel</Button>
          <Button onClick={duplicateField} disabled={!duplicateTitle.trim()}>
            Duplicate
          </Button>
        </DialogActions>
      </Dialog>

      <AccordionDetails sx={{padding: 3, backgroundColor: '#00804004'}}>
<<<<<<< HEAD
        {(protection === 'protected' || protection === 'allow-hiding') && (
          <Stack
            direction="column"
            alignItems="center"
            justifyContent="center"
            spacing={1}
            sx={{
              width: '100%',
              padding: 2,
              marginBottom: 2,
              backgroundColor: 'rgba(255, 255, 255, 0.8)',
              borderRadius: 1,
              border: '1px solid #546e7a',
              boxSizing: 'border-box',
              textAlign: 'center',
            }}
          >
            <LockRounded sx={{color: '#546e7a', fontSize: 24}} />
            <Typography
              variant="body2"
              sx={{fontWeight: 500, color: '#546e7a'}}
            >
              {protectionMessage}
            </Typography>
          </Stack>
        )}
        <div
          style={{
            pointerEvents: disableEditing ? 'none' : 'auto',
            opacity: disableEditing ? 0.5 : 1,
          }}
        >
          {(fieldComponent === 'MultipleTextField' && (
            <MultipleTextFieldEditor fieldName={fieldName} />
=======
        {invalidRefs.length > 0 && (
          <Grid item xs={12} sx={{marginBottom: 3.5}}>
            <Alert severity="warning">
              The following fields/sections have visibility conditions that
              depend on this field having a specific option available:
              <ul style={{marginTop: '8px', paddingLeft: '20px'}}>
                {invalidRefs.map((msg, idx) => (
                  <li key={idx}>{msg}</li>
                ))}
              </ul>
              Please update this field, or remove/modify affected conditions.
            </Alert>
          </Grid>
        )}

        {(fieldComponent === 'MultipleTextField' && (
          <MultipleTextFieldEditor fieldName={fieldName} />
        )) ||
          (fieldComponent === 'TakePhoto' && (
            <TakePhotoFieldEditor fieldName={fieldName} />
          )) ||
          (fieldComponent === 'TextField' && (
            <TextFieldEditor fieldName={fieldName} />
          )) ||
          (fieldComponent === 'DateTimeNow' && (
            <DateTimeNowEditor fieldName={fieldName} />
          )) ||
          (fieldComponent === 'Select' && (
            <OptionsEditor fieldName={fieldName} />
          )) ||
          (fieldComponent === 'MultiSelect' && (
            <OptionsEditor
              fieldName={fieldName}
              showExpandedChecklist={true}
              showExclusiveOptions={true}
            />
          )) ||
          (fieldComponent === 'AdvancedSelect' && (
            <AdvancedSelectEditor fieldName={fieldName} />
          )) ||
          (fieldComponent === 'RadioGroup' && (
            <OptionsEditor fieldName={fieldName} />
          )) ||
          (fieldComponent === 'MapFormField' && (
            <MapFormFieldEditor fieldName={fieldName} />
          )) ||
          (fieldComponent === 'RandomStyle' && (
            <RandomStyleEditor fieldName={fieldName} />
          )) ||
          (fieldComponent === 'RichText' && (
            <RichTextEditor fieldName={fieldName} />
          )) ||
          (fieldComponent === 'RelatedRecordSelector' && (
            <RelatedRecordEditor fieldName={fieldName} />
          )) ||
          (fieldComponent === 'BasicAutoIncrementer' && (
            <BasicAutoIncrementerEditor fieldName={fieldName} viewId={viewId} />
>>>>>>> 090fa686
          )) ||
            (fieldComponent === 'TakePhoto' && (
              <TakePhotoFieldEditor fieldName={fieldName} />
            )) ||
            (fieldComponent === 'TextField' && (
              <TextFieldEditor fieldName={fieldName} />
            )) ||
            (fieldComponent === 'DateTimeNow' && (
              <DateTimeNowEditor fieldName={fieldName} />
            )) ||
            (fieldComponent === 'Select' && (
              <OptionsEditor fieldName={fieldName} />
            )) ||
            (fieldComponent === 'MultiSelect' && (
              <OptionsEditor
                fieldName={fieldName}
                showExpandedChecklist={true}
              />
            )) ||
            (fieldComponent === 'AdvancedSelect' && (
              <AdvancedSelectEditor fieldName={fieldName} />
            )) ||
            (fieldComponent === 'RadioGroup' && (
              <OptionsEditor fieldName={fieldName} />
            )) ||
            (fieldComponent === 'MapFormField' && (
              <MapFormFieldEditor fieldName={fieldName} />
            )) ||
            (fieldComponent === 'RandomStyle' && (
              <RandomStyleEditor fieldName={fieldName} />
            )) ||
            (fieldComponent === 'RichText' && (
              <RichTextEditor fieldName={fieldName} />
            )) ||
            (fieldComponent === 'RelatedRecordSelector' && (
              <RelatedRecordEditor fieldName={fieldName} />
            )) ||
            (fieldComponent === 'BasicAutoIncrementer' && (
              <BasicAutoIncrementerEditor
                fieldName={fieldName}
                viewId={viewId}
              />
            )) ||
            (fieldComponent === 'TemplatedStringField' && (
              <TemplatedStringFieldEditor
                fieldName={fieldName}
                viewId={viewId}
                viewsetId={viewSetId}
              />
            )) || <BaseFieldEditor fieldName={fieldName} />}
        </div>
      </AccordionDetails>
    </Accordion>
  );
};<|MERGE_RESOLUTION|>--- conflicted
+++ resolved
@@ -649,7 +649,6 @@
       </Dialog>
 
       <AccordionDetails sx={{padding: 3, backgroundColor: '#00804004'}}>
-<<<<<<< HEAD
         {(protection === 'protected' || protection === 'allow-hiding') && (
           <Stack
             direction="column"
@@ -682,67 +681,23 @@
             opacity: disableEditing ? 0.5 : 1,
           }}
         >
+          {invalidRefs.length > 0 && (
+            <Grid item xs={12} sx={{marginBottom: 3.5}}>
+              <Alert severity="warning">
+                The following fields/sections have visibility conditions that
+                depend on this field having a specific option available:
+                <ul style={{marginTop: '8px', paddingLeft: '20px'}}>
+                  {invalidRefs.map((msg, idx) => (
+                    <li key={idx}>{msg}</li>
+                  ))}
+                </ul>
+                Please update this field, or remove/modify affected conditions.
+              </Alert>
+            </Grid>
+          )}
+
           {(fieldComponent === 'MultipleTextField' && (
             <MultipleTextFieldEditor fieldName={fieldName} />
-=======
-        {invalidRefs.length > 0 && (
-          <Grid item xs={12} sx={{marginBottom: 3.5}}>
-            <Alert severity="warning">
-              The following fields/sections have visibility conditions that
-              depend on this field having a specific option available:
-              <ul style={{marginTop: '8px', paddingLeft: '20px'}}>
-                {invalidRefs.map((msg, idx) => (
-                  <li key={idx}>{msg}</li>
-                ))}
-              </ul>
-              Please update this field, or remove/modify affected conditions.
-            </Alert>
-          </Grid>
-        )}
-
-        {(fieldComponent === 'MultipleTextField' && (
-          <MultipleTextFieldEditor fieldName={fieldName} />
-        )) ||
-          (fieldComponent === 'TakePhoto' && (
-            <TakePhotoFieldEditor fieldName={fieldName} />
-          )) ||
-          (fieldComponent === 'TextField' && (
-            <TextFieldEditor fieldName={fieldName} />
-          )) ||
-          (fieldComponent === 'DateTimeNow' && (
-            <DateTimeNowEditor fieldName={fieldName} />
-          )) ||
-          (fieldComponent === 'Select' && (
-            <OptionsEditor fieldName={fieldName} />
-          )) ||
-          (fieldComponent === 'MultiSelect' && (
-            <OptionsEditor
-              fieldName={fieldName}
-              showExpandedChecklist={true}
-              showExclusiveOptions={true}
-            />
-          )) ||
-          (fieldComponent === 'AdvancedSelect' && (
-            <AdvancedSelectEditor fieldName={fieldName} />
-          )) ||
-          (fieldComponent === 'RadioGroup' && (
-            <OptionsEditor fieldName={fieldName} />
-          )) ||
-          (fieldComponent === 'MapFormField' && (
-            <MapFormFieldEditor fieldName={fieldName} />
-          )) ||
-          (fieldComponent === 'RandomStyle' && (
-            <RandomStyleEditor fieldName={fieldName} />
-          )) ||
-          (fieldComponent === 'RichText' && (
-            <RichTextEditor fieldName={fieldName} />
-          )) ||
-          (fieldComponent === 'RelatedRecordSelector' && (
-            <RelatedRecordEditor fieldName={fieldName} />
-          )) ||
-          (fieldComponent === 'BasicAutoIncrementer' && (
-            <BasicAutoIncrementerEditor fieldName={fieldName} viewId={viewId} />
->>>>>>> 090fa686
           )) ||
             (fieldComponent === 'TakePhoto' && (
               <TakePhotoFieldEditor fieldName={fieldName} />

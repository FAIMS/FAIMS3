--- conflicted
+++ resolved
@@ -14,7 +14,7 @@
 # Copy monorepo package.json files
 COPY api/package.json ./api/
 COPY app/package.json ./app/
-<<<<<<< HEAD
+COPY web/package.json ./web/
 COPY library/data-model/package.json ./library/data-model/
 
 # Turbo config
@@ -23,14 +23,7 @@
 # Install dependencies with cache mount
 RUN --mount=type=cache,id=pnpm,target=/pnpm/store \
   pnpm install --frozen-lockfile
-=======
-COPY web/package.json ./web/
-COPY library/data-model/package.json library/data-model/package-lock.json ./library/data-model/
 
-RUN --mount=type=cache,target=/usr/src/.npm \
-  npm set cache /usr/src/.npm && \
-  npm i
->>>>>>> e81d39b3
 
 # Build stage
 FROM base AS builder
@@ -38,13 +31,8 @@
 # Copy source code
 COPY . .
 
-<<<<<<< HEAD
 # Build the app and api
-RUN pnpm turbo build --filter=@faims3/api --filter=@faims3/app
-=======
-# build the app and api
-RUN npx turbo build --filter=@faims3/api --filter=@faims3/app --filter=web
->>>>>>> e81d39b3
+RUN pnpm turbo build --filter=@faims3/api --filter=@faims3/app --filter=@faims3/web
 
 # API service
 FROM node:22-slim AS api
@@ -76,15 +64,11 @@
 COPY --from=builder /usr/src .
 
 EXPOSE 3000
-<<<<<<< HEAD
 CMD ["pnpm", "run", "force-start-app"]
-=======
-CMD ["npm", "run", "force-start-app"]
 
 # Web service
 FROM node:20 AS web
 WORKDIR /usr/src
 COPY --from=builder /usr/src .
 EXPOSE 3001
-CMD ["npm", "run", "web-dev"]
->>>>>>> e81d39b3
+CMD [pnpm", "run", "web-dev"]
# Name of the admin group - should not be changed
VITE_CLUSTER_ADMIN_GROUP_NAME='cluster-admin'
# commit version is shown in the 'About Build' page
VITE_COMMIT_VERSION=output of `git rev-parse HEAD`
# One or more conductor URLs separated by comma, each will generate a login option
VITE_CONDUCTOR_URL=http://localhost:8080
# Configuration options for PouchDB
VITE_POUCH_BATCHES_LIMIT=10
VITE_POUCH_BATCH_SIZE=1000
# Set this to 'developer' to enable developer tools in the app, any other value will to hide them
VITE_SERVER=developer
# Include a BugSnag API key to enable bug reporting via that service
VITE_BUGSNAG_KEY=<your bugsnag API key>
# Set to true to enable some debugging messaging
VITE_DEBUG_APP=true
# Set to true for a production build with VITE
VITE_PRODUCTION_BUILD=false
# Set to true for verbose debug messages from PouchDB
VITE_POUCHDB_DEBUG=false
<<<<<<< HEAD
# Alternate views of notebook Active/Not Active lists: 'tabs' or 'headings'
VITE_NOTEBOOK_LIST_TYPE=tabs
=======
VITE_NOTEBOOK_LIST_TYPE=tabs # tabs or headings
VITE_NOTEBOOK_NAME=survey
>>>>>>> 40efa961
<|MERGE_RESOLUTION|>--- conflicted
+++ resolved
@@ -17,10 +17,7 @@
 VITE_PRODUCTION_BUILD=false
 # Set to true for verbose debug messages from PouchDB
 VITE_POUCHDB_DEBUG=false
-<<<<<<< HEAD
 # Alternate views of notebook Active/Not Active lists: 'tabs' or 'headings'
 VITE_NOTEBOOK_LIST_TYPE=tabs
-=======
-VITE_NOTEBOOK_LIST_TYPE=tabs # tabs or headings
-VITE_NOTEBOOK_NAME=survey
->>>>>>> 40efa961
+# Configure the name used for Notebooks in the app, lowercase, singular (eg. notebook, survey)
+VITE_NOTEBOOK_NAME=survey
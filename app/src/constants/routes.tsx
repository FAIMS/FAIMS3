--- conflicted
+++ resolved
@@ -18,12 +18,8 @@
  *   TODO
  */
 
-<<<<<<< HEAD
-import {ProjectID, RecordID, RevisionID} from 'faims3-datamodel';
+import {ProjectID, RecordID, RevisionID} from '@faims3/data-model';
 import {NOTEBOOK_NAME} from '../buildconfig';
-=======
-import {ProjectID, RecordID, RevisionID} from '@faims3/data-model';
->>>>>>> 3144b691
 
 export const INDEX = '/';
 export const SIGN_IN = '/signin/';

--- conflicted
+++ resolved
@@ -43,12 +43,9 @@
 
 import {TokenContents} from '@faims3/data-model';
 import NotFound404 from './gui/pages/404';
-<<<<<<< HEAD
 import {AuthReturn} from './gui/components/authentication/auth_return';
 import {AppUrlListener} from './native_hooks';
-=======
 import {ProjectsProvider} from './context/projects-context';
->>>>>>> 5dd2e8b9
 
 // type AppProps = {};
 
@@ -74,60 +71,12 @@
     <></>
   ) : (
     <StateProvider>
-<<<<<<< HEAD
-      <StyledEngineProvider injectFirst>
-        <ThemeProvider theme={theme}>
-          <Router>
-            <AppUrlListener></AppUrlListener>
-            <MainLayout token={token}>
-              <Routes>
-                <Route
-                  path={ROUTES.SIGN_IN}
-                  element={
-                    <PrivateRoute allowed>
-                      <SignIn setToken={setToken} />
-                    </PrivateRoute>
-                  }
-                />
-                <Route
-                  path={ROUTES.AUTH_RETURN}
-                  element={
-                    <PrivateRoute allowed>
-                      <AuthReturn setToken={setToken} />
-                    </PrivateRoute>
-                  }
-                />
-                <Route
-                  path={ROUTES.INDEX}
-                  element={
-                    <PrivateRoute allowed={Boolean(token)}>
-                      <Workspace />
-                    </PrivateRoute>
-                  }
-                />
-                <Route
-                  path={ROUTES.NOTEBOOK_LIST_ROUTE}
-                  element={
-                    <PrivateRoute allowed={Boolean(token)}>
-                      <NoteBookList />
-                    </PrivateRoute>
-                  }
-                />
-                <Route
-                  path={ROUTES.INDIVIDUAL_NOTEBOOK_ROUTE + ':project_id'}
-                  element={
-                    <PrivateRoute allowed={Boolean(token)}>
-                      <Notebook />
-                    </PrivateRoute>
-                  }
-                />
-                {/* Draft creation happens by redirecting to a fresh minted UUID
-=======
       <ProjectsProvider>
         <StyledEngineProvider injectFirst>
           <ThemeProvider theme={theme}>
             <Router>
-              <MainLayout token={token}>
+              <AppUrlListener></AppUrlListener>
+            <MainLayout token={token}>
                 <Routes>
                   <Route
                     path={ROUTES.SIGN_IN}
@@ -138,6 +87,14 @@
                     }
                   />
                   <Route
+                  path={ROUTES.AUTH_RETURN}
+                  element={
+                    <PrivateRoute allowed>
+                      <AuthReturn setToken={setToken} />
+                    </PrivateRoute>
+                  }
+                />
+                <Route
                     path={ROUTES.INDEX}
                     element={
                       <PrivateRoute allowed={Boolean(token)}>
@@ -154,7 +111,6 @@
                     }
                   />
                   {/* Draft creation happens by redirecting to a fresh minted UUID
->>>>>>> 5dd2e8b9
                   This is to keep it stable until the user navigates away. So the
                   draft_id is optional, and when RecordCreate is instantiated
                   without one, it immediately mints a UUID and redirects to it */}

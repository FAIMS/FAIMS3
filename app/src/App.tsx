--- conflicted
+++ resolved
@@ -44,13 +44,11 @@
 
 import {TokenContents} from '@faims3/data-model';
 import NotFound404 from './gui/pages/404';
-<<<<<<< HEAD
 import CreateNewSurvey from './gui/components/workspace/CreateNewSurvey';
-=======
 import {AuthReturn} from './gui/components/authentication/auth_return';
 import {AppUrlListener} from './native_hooks';
 import {ProjectsProvider} from './context/projects-context';
->>>>>>> c16d0acc
+import NoteBookList from './gui/pages/notebook_list';
 
 // type AppProps = {};
 
@@ -105,115 +103,98 @@
     <></>
   ) : (
     <StateProvider>
-<<<<<<< HEAD
       <QueryClientProvider client={queryClient}>
-        <StyledEngineProvider injectFirst>
-          <ThemeProvider theme={theme}>
-            <Router>
-              <MainLayout token={token}>
-=======
-      <ProjectsProvider>
-        <StyledEngineProvider injectFirst>
-          <ThemeProvider theme={theme}>
-            <Router>
-              <AppUrlListener></AppUrlListener>
-            <MainLayout token={token}>
->>>>>>> c16d0acc
-                <Routes>
-                  <Route
-                    path={ROUTES.SIGN_IN}
-                    element={
-                      <PrivateRoute allowed>
-                        <SignIn setToken={setToken} />
-                      </PrivateRoute>
-                    }
-                  />
-                  <Route
-<<<<<<< HEAD
-=======
-                  path={ROUTES.AUTH_RETURN}
-                  element={
-                    <PrivateRoute allowed>
-                      <AuthReturn setToken={setToken} />
-                    </PrivateRoute>
-                  }
-                />
-                <Route
->>>>>>> c16d0acc
-                    path={ROUTES.INDEX}
-                    element={
-                      <PrivateRoute allowed={Boolean(token)}>
-                        <Workspace />
-                      </PrivateRoute>
-                    }
-                  />
-                  <Route
-<<<<<<< HEAD
-                    path={ROUTES.NOTEBOOK_LIST_ROUTE}
-                    element={
-                      <PrivateRoute allowed={Boolean(token)}>
-                        <NoteBookList />
-                      </PrivateRoute>
-                    }
-                  />
-                  <Route
-                    path={ROUTES.INDIVIDUAL_NOTEBOOK_ROUTE + ':project_id'}
-=======
-                    path={`${ROUTES.INDIVIDUAL_NOTEBOOK_ROUTE}:project_id`}
->>>>>>> c16d0acc
-                    element={
-                      <PrivateRoute allowed={Boolean(token)}>
-                        <Notebook />
-                      </PrivateRoute>
-                    }
-                  />
-<<<<<<< HEAD
-
-                  <Route
-                    path={ROUTES.CREATE_NEW_SURVEY}
-                    element={
-                      <PrivateRoute allowed={token !== undefined}>
-                        <CreateNewSurvey />
-                      </PrivateRoute>
-                    }
-                  />
-=======
->>>>>>> c16d0acc
-                  {/* Draft creation happens by redirecting to a fresh minted UUID
+        <ProjectsProvider>
+          <StyledEngineProvider injectFirst>
+            <ThemeProvider theme={theme}>
+              <Router>
+                <AppUrlListener></AppUrlListener>
+                <MainLayout token={token}>
+                  <Routes>
+                    <Route
+                      path={ROUTES.SIGN_IN}
+                      element={
+                        <PrivateRoute allowed>
+                          <SignIn setToken={setToken} />
+                        </PrivateRoute>
+                      }
+                    />
+                    <Route
+                      path={ROUTES.AUTH_RETURN}
+                      element={
+                        <PrivateRoute allowed>
+                          <AuthReturn setToken={setToken} />
+                        </PrivateRoute>
+                      }
+                    />
+                    <Route
+                      path={ROUTES.INDEX}
+                      element={
+                        <PrivateRoute allowed={Boolean(token)}>
+                          <Workspace />
+                        </PrivateRoute>
+                      }
+                    />
+                    <Route
+                      path={ROUTES.NOTEBOOK_LIST_ROUTE}
+                      element={
+                        <PrivateRoute allowed={Boolean(token)}>
+                          <NoteBookList />
+                        </PrivateRoute>
+                      }
+                    />
+                    <Route
+                      path={`${ROUTES.INDIVIDUAL_NOTEBOOK_ROUTE}:project_id`}
+                      element={
+                        <PrivateRoute allowed={Boolean(token)}>
+                          <Notebook />
+                        </PrivateRoute>
+                      }
+                    />
+
+                    <Route
+                      path={ROUTES.CREATE_NEW_SURVEY}
+                      element={
+                        <PrivateRoute allowed={token !== undefined}>
+                          <CreateNewSurvey />
+                        </PrivateRoute>
+                      }
+                    />
+                    {/* Draft creation happens by redirecting to a fresh minted UUID
                   This is to keep it stable until the user navigates away. So the
                   draft_id is optional, and when RecordCreate is instantiated
                   without one, it immediately mints a UUID and redirects to it */}
-                  <Route
-                    path={
-                      ROUTES.INDIVIDUAL_NOTEBOOK_ROUTE +
-                      ':project_id' +
-                      ROUTES.RECORD_CREATE +
-                      ':type_name' +
-                      ROUTES.RECORD_DRAFT +
-                      ':draft_id' + //added for keep the record id same for draft
-                      ROUTES.RECORD_RECORD +
-                      ':record_id'
-                    }
-                    element={
-                      <PrivateRoute allowed={Boolean(token)}>
-                        <RecordCreate />
-                      </PrivateRoute>
-                    }
-                  />
-                  <Route
-                    path={
-                      ROUTES.INDIVIDUAL_NOTEBOOK_ROUTE +
-                      ':project_id' +
-                      ROUTES.RECORD_CREATE +
-                      ':type_name'
-                    }
-                    element={
-                      <PrivateRoute allowed={Boolean(token)}>
-                        <RecordCreate />
-                      </PrivateRoute>
-                    }
-                  />
-                  {/*Record editing and viewing is a separate affair, separated by
+                    <Route
+                      path={
+                        ROUTES.INDIVIDUAL_NOTEBOOK_ROUTE +
+                        ':project_id' +
+                        ROUTES.RECORD_CREATE +
+                        ':type_name' +
+                        ROUTES.RECORD_DRAFT +
+                        ':draft_id' + //added for keep the record id same for draft
+                        ROUTES.RECORD_RECORD +
+                        ':record_id'
+                      }
+                      element={
+                        <PrivateRoute allowed={Boolean(token)}>
+                          <RecordCreate />
+                        </PrivateRoute>
+                      }
+                    />
+                    <Route
+                      path={
+                        ROUTES.INDIVIDUAL_NOTEBOOK_ROUTE +
+                        ':project_id' +
+                        ROUTES.RECORD_CREATE +
+                        ':type_name'
+                      }
+                      element={
+                        <PrivateRoute allowed={Boolean(token)}>
+                          <RecordCreate />
+                        </PrivateRoute>
+                      }
+                    />
+                    {/*Record editing and viewing is a separate affair, separated by
                   the presence/absence of draft_id prop OR draft_id being in the
                   state of the Record component. So if the user clicks a draft to
                   make continued changes, the draft_id is in the URL here.
@@ -221,54 +202,47 @@
                   should at some point, TODO, redirect to the same Record form but
                   with the newly minted draft_id attached. BUt this TODO is in the
                   record/form.tsx*/}
-                  <Route
-                    path={
-                      ROUTES.INDIVIDUAL_NOTEBOOK_ROUTE +
-                      ':project_id' +
-                      ROUTES.RECORD_EXISTING +
-                      ':record_id' +
-                      ROUTES.REVISION +
-                      ':revision_id'
-                    }
-                    element={
-                      <PrivateRoute allowed={Boolean(token)}>
-                        <Record />
-                      </PrivateRoute>
-                    }
-                  />
-                  <Route
-                    path={
-                      ROUTES.INDIVIDUAL_NOTEBOOK_ROUTE +
-                      ':project_id' +
-                      ROUTES.RECORD_EXISTING +
-                      ':record_id' +
-                      ROUTES.REVISION +
-                      ':revision_id' +
-                      ROUTES.RECORD_DRAFT +
-                      ':draft_id'
-                    }
-                    element={
-                      <PrivateRoute allowed={Boolean(token)}>
-                        <Record />
-                      </PrivateRoute>
-                    }
-                  />
-                  <Route path={ROUTES.ABOUT_BUILD} Component={AboutBuild} />
-<<<<<<< HEAD
-                  <Route path="*" Component={NotFound404} />
-=======
-                  <Route path={'*'} Component={NotFound404} />
->>>>>>> c16d0acc
-                </Routes>
-              </MainLayout>
-            </Router>
-          </ThemeProvider>
-        </StyledEngineProvider>
-<<<<<<< HEAD
+                    <Route
+                      path={
+                        ROUTES.INDIVIDUAL_NOTEBOOK_ROUTE +
+                        ':project_id' +
+                        ROUTES.RECORD_EXISTING +
+                        ':record_id' +
+                        ROUTES.REVISION +
+                        ':revision_id'
+                      }
+                      element={
+                        <PrivateRoute allowed={Boolean(token)}>
+                          <Record />
+                        </PrivateRoute>
+                      }
+                    />
+                    <Route
+                      path={
+                        ROUTES.INDIVIDUAL_NOTEBOOK_ROUTE +
+                        ':project_id' +
+                        ROUTES.RECORD_EXISTING +
+                        ':record_id' +
+                        ROUTES.REVISION +
+                        ':revision_id' +
+                        ROUTES.RECORD_DRAFT +
+                        ':draft_id'
+                      }
+                      element={
+                        <PrivateRoute allowed={Boolean(token)}>
+                          <Record />
+                        </PrivateRoute>
+                      }
+                    />
+                    <Route path={ROUTES.ABOUT_BUILD} Component={AboutBuild} />
+                    <Route path="*" Component={NotFound404} />
+                  </Routes>
+                </MainLayout>
+              </Router>
+            </ThemeProvider>
+          </StyledEngineProvider>
+        </ProjectsProvider>
       </QueryClientProvider>
-=======
-      </ProjectsProvider>
->>>>>>> c16d0acc
     </StateProvider>
   );
 }
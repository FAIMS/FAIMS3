/*
 * Copyright 2021, 2022 Macquarie University
 *
 * Licensed under the Apache License Version 2.0 (the, "License");
 * you may not use, this file except in compliance with the License.
 * You may obtain a copy of the License at
 *
 *     http://www.apache.org/licenses/LICENSE-2.0
 *
 * Unless required by applicable law or agreed to in writing software
 * distributed under the License is distributed on an "AS IS" BASIS
 * WITHOUT WARRANTIES OR CONDITIONS OF ANY KIND either express or implied.
 * See, the License, for the specific language governing permissions and
 * limitations under the License.
 *
 * Filename: App.tsx
 * Description:
 *   TODO
 */

import {BrowserRouter as Router, Route, Routes} from 'react-router-dom';
import './App.css';
import * as ROUTES from './constants/routes';
import {PrivateRoute} from './constants/privateRouter';
import {SignIn} from './gui/pages/signin';
import AboutBuild from './gui/pages/about-build';
import Workspace from './gui/pages/workspace';
import Notebook from './gui/pages/notebook';
import Record from './gui/pages/record';
import RecordCreate from './gui/pages/record-create';
import {StateProvider} from './context/store';
import MainLayout from './gui/layout';
import {ThemeProvider, StyledEngineProvider} from '@mui/material/styles';
import {QueryClient, QueryClientProvider} from '@tanstack/react-query';

// import {unstable_createMuiStrictModeTheme as createMuiTheme} from '@mui/material';
// https://stackoverflow.com/a/64135466/3562777 temporary solution to remove findDOMNode is depreciated in StrictMode warning
// will be resolved in material-ui v5

import {theme} from './gui/themes';
import {getTokenContentsForCurrentUser} from './users';

import {useEffect, useState} from 'react';

import {TokenContents} from '@faims3/data-model';
import NotFound404 from './gui/pages/404';
import CreateNewSurvey from './gui/components/workspace/CreateNewSurvey';
import {AuthReturn} from './gui/components/authentication/auth_return';
import {AppUrlListener} from './native_hooks';
import {ProjectsProvider} from './context/projects-context';

// type AppProps = {};

// type AppState = {
//   projects: ProjectsList;
//   global_error: null | {};
//   token: boolean;
// };

// Setup react query
const queryClient = new QueryClient({
  defaultOptions: {
    queries: {
      // Queries should be enabled by default
      enabled: true,

      // Retry count - try 3 times
      retry: 3,

      // Stale time - this means the cache will be used by default
      staleTime: 30000, // 30s

      // Fetches will occur on remount
      refetchOnMount: true,

      // Fetches will not occur on change of window focus
      refetchOnWindowFocus: false,

      // If we reconnect then fetch again
      refetchOnReconnect: true,
    },
    mutations: {
      // Never retry mutations unless explicit
      retry: 0,
    },
  },
});

export default function App() {
  const [token, setToken] = useState(null as null | undefined | TokenContents);

  // TODO: Rather than returning the contents of a token, we should work out
  // what details are actually needed.
  useEffect(() => {
    const getToken = async () => {
      setToken(await getTokenContentsForCurrentUser());
    };
    getToken();
  }, []);

  return token === null ? (
    <></>
  ) : (
    <StateProvider>
      <ProjectsProvider>
<<<<<<< HEAD
        <StyledEngineProvider injectFirst>
          <ThemeProvider theme={theme}>
            <Router>
              <AppUrlListener></AppUrlListener>
              <MainLayout token={token}>
                <Routes>
                  <Route
                    path={ROUTES.SIGN_IN}
                    element={
                      <PrivateRoute allowed>
                        <SignIn setToken={setToken} />
                      </PrivateRoute>
                    }
                  />
                  <Route
                    path={ROUTES.AUTH_RETURN}
                    element={
                      <PrivateRoute allowed>
                        <AuthReturn setToken={setToken} />
                      </PrivateRoute>
                    }
                  />
                  <Route
                    path={ROUTES.INDEX}
                    element={
                      <PrivateRoute allowed={Boolean(token)}>
                        <Workspace />
                      </PrivateRoute>
                    }
                  />
                  <Route
                    path={`${ROUTES.INDIVIDUAL_NOTEBOOK_ROUTE}:project_id`}
                    element={
                      <PrivateRoute allowed={Boolean(token)}>
                        <Notebook />
                      </PrivateRoute>
                    }
                  />
                  {/* Draft creation happens by redirecting to a fresh minted UUID
=======
        <QueryClientProvider client={queryClient}>
          <StyledEngineProvider injectFirst>
            <ThemeProvider theme={theme}>
              <Router>
                <AppUrlListener></AppUrlListener>
                <MainLayout token={token}>
                  <Routes>
                    <Route
                      path={ROUTES.SIGN_IN}
                      element={
                        <PrivateRoute allowed>
                          <SignIn setToken={setToken} />
                        </PrivateRoute>
                      }
                    />
                    <Route
                      path={ROUTES.AUTH_RETURN}
                      element={
                        <PrivateRoute allowed>
                          <AuthReturn setToken={setToken} />
                        </PrivateRoute>
                      }
                    />
                    <Route
                      path={ROUTES.INDEX}
                      element={
                        <PrivateRoute allowed={Boolean(token)}>
                          <Workspace />
                        </PrivateRoute>
                      }
                    />
                    <Route
                      path={`${ROUTES.INDIVIDUAL_NOTEBOOK_ROUTE}:project_id`}
                      element={
                        <PrivateRoute allowed={Boolean(token)}>
                          <Notebook />
                        </PrivateRoute>
                      }
                    />
                    <Route
                      path={ROUTES.CREATE_NEW_SURVEY}
                      element={
                        <PrivateRoute allowed={token !== undefined}>
                          <CreateNewSurvey />
                        </PrivateRoute>
                      }
                    />
                    {/* Draft creation happens by redirecting to a fresh minted UUID
>>>>>>> 84f07579
                  This is to keep it stable until the user navigates away. So the
                  draft_id is optional, and when RecordCreate is instantiated
                  without one, it immediately mints a UUID and redirects to it */}
                    <Route
                      path={
                        ROUTES.INDIVIDUAL_NOTEBOOK_ROUTE +
                        ':project_id' +
                        ROUTES.RECORD_CREATE +
                        ':type_name' +
                        ROUTES.RECORD_DRAFT +
                        ':draft_id' + //added for keep the record id same for draft
                        ROUTES.RECORD_RECORD +
                        ':record_id'
                      }
                      element={
                        <PrivateRoute allowed={Boolean(token)}>
                          <RecordCreate />
                        </PrivateRoute>
                      }
                    />
                    <Route
                      path={
                        ROUTES.INDIVIDUAL_NOTEBOOK_ROUTE +
                        ':project_id' +
                        ROUTES.RECORD_CREATE +
                        ':type_name'
                      }
                      element={
                        <PrivateRoute allowed={Boolean(token)}>
                          <RecordCreate />
                        </PrivateRoute>
                      }
                    />
                    {/*Record editing and viewing is a separate affair, separated by
                  the presence/absence of draft_id prop OR draft_id being in the
                  state of the Record component. So if the user clicks a draft to
                  make continued changes, the draft_id is in the URL here.
                  Otherwise, they can make changes to a record they view (Which
                  should at some point, TODO, redirect to the same Record form but
                  with the newly minted draft_id attached. BUt this TODO is in the
                  record/form.tsx*/}
                    <Route
                      path={
                        ROUTES.INDIVIDUAL_NOTEBOOK_ROUTE +
                        ':project_id' +
                        ROUTES.RECORD_EXISTING +
                        ':record_id' +
                        ROUTES.REVISION +
                        ':revision_id'
                      }
                      element={
                        <PrivateRoute allowed={Boolean(token)}>
                          <Record />
                        </PrivateRoute>
                      }
                    />
                    <Route
                      path={
                        ROUTES.INDIVIDUAL_NOTEBOOK_ROUTE +
                        ':project_id' +
                        ROUTES.RECORD_EXISTING +
                        ':record_id' +
                        ROUTES.REVISION +
                        ':revision_id' +
                        ROUTES.RECORD_DRAFT +
                        ':draft_id'
                      }
                      element={
                        <PrivateRoute allowed={Boolean(token)}>
                          <Record />
                        </PrivateRoute>
                      }
                    />
                    <Route path={ROUTES.ABOUT_BUILD} Component={AboutBuild} />
                    <Route path={'*'} Component={NotFound404} />
                  </Routes>
                </MainLayout>
              </Router>
            </ThemeProvider>
          </StyledEngineProvider>
        </QueryClientProvider>
      </ProjectsProvider>
    </StateProvider>
  );
}<|MERGE_RESOLUTION|>--- conflicted
+++ resolved
@@ -103,47 +103,6 @@
   ) : (
     <StateProvider>
       <ProjectsProvider>
-<<<<<<< HEAD
-        <StyledEngineProvider injectFirst>
-          <ThemeProvider theme={theme}>
-            <Router>
-              <AppUrlListener></AppUrlListener>
-              <MainLayout token={token}>
-                <Routes>
-                  <Route
-                    path={ROUTES.SIGN_IN}
-                    element={
-                      <PrivateRoute allowed>
-                        <SignIn setToken={setToken} />
-                      </PrivateRoute>
-                    }
-                  />
-                  <Route
-                    path={ROUTES.AUTH_RETURN}
-                    element={
-                      <PrivateRoute allowed>
-                        <AuthReturn setToken={setToken} />
-                      </PrivateRoute>
-                    }
-                  />
-                  <Route
-                    path={ROUTES.INDEX}
-                    element={
-                      <PrivateRoute allowed={Boolean(token)}>
-                        <Workspace />
-                      </PrivateRoute>
-                    }
-                  />
-                  <Route
-                    path={`${ROUTES.INDIVIDUAL_NOTEBOOK_ROUTE}:project_id`}
-                    element={
-                      <PrivateRoute allowed={Boolean(token)}>
-                        <Notebook />
-                      </PrivateRoute>
-                    }
-                  />
-                  {/* Draft creation happens by redirecting to a fresh minted UUID
-=======
         <QueryClientProvider client={queryClient}>
           <StyledEngineProvider injectFirst>
             <ThemeProvider theme={theme}>
@@ -192,7 +151,6 @@
                       }
                     />
                     {/* Draft creation happens by redirecting to a fresh minted UUID
->>>>>>> 84f07579
                   This is to keep it stable until the user navigates away. So the
                   draft_id is optional, and when RecordCreate is instantiated
                   without one, it immediately mints a UUID and redirects to it */}

--- conflicted
+++ resolved
@@ -13,7 +13,6 @@
  * @returns {JSX.Element} - The rendered AppBarHeading component.
  */
 export const AppBarHeading = ({link}: AppBarHeadingProps) => (
-<<<<<<< HEAD
   <NavLink
     to={link}
     style={{
@@ -25,30 +24,6 @@
     }}
   >
     <img src="/assets/icons/icon-48.webp" />
-    <h1>{APP_NAME}</h1>
+    <h1>{HEADING_APP_NAME}</h1>
   </NavLink>
-=======
-  <>
-    <NavLink style={{flexGrow: 0, paddingRight: 15}} to={link}>
-      <img
-        src="/assets/icons/icon-48.webp"
-        style={{maxWidth: '140px', flex: 1}}
-      />
-    </NavLink>
-    <NavLink
-      to={link}
-      style={{
-        flexGrow: 1,
-        fontSize: 32,
-        fontWeight: 600,
-        textAlign: 'left',
-        textDecoration: 'none',
-        color: 'inherit',
-        fontVariant: 'small-caps',
-      }}
-    >
-      {HEADING_APP_NAME}
-    </NavLink>
-  </>
->>>>>>> 884ba5a3
 );
--- conflicted
+++ resolved
@@ -24,21 +24,18 @@
       <IconButton color="primary" aria-label={label} sx={{p: 0}}>
         <ArrowBackIcon sx={{fontSize: 28}} />
       </IconButton>
-<<<<<<< HEAD
-      <Typography
-        variant="h5"
-        fontWeight="bold"
-        sx={{color: 'primary.main', textAlign: singleLine ? 'left' : 'center'}}
-      >
-        {label}
-      </Typography>
-=======
       {label && (
-        <Typography variant="caption" sx={{mt: 0.5}}>
+        <Typography
+          variant="h5"
+          fontWeight="bold"
+          sx={{
+            color: 'primary.main',
+            textAlign: singleLine ? 'left' : 'center',
+          }}
+        >
           {label}
         </Typography>
       )}
->>>>>>> f7473e04
     </Box>
   );
 };

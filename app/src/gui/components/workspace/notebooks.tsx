--- conflicted
+++ resolved
@@ -34,18 +34,9 @@
 import useMediaQuery from '@mui/material/useMediaQuery';
 import {useTheme} from '@mui/material/styles';
 import {grey} from '@mui/material/colors';
-<<<<<<< HEAD
-import Tab from '@mui/material/Tab';
-import TabContext from '@mui/lab/TabContext';
-import TabList from '@mui/lab/TabList';
-import TabPanel from '@mui/lab/TabPanel';
-import SurveyCardList from '../ui/survey-card-list';
-import {surveyListLayout} from '../../themes';
-=======
 import Tabs from '../ui/tab-grid';
 import HeadingGrid from '../ui/heading-grid';
 import {NOTEBOOK_LIST_TYPE, NOTEBOOK_NAME} from '../../../buildconfig';
->>>>>>> 40efa961
 
 interface sortModel {
   field: string;
@@ -247,150 +238,6 @@
         <CircularLoading label={`Loading ${NOTEBOOK_NAME}s`} />
       ) : (
         <Box component={Paper} elevation={0} p={2}>
-<<<<<<< HEAD
-          {import.meta.env.VITE_THEME !== 'csiro' && (
-            <Typography variant={'body1'} gutterBottom>
-              You have {pouchProjectList.filter(r => r.is_activated).length}{' '}
-              notebook
-              {pouchProjectList.filter(r => r.is_activated).length !== 1
-                ? 's'
-                : ''}{' '}
-              activated on this device. To start syncing a notebook, visit the{' '}
-              <Button
-                variant="text"
-                size={'small'}
-                onClick={() => {
-                  setTabID('2');
-                }}
-              >
-                Available
-              </Button>{' '}
-              tab and click the activate button.
-            </Typography>
-          )}
-          <TabContext
-            value={
-              pouchProjectList.filter(r => r.is_activated).length === 0
-                ? '2'
-                : tabID
-            }
-          >
-            <Box sx={{borderBottom: 1, borderColor: 'divider'}}>
-              <TabList onChange={handleChange} aria-label="tablist">
-                <Tab
-                  label={
-                    'Activated (' +
-                    pouchProjectList.filter(r => r.is_activated).length +
-                    ')'
-                  }
-                  value="1"
-                  disabled={
-                    pouchProjectList.filter(r => r.is_activated).length === 0
-                      ? true
-                      : false
-                  }
-                />
-                <Tab
-                  label={
-                    'Available (' +
-                    pouchProjectList.filter(r => !r.is_activated).length +
-                    ')'
-                  }
-                  value="2"
-                />
-              </TabList>
-            </Box>
-            <TabPanel value="1" sx={{px: 0}}>
-              <div style={{display: 'flex', height: '100%'}}>
-                <div style={{flexGrow: 1}}>
-                  {surveyListLayout === 'card-list' ? (
-                    <SurveyCardList
-                      surveys={pouchProjectList.filter(r => r.is_activated)}
-                    />
-                  ) : (
-                    <DataGrid
-                      key={'notebook_list_datagrid'}
-                      rows={pouchProjectList.filter(r => r.is_activated)}
-                      loading={loading}
-                      columns={columns}
-                      onRowClick={handleRowClick}
-                      autoHeight
-                      sx={{cursor: 'pointer'}}
-                      getRowId={r => r.project_id}
-                      hideFooter={true}
-                      getRowHeight={() => 'auto'}
-                      initialState={{
-                        sorting: {
-                          sortModel: [props.sortModel],
-                        },
-                        pagination: {
-                          paginationModel: {
-                            pageSize: pouchProjectList.length,
-                          },
-                        },
-                      }}
-                      slots={{
-                        noRowsOverlay: () => (
-                          <Stack
-                            height="100%"
-                            alignItems="center"
-                            justifyContent="center"
-                          >
-                            No Notebooks have been activated yet.
-                          </Stack>
-                        ),
-                      }}
-                    />
-                  )}
-                </div>
-              </div>
-            </TabPanel>
-            <TabPanel value="2" sx={{px: 0}}>
-              <div style={{display: 'flex', height: '100%'}}>
-                <div style={{flexGrow: 1}}>
-                  {surveyListLayout === 'card-list' ? (
-                    <SurveyCardList
-                      surveys={pouchProjectList.filter(r => !r.is_activated)}
-                    />
-                  ) : (
-                    <DataGrid
-                      key={'notebook_list_datagrid'}
-                      rows={pouchProjectList.filter(r => !r.is_activated)}
-                      loading={loading}
-                      columns={columns}
-                      autoHeight
-                      sx={{cursor: 'pointer'}}
-                      getRowId={r => r.project_id}
-                      hideFooter={true}
-                      getRowHeight={() => 'auto'}
-                      initialState={{
-                        sorting: {
-                          sortModel: [props.sortModel],
-                        },
-                        pagination: {
-                          paginationModel: {
-                            pageSize: pouchProjectList.length,
-                          },
-                        },
-                      }}
-                      slots={{
-                        noRowsOverlay: () => (
-                          <Stack
-                            height="100%"
-                            alignItems="center"
-                            justifyContent="center"
-                          >
-                            You don't have any unactivated notebooks.
-                          </Stack>
-                        ),
-                      }}
-                    />
-                  )}
-                </div>
-              </div>
-            </TabPanel>
-          </TabContext>
-=======
           <Typography variant={'body1'} gutterBottom>
             You have {pouchProjectList.filter(r => r.is_activated).length}{' '}
             {NOTEBOOK_NAME}
@@ -429,7 +276,6 @@
               sortModel={props.sortModel}
             />
           )}
->>>>>>> 40efa961
         </Box>
       )}
     </Box>

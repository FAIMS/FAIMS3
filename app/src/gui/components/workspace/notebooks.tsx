--- conflicted
+++ resolved
@@ -18,99 +18,51 @@
  *   TODO
  */
 
-import {useContext, useState} from 'react';
-import {Box, Paper, Typography, Button} from '@mui/material';
+import AddCircleSharpIcon from '@mui/icons-material/AddCircleSharp';
 import FolderIcon from '@mui/icons-material/Folder';
-import {GridColDef} from '@mui/x-data-grid';
+import { Box, Button, Paper, Typography } from '@mui/material';
+import { grey } from '@mui/material/colors';
+import { useTheme } from '@mui/material/styles';
+import useMediaQuery from '@mui/material/useMediaQuery';
+import { GridColDef } from '@mui/x-data-grid';
+import { useContext, useState } from 'react';
+import { NOTEBOOK_LIST_TYPE, NOTEBOOK_NAME } from '../../../buildconfig';
+import { ProjectsContext } from '../../../context/projects-context';
+import { ProjectExtended } from '../../../types/project';
+import { getClusterId, userCanCreateNotebooks } from '../../../users';
+import { projectListVerbose } from '../../themes';
 import ProjectStatus from '../notebook/settings/status';
 import NotebookSyncSwitch from '../notebook/settings/sync_switch';
-import useMediaQuery from '@mui/material/useMediaQuery';
-import {useTheme} from '@mui/material/styles';
-import {grey} from '@mui/material/colors';
+import CircularLoading from '../ui/circular_loading';
+import HeadingGrid from '../ui/heading-grid';
 import Tabs from '../ui/tab-grid';
-import HeadingGrid from '../ui/heading-grid';
-import {NOTEBOOK_LIST_TYPE, NOTEBOOK_NAME} from '../../../buildconfig';
-<<<<<<< HEAD
-import {getListing} from '../../../sync/state';
-import {projectListVerbose} from '../../themes';
-import AddCircleSharpIcon from '@mui/icons-material/AddCircleSharp';
-import {getClusterId, userCanCreateNotebooks} from '../../../users';
-
-interface sortModel {
-  field: string;
-  sort: 'asc' | 'desc';
-}
-type NoteBookListProps = {
-  token?: null | undefined | TokenContents;
-  sortModel: sortModel; // {field: 'name', sort: 'asc'}
-};
 
 export default function NoteBooks(props: NoteBookListProps) {
-  const [loading, setLoading] = useState<boolean>(true);
-  const [counter, setCounter] = React.useState(5);
   const [tabID, setTabID] = React.useState('1');
   const [canCreateNotebooks, setCanCreateNotebooks] = useState<boolean>(false);
   const handleChange = (event: React.SyntheticEvent, newValue: string) => {
     setTabID(newValue);
   };
-=======
-import {ProjectsContext} from '../../../context/projects-context';
-import {ProjectExtended} from '../../../types/project';
-
-export default function NoteBooks() {
-  const [tabID, setTabID] = useState('1');
-
+
+  const history = useNavigate();
   const {projects} = useContext(ProjectsContext);
->>>>>>> c16d0acc
-
   const theme = useTheme();
   const not_xs = useMediaQuery(theme.breakpoints.up('sm'));
-
-<<<<<<< HEAD
-  const [pouchProjectList, setPouchProjectList] = useState<
-    ProjectInformation[]
-  >([]);
-
-  const updateProjectList = () => {
-    getAllProjectList().then(projectList => {
-      setPouchProjectList(projectList);
-      setLoading(false);
-    });
-  };
+  const columns: GridColDef<ProjectExtended>[] = not_xs;
 
   useEffect(() => {
     // Check if the user has permission to create notebooks
-    const checkPermissions = async () => {
-      try {
-        const cluster_id = await getClusterId();
-        if (cluster_id) {
-          const permission = await userCanCreateNotebooks(cluster_id);
-          setCanCreateNotebooks(permission ?? false);
-        }
-      } catch (error) {
-        console.error('Error checking user permissions:', error);
-        setCanCreateNotebooks(false);
+    try {
+      const cluster_id = await getClusterId();
+      if (cluster_id) {
+        const permission = await userCanCreateNotebooks(cluster_id);
+        setCanCreateNotebooks(permission ?? false);
       }
-    };
-
-    checkPermissions(); // Call the permission check function
-    updateProjectList();
-
-    if (counter === 0) {
-      if (pouchProjectList.length === 0) {
-        updateProjectList();
-        // reset counter
-        setCounter(5);
-      }
-    } else if (loading) {
-      setTimeout(() => setCounter(counter - 1), 1000);
+    } catch (error) {
+      console.error('Error checking user permissions:', error);
+      setCanCreateNotebooks(false);
     }
-  }, [counter]);
-
-  const handleNotebookActivation = () => {
-    updateProjectList();
-    setTabID('1'); // select the activated tab
-  };
+  }, []);
 
   const handleRowClick: GridEventListener<'rowClick'> = params => {
     if (params.row.is_activated) {
@@ -119,10 +71,14 @@
       // do nothing
     }
   };
-  const columns: GridColDef[] = not_xs
-=======
+  const {projects} = useContext(ProjectsContext);
+
+  const theme = useTheme();
+  const not_xs = useMediaQuery(theme.breakpoints.up('sm'));
+
+  const activatedProjects = projects.filter(({activated}) => activated);
+
   const columns: GridColDef<ProjectExtended>[] = not_xs
->>>>>>> c16d0acc
     ? [
         {
           field: 'name',
@@ -247,24 +203,17 @@
         },
       ];
 
-  const activatedProjects = projects.filter(({activated}) => activated);
-
   return (
     <Box>
-<<<<<<< HEAD
-      {pouchProjectList.length === 0 ? (
+      {projects.length === 0 ? (
         <CircularLoading label={`Loading ${NOTEBOOK_NAME}s`} />
       ) : (
         <Box component={Paper} elevation={0} p={2}>
           {projectListVerbose && (
             <Typography variant={'body1'} gutterBottom>
-              You have {pouchProjectList.filter(r => r.is_activated).length}{' '}
-              {NOTEBOOK_NAME}
-              {pouchProjectList.filter(r => r.is_activated).length !== 1
-                ? 's'
-                : ''}{' '}
-              activated on this device. To start syncing a {NOTEBOOK_NAME},
-              visit the{' '}
+              You have {activatedProjects} {NOTEBOOK_NAME}
+              {activatedProjects.length !== 1 ? 's' : ''} activated on this
+              device. To start syncing a {NOTEBOOK_NAME}, visit the{' '}
               <Button
                 variant="text"
                 size={'small'}
@@ -290,7 +239,7 @@
           )}
           {NOTEBOOK_LIST_TYPE === 'tabs' ? (
             <Tabs
-              pouchProjectList={pouchProjectList}
+              pouchProjectList={projects}
               tabID={tabID}
               handleChange={handleChange}
               handleRowClick={handleRowClick}
@@ -309,33 +258,6 @@
           )}
         </Box>
       )}
-=======
-      <Box component={Paper} elevation={0} p={2}>
-        <Typography variant={'body1'} gutterBottom>
-          You have {activatedProjects.length} {NOTEBOOK_NAME}
-          {activatedProjects.length !== 1 ? 's' : ''} activated on this device.
-          To start syncing a {NOTEBOOK_NAME}, visit the{' '}
-          <Button variant="text" size={'small'} onClick={() => setTabID('2')}>
-            Available
-          </Button>{' '}
-          tab and click the activate button.
-        </Typography>
-        {NOTEBOOK_LIST_TYPE === 'tabs' ? (
-          <Tabs
-            projects={projects}
-            tabID={tabID}
-            handleChange={setTabID}
-            columns={columns}
-          />
-        ) : (
-          <HeadingGrid
-            pouchProjectList={projects}
-            loading={false}
-            columns={columns}
-          />
-        )}
-      </Box>
->>>>>>> c16d0acc
     </Box>
   );
 }
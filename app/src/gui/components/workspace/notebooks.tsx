/*
 * Copyright 2021, 2022 Macquarie University
 *
 * Licensed under the Apache License Version 2.0 (the, "License");
 * you may not use, this file except in compliance with the License.
 * You may obtain a copy of the License at
 *
 *     http://www.apache.org/licenses/LICENSE-2.0
 *
 * Unless required by applicable law or agreed to in writing software
 * distributed under the License is distributed on an "AS IS" BASIS
 * WITHOUT WARRANTIES OR CONDITIONS OF ANY KIND either express or implied.
 * See, the License, for the specific language governing permissions and
 * limitations under the License.
 *
 * Filename: project-list.tsx
 * Description:
 *   TODO
 */

import {useContext, useState} from 'react';
import {Box, Paper, Typography, Button} from '@mui/material';
import FolderIcon from '@mui/icons-material/Folder';
import {GridColDef} from '@mui/x-data-grid';
import ProjectStatus from '../notebook/settings/status';
import NotebookSyncSwitch from '../notebook/settings/sync_switch';
import useMediaQuery from '@mui/material/useMediaQuery';
import {useTheme} from '@mui/material/styles';
import {grey} from '@mui/material/colors';
import Tabs from '../ui/tab-grid';
import HeadingGrid from '../ui/heading-grid';
import {NOTEBOOK_LIST_TYPE, NOTEBOOK_NAME} from '../../../buildconfig';
<<<<<<< HEAD
import {getListing} from '../../../sync/state';
import {projectListVerbose} from '../../themes';
import AddCircleSharpIcon from '@mui/icons-material/AddCircleSharp';
import {getClusterId, userCanCreateNotebooks} from '../../../users';

interface sortModel {
  field: string;
  sort: 'asc' | 'desc';
}
type NoteBookListProps = {
  token?: null | undefined | TokenContents;
  sortModel: sortModel; // {field: 'name', sort: 'asc'}
};

export default function NoteBooks(props: NoteBookListProps) {
  const [loading, setLoading] = useState<boolean>(true);
  const [counter, setCounter] = React.useState(5);
  const [tabID, setTabID] = React.useState('1');
  const [canCreateNotebooks, setCanCreateNotebooks] = useState<boolean>(false);
  const handleChange = (event: React.SyntheticEvent, newValue: string) => {
    setTabID(newValue);
  };
=======
import {ProjectsContext} from '../../../context/projects-context';
import {ProjectExtended} from '../../../types/project';

export default function NoteBooks() {
  const [tabID, setTabID] = useState('1');

  const {projects} = useContext(ProjectsContext);
>>>>>>> c16d0acc

  const theme = useTheme();
  const not_xs = useMediaQuery(theme.breakpoints.up('sm'));

<<<<<<< HEAD
  const [pouchProjectList, setPouchProjectList] = useState<
    ProjectInformation[]
  >([]);

  const updateProjectList = () => {
    getAllProjectList().then(projectList => {
      setPouchProjectList(projectList);
      setLoading(false);
    });
  };

  useEffect(() => {
    // Check if the user has permission to create notebooks
    const checkPermissions = async () => {
      try {
        const cluster_id = await getClusterId();
        if (cluster_id) {
          const permission = await userCanCreateNotebooks(cluster_id);
          setCanCreateNotebooks(permission ?? false);
        }
      } catch (error) {
        console.error('Error checking user permissions:', error);
        setCanCreateNotebooks(false);
      }
    };

    checkPermissions(); // Call the permission check function
    updateProjectList();

    if (counter === 0) {
      if (pouchProjectList.length === 0) {
        updateProjectList();
        // reset counter
        setCounter(5);
      }
    } else if (loading) {
      setTimeout(() => setCounter(counter - 1), 1000);
    }
  }, [counter]);

  const handleNotebookActivation = () => {
    updateProjectList();
    setTabID('1'); // select the activated tab
  };

  const handleRowClick: GridEventListener<'rowClick'> = params => {
    if (params.row.is_activated) {
      history(ROUTES.INDIVIDUAL_NOTEBOOK_ROUTE + params.row.project_id);
    } else {
      // do nothing
    }
  };
  const columns: GridColDef[] = not_xs
=======
  const columns: GridColDef<ProjectExtended>[] = not_xs
>>>>>>> c16d0acc
    ? [
        {
          field: 'name',
          headerName: 'Name',
          type: 'string',
          flex: 0.4,
          minWidth: 200,
          renderCell: ({row: {activated, name, description}}) => (
            <Box my={1}>
              <span
                style={{
                  display: 'flex',
                  alignItems: 'flex-start',
                  flexWrap: 'nowrap',
                }}
              >
                <FolderIcon
                  fontSize={'small'}
                  color={activated ? 'secondary' : 'disabled'}
                  sx={{mr: '3px'}}
                />
                <Typography
                  variant={'body2'}
                  fontWeight={activated ? 'bold' : 'normal'}
                  color={activated ? 'black' : grey[800]}
                >
                  {name}
                </Typography>
              </span>
              <Typography variant={'caption'}>{description}</Typography>
            </Box>
          ),
        },
        {
          field: 'last_updated',
          headerName: 'Last Updated',
          type: 'dateTime',
          minWidth: 160,
          flex: 0.2,
          valueGetter: ({value}) => value && new Date(value),
        },
        {
          field: 'status',
          headerName: 'Status',
          type: 'string',
          flex: 0.2,
          minWidth: 160,
          renderCell: ({row: {status}}) => <ProjectStatus status={status} />,
        },
        {
          field: 'actions',
          type: 'actions',
          flex: 0.2,
          minWidth: 160,
          headerName: 'Sync',
          description: `Toggle syncing this ${NOTEBOOK_NAME} to the server`,
          renderCell: ({row}) => (
            <NotebookSyncSwitch
              project={row}
              showHelperText={false}
              setTabID={setTabID}
            />
          ),
        },
      ]
    : [
        {
          field: 'name',
          headerName: 'Name',
          type: 'string',
          flex: 0.4,
          minWidth: 160,
          renderCell: ({row: {activated, name, description, status}}) => (
            <div>
              <div
                style={{
                  display: 'flex',
                }}
              >
                <FolderIcon
                  fontSize={'small'}
                  color={activated ? 'secondary' : 'disabled'}
                  sx={{mr: '3px'}}
                />
                <Typography
                  variant={'body2'}
                  fontWeight={activated ? 'bold' : 'normal'}
                  color={activated ? 'black' : grey[800]}
                >
                  {name}
                </Typography>
              </div>
              <Typography variant={'caption'}>{description}</Typography>
              <div>
                <ProjectStatus status={status} />
              </div>
            </div>
          ),
        },
        {
          field: 'last_updated',
          headerName: 'Last Updated',
          type: 'dateTime',
          minWidth: 100,
          flex: 0.3,
          valueGetter: ({value}) => value && new Date(value),
        },
        {
          field: 'actions',
          type: 'actions',
          flex: 0.3,
          minWidth: 80,
          headerName: 'Sync',
          description: `Toggle syncing this ${NOTEBOOK_NAME} to the server`,
          renderCell: ({row}) => (
            <NotebookSyncSwitch
              project={row}
              showHelperText={false}
              setTabID={setTabID}
            />
          ),
        },
      ];

  const activatedProjects = projects.filter(({activated}) => activated);

  return (
    <Box>
<<<<<<< HEAD
      {pouchProjectList.length === 0 ? (
        <CircularLoading label={`Loading ${NOTEBOOK_NAME}s`} />
      ) : (
        <Box component={Paper} elevation={0} p={2}>
          {projectListVerbose && (
            <Typography variant={'body1'} gutterBottom>
              You have {pouchProjectList.filter(r => r.is_activated).length}{' '}
              {NOTEBOOK_NAME}
              {pouchProjectList.filter(r => r.is_activated).length !== 1
                ? 's'
                : ''}{' '}
              activated on this device. To start syncing a {NOTEBOOK_NAME},
              visit the{' '}
              <Button
                variant="text"
                size={'small'}
                onClick={() => {
                  setTabID('2');
                }}
              >
                Available
              </Button>{' '}
              tab and click the activate button.
            </Typography>
          )}
          {canCreateNotebooks && (
            <Button
              variant="contained"
              color="primary"
              onClick={() => history(ROUTES.CREATE_NEW_SURVEY)}
              sx={{mb: 3, mt: 3}}
              startIcon={<AddCircleSharpIcon />}
            >
              Create New Survey
            </Button>
          )}
          {NOTEBOOK_LIST_TYPE === 'tabs' ? (
            <Tabs
              pouchProjectList={pouchProjectList}
              tabID={tabID}
              handleChange={handleChange}
              handleRowClick={handleRowClick}
              loading={loading}
              columns={columns}
              sortModel={props.sortModel}
            />
          ) : (
            <HeadingGrid
              pouchProjectList={pouchProjectList}
              handleRowClick={handleRowClick}
              loading={loading}
              columns={columns}
              sortModel={props.sortModel}
            />
          )}
        </Box>
      )}
=======
      <Box component={Paper} elevation={0} p={2}>
        <Typography variant={'body1'} gutterBottom>
          You have {activatedProjects.length} {NOTEBOOK_NAME}
          {activatedProjects.length !== 1 ? 's' : ''} activated on this device.
          To start syncing a {NOTEBOOK_NAME}, visit the{' '}
          <Button variant="text" size={'small'} onClick={() => setTabID('2')}>
            Available
          </Button>{' '}
          tab and click the activate button.
        </Typography>
        {NOTEBOOK_LIST_TYPE === 'tabs' ? (
          <Tabs
            projects={projects}
            tabID={tabID}
            handleChange={setTabID}
            columns={columns}
          />
        ) : (
          <HeadingGrid
            pouchProjectList={projects}
            loading={false}
            columns={columns}
          />
        )}
      </Box>
>>>>>>> c16d0acc
    </Box>
  );
}<|MERGE_RESOLUTION|>--- conflicted
+++ resolved
@@ -30,99 +30,21 @@
 import Tabs from '../ui/tab-grid';
 import HeadingGrid from '../ui/heading-grid';
 import {NOTEBOOK_LIST_TYPE, NOTEBOOK_NAME} from '../../../buildconfig';
-<<<<<<< HEAD
-import {getListing} from '../../../sync/state';
-import {projectListVerbose} from '../../themes';
 import AddCircleSharpIcon from '@mui/icons-material/AddCircleSharp';
-import {getClusterId, userCanCreateNotebooks} from '../../../users';
-
-interface sortModel {
-  field: string;
-  sort: 'asc' | 'desc';
-}
-type NoteBookListProps = {
-  token?: null | undefined | TokenContents;
-  sortModel: sortModel; // {field: 'name', sort: 'asc'}
-};
-
-export default function NoteBooks(props: NoteBookListProps) {
-  const [loading, setLoading] = useState<boolean>(true);
-  const [counter, setCounter] = React.useState(5);
-  const [tabID, setTabID] = React.useState('1');
-  const [canCreateNotebooks, setCanCreateNotebooks] = useState<boolean>(false);
-  const handleChange = (event: React.SyntheticEvent, newValue: string) => {
-    setTabID(newValue);
-  };
-=======
+import * as ROUTES from '../../../constants/routes';
 import {ProjectsContext} from '../../../context/projects-context';
 import {ProjectExtended} from '../../../types/project';
+import {useNavigate} from 'react-router-dom';
 
 export default function NoteBooks() {
   const [tabID, setTabID] = useState('1');
-
   const {projects} = useContext(ProjectsContext);
->>>>>>> c16d0acc
+  const history = useNavigate();
 
   const theme = useTheme();
   const not_xs = useMediaQuery(theme.breakpoints.up('sm'));
 
-<<<<<<< HEAD
-  const [pouchProjectList, setPouchProjectList] = useState<
-    ProjectInformation[]
-  >([]);
-
-  const updateProjectList = () => {
-    getAllProjectList().then(projectList => {
-      setPouchProjectList(projectList);
-      setLoading(false);
-    });
-  };
-
-  useEffect(() => {
-    // Check if the user has permission to create notebooks
-    const checkPermissions = async () => {
-      try {
-        const cluster_id = await getClusterId();
-        if (cluster_id) {
-          const permission = await userCanCreateNotebooks(cluster_id);
-          setCanCreateNotebooks(permission ?? false);
-        }
-      } catch (error) {
-        console.error('Error checking user permissions:', error);
-        setCanCreateNotebooks(false);
-      }
-    };
-
-    checkPermissions(); // Call the permission check function
-    updateProjectList();
-
-    if (counter === 0) {
-      if (pouchProjectList.length === 0) {
-        updateProjectList();
-        // reset counter
-        setCounter(5);
-      }
-    } else if (loading) {
-      setTimeout(() => setCounter(counter - 1), 1000);
-    }
-  }, [counter]);
-
-  const handleNotebookActivation = () => {
-    updateProjectList();
-    setTabID('1'); // select the activated tab
-  };
-
-  const handleRowClick: GridEventListener<'rowClick'> = params => {
-    if (params.row.is_activated) {
-      history(ROUTES.INDIVIDUAL_NOTEBOOK_ROUTE + params.row.project_id);
-    } else {
-      // do nothing
-    }
-  };
-  const columns: GridColDef[] = not_xs
-=======
   const columns: GridColDef<ProjectExtended>[] = not_xs
->>>>>>> c16d0acc
     ? [
         {
           field: 'name',
@@ -251,65 +173,6 @@
 
   return (
     <Box>
-<<<<<<< HEAD
-      {pouchProjectList.length === 0 ? (
-        <CircularLoading label={`Loading ${NOTEBOOK_NAME}s`} />
-      ) : (
-        <Box component={Paper} elevation={0} p={2}>
-          {projectListVerbose && (
-            <Typography variant={'body1'} gutterBottom>
-              You have {pouchProjectList.filter(r => r.is_activated).length}{' '}
-              {NOTEBOOK_NAME}
-              {pouchProjectList.filter(r => r.is_activated).length !== 1
-                ? 's'
-                : ''}{' '}
-              activated on this device. To start syncing a {NOTEBOOK_NAME},
-              visit the{' '}
-              <Button
-                variant="text"
-                size={'small'}
-                onClick={() => {
-                  setTabID('2');
-                }}
-              >
-                Available
-              </Button>{' '}
-              tab and click the activate button.
-            </Typography>
-          )}
-          {canCreateNotebooks && (
-            <Button
-              variant="contained"
-              color="primary"
-              onClick={() => history(ROUTES.CREATE_NEW_SURVEY)}
-              sx={{mb: 3, mt: 3}}
-              startIcon={<AddCircleSharpIcon />}
-            >
-              Create New Survey
-            </Button>
-          )}
-          {NOTEBOOK_LIST_TYPE === 'tabs' ? (
-            <Tabs
-              pouchProjectList={pouchProjectList}
-              tabID={tabID}
-              handleChange={handleChange}
-              handleRowClick={handleRowClick}
-              loading={loading}
-              columns={columns}
-              sortModel={props.sortModel}
-            />
-          ) : (
-            <HeadingGrid
-              pouchProjectList={pouchProjectList}
-              handleRowClick={handleRowClick}
-              loading={loading}
-              columns={columns}
-              sortModel={props.sortModel}
-            />
-          )}
-        </Box>
-      )}
-=======
       <Box component={Paper} elevation={0} p={2}>
         <Typography variant={'body1'} gutterBottom>
           You have {activatedProjects.length} {NOTEBOOK_NAME}
@@ -320,6 +183,15 @@
           </Button>{' '}
           tab and click the activate button.
         </Typography>
+        <Button
+          variant="contained"
+          color="primary"
+          onClick={() => history(ROUTES.CREATE_NEW_SURVEY)}
+          sx={{mb: 3, mt: 3}}
+          startIcon={<AddCircleSharpIcon />}
+        >
+          Create New Survey
+        </Button>
         {NOTEBOOK_LIST_TYPE === 'tabs' ? (
           <Tabs
             projects={projects}
@@ -335,7 +207,6 @@
           />
         )}
       </Box>
->>>>>>> c16d0acc
     </Box>
   );
 }
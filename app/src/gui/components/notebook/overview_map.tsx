--- conflicted
+++ resolved
@@ -40,12 +40,9 @@
 import * as ROUTES from '../../../constants/routes';
 import {createCenterControl} from '../map/center-control';
 import {Geolocation} from '@capacitor/geolocation';
-<<<<<<< HEAD
-import {ImageTileStore} from '../map/tile_source';
-=======
 import {useAppSelector} from '../../../context/store';
 import {selectActiveUser} from '../../../context/slices/authSlice';
->>>>>>> 4e4b8d26
+import {ImageTileStore} from '../map/tile_source';
 
 interface OverviewMapProps {
   uiSpec: ProjectUIModel;
@@ -70,12 +67,9 @@
   const [selectedFeature, setSelectedFeature] = useState<FeatureProps | null>(
     null
   );
-<<<<<<< HEAD
+  const activeUser = useAppSelector(selectActiveUser);
   const [zoomLevel, setZoomLevel] = useState(12); // Default zoom level
   const tileStore = useMemo(() => new ImageTileStore(), []);
-=======
-  const activeUser = useAppSelector(selectActiveUser);
->>>>>>> 4e4b8d26
 
   /**
    * Get the names of all GIS fields in this UI Specification

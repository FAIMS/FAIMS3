import styled from '@emotion/styled';
import {AppBar, Box, Paper, Tab, Tabs, TabScrollButton} from '@mui/material';
import {useTheme} from '@mui/material/styles';
import useMediaQuery from '@mui/material/useMediaQuery';
import {useQueryClient} from '@tanstack/react-query';
import React, {useState} from 'react';
import {NOTEBOOK_NAME} from '../../../buildconfig';
import * as ROUTES from '../../../constants/routes';
import {compiledSpecService} from '../../../context/slices/helpers/compiledSpecService';
import {Project, selectProjectById} from '../../../context/slices/projectSlice';
import {useAppSelector} from '../../../context/store';
import {
  invalidateProjectHydration,
  invalidateProjectRecordList,
  useDraftsList,
  useIsAuthorisedTo,
  useQueryParams,
  useRecordList,
} from '../../../utils/customHooks';
import CircularLoading from '../ui/circular_loading';
import AddRecordButtons from './add_record_by_type';
import {DraftsTable} from './draft_table';
import {MetadataDisplayComponent} from './MetadataDisplay';
import {OverviewMap} from './overview_map';
import {RecordsTable} from './record_table';
import NotebookSettings from './settings';
<<<<<<< HEAD
import {RefreshSharp} from '@mui/icons-material';
import {Action} from '@faims3/data-model';
=======
>>>>>>> 090fa686

// Define how tabs appear in the query string arguments, providing a two way map
type TabIndexLabel =
  | 'my_records'
  | 'drafts'
  | 'other_records'
  | 'details'
  | 'settings'
  | 'map';
type TabIndex = 0 | 1 | 2 | 3 | 4 | 5;
const TAB_TO_INDEX = new Map<TabIndexLabel, TabIndex>([
  ['my_records', 0],
  ['drafts', 1],
  ['other_records', 2],
  ['details', 3],
  ['settings', 4],
  ['map', 5],
]);
const INDEX_TO_TAB = new Map<TabIndex, TabIndexLabel>(
  Array.from(TAB_TO_INDEX.entries()).map(([k, v]) => [v, k])
);

/**
 * TabPanelProps defines the properties for the TabPanel component.
 */
interface TabPanelProps {
  children?: React.ReactNode;
  id: string;
  index: number;
  value: number;
}

/**
 * TabPanel is a component for displaying the content of a specific tab.
 * It conditionally renders its children based on the active tab.
 *
 * @param {TabPanelProps} props - The properties for the TabPanel.
 * @returns {JSX.Element} - The JSX element for the TabPanel.
 */
function TabPanel(props: TabPanelProps) {
  const {children, id, value, index, ...other} = props;

  return (
    <div
      role="tabpanel"
      hidden={value !== index}
      id={`${id}-${index}`}
      aria-labelledby={`${id}-${index}`}
      {...other}
    >
      {value === index && <Box>{children}</Box>}
    </div>
  );
}

/**
 * a11yProps returns accessibility properties for a tab.
 *
 * @param {number} index - The index of the tab.
 * @param {string} id - The id of the tab panel.
 * @returns {object} - The accessibility properties for the tab.
 */
function a11yProps(index: number, id: string) {
  /**
   * Accessibility props
   */
  return {
    id: `${id}-tab-${index}`,
    'aria-controls': `${id}-tabpanel-${index}`,
  };
}

const MyTabScrollButton = styled(TabScrollButton)({
  '&.Mui-disabled': {
    width: 0,
  },
  overflow: 'hidden',
  transition: 'width 0.3s',
  width: 25,
  marginLeft: 0,
});

/**
 * NotebookComponentProps defines the properties for the NotebookComponent component.
 */
type NotebookComponentProps = {
  project: Project;
};

/**
 * NotebookComponent is a component that displays the main interface for the notebook.
 * It includes tabs for Records, Details, Access, Layers, and Settings.
 *
 * @param props - The properties for the NotebookComponent.
 * @returns The JSX element for the NotebookComponent.
 */
export default function NotebookComponent({project}: NotebookComponentProps) {
  const theme = useTheme();
  const isMedium = useMediaQuery(theme.breakpoints.up('md'));
  const queryClient = useQueryClient();

  const isAllowedToAddRecords = useIsAuthorisedTo({
    action: Action.CREATE_PROJECT_RECORD,
    resourceId: project.projectId,
  });

  const {uiSpecificationId} = project;
  const uiSpecification = compiledSpecService.getSpec(uiSpecificationId);
  if (!uiSpecification) {
    return <CircularLoading label="Loading" />;
  }

  // This manages the tab using a query string arg
  const {params, setParam} = useQueryParams<{tab: TabIndexLabel}>({
    tab: {
      key: ROUTES.INDIVIDUAL_NOTEBOOK_ROUTE_TAB_Q,
      defaultValue: 'my_records',
    },
  });

  // This is the actual tab index state
  const [tabIndex, setTabIndex] = React.useState<TabIndex>(
    TAB_TO_INDEX.get(params.tab ?? 'my_records') ??
      TAB_TO_INDEX.get('my_records') ??
      0
  );

  // This is a function which updates the param based on the tab index
  const setTabValue = (val: TabIndex) => {
    setParam('tab', INDEX_TO_TAB.get(val) ?? 'my_records');
  };

  // Fetch records from the (local) DB with configurable auto refetch
  const [query, setQuery] = useState<string>('');
  const records = useRecordList({
    query: query,
    projectId: project.projectId,
    filterDeleted: true,
    // refetch every 10 seconds (local only fetch - no network traffic here)
    metadataRefreshIntervalMs: 10000,
    // rehydrate every 2 minutes (local only fetch - no network traffic here)
    hydrationRefreshIntervalMs: 120000,
    uiSpecification: uiSpecification,
  });
  const forceRecordRefresh = records.initialQuery.refetch;

  // Fetch drafts
  const drafts = useDraftsList({
    projectId: project.projectId,
    filter: 'all',
  });
  const forceDraftRefresh = drafts.refetch;

  const viewsets = uiSpecification.viewsets;

  const templateId = useAppSelector(
    state =>
      selectProjectById(state, project.projectId)?.metadata?.['template_id'] as
        | string
        | undefined
  );

  /**
   * Handles the change event when the user switches between the tabs.
   *
   * @param {React.SyntheticEvent} event - The event triggered by the tab
   * change.
   * @param {number} newValue - The index of the selected tab.
   */
  const handleTabChange = (
    _event: React.SyntheticEvent,
    newValue: TabIndex
  ) => {
    // Set the actual index on tab change
    setTabIndex(newValue);
    // Update the param
    setTabValue(newValue);
  };

  // recordLabel based on viewsets
  const recordLabel =
    uiSpecification.visible_types?.length === 1
      ? uiSpecification.viewsets[uiSpecification.visible_types[0]]?.label ||
        uiSpecification.visible_types[0]
      : 'Record';

  return (
    <Box>
      <Box>
        {isAllowedToAddRecords && (
          <Box sx={{mb: 1.5}}>
            <AddRecordButtons
              project={project}
              recordLabel={recordLabel}
              refreshList={() => {
                invalidateProjectRecordList({
                  client: queryClient,
                  projectId: project.projectId,
                  reset: true,
                });
                invalidateProjectHydration({
                  client: queryClient,
                  projectId: project.projectId,
                  reset: true,
                });
              }}
            />
          </Box>
        )}
        <Box
          mb={2}
          sx={{
            marginLeft: {sm: '-16px', md: 0},
            marginRight: {sm: '-16px', md: 0},
          }}
          component={Paper}
          elevation={0}
          variant={isMedium ? 'outlined' : 'elevation'}
        >
          <AppBar
            position="static"
            sx={{
              paddingLeft: '16px',
              backgroundColor: theme.palette.background.tabsBackground,
            }}
          >
            <Tabs
              value={tabIndex}
              onChange={handleTabChange}
              aria-label={`${NOTEBOOK_NAME} tabs`}
              indicatorColor="secondary"
              TabIndicatorProps={{
                style: {
                  backgroundColor: theme.palette.secondary.contrastText,
                },
              }}
              sx={{
                backgroundColor: theme.palette.background.tabsBackground,
                justifyItems: 'space-between',

                // Make more compact if needed

                '& .MuiTab-root': !isMedium
                  ? {
                      // Target all tabs
                      padding: '3px 6px', // Reduce default padding (normally 12px 16px)
                      minWidth: 'auto', // Override default min-width
                      fontSize: '0.8rem',
                      marginRight: '2px',
                      marginLeft: '2px',
                    }
                  : {},
              }}
              ScrollButtonComponent={MyTabScrollButton}
              textColor="inherit"
              variant="scrollable"
              scrollButtons={true}
              allowScrollButtonsMobile={true}
            >
              <Tab
                label={`My ${recordLabel}s (${records.myRecords.length})`}
                value={0}
                {...a11yProps(0, `${NOTEBOOK_NAME}-myrecords`)}
              />
              {(tabIndex === 1 || (drafts.data?.length ?? 0) > 0) && (
                <Tab
                  value={1}
                  label={`Drafts (${drafts.data?.length ?? 0})`}
                  {...a11yProps(1, `${NOTEBOOK_NAME}-drafts`)}
                />
              )}

              {(tabIndex === 2 || records.otherRecords.length > 0) && (
                <Tab
                  value={2}
                  label={`Other ${recordLabel}s (${records.otherRecords.length})`}
                  {...a11yProps(2, `${NOTEBOOK_NAME}-otherrecords`)}
                />
              )}

              <Tab value={3} label="Details" {...a11yProps(3, NOTEBOOK_NAME)} />
              <Tab
                value={4}
                label="Settings"
                {...a11yProps(4, NOTEBOOK_NAME)}
              />
              <Tab value={5} label="Map" {...a11yProps(5, NOTEBOOK_NAME)} />
            </Tabs>
          </AppBar>
        </Box>

        {
          // My records
        }
        <TabPanel value={tabIndex} index={0} id={'records-mine'}>
          <RecordsTable
            project={project}
            maxRows={25}
            rows={records.myRecords}
            loading={records.initialQuery.isLoading}
            viewsets={viewsets}
            handleQueryFunction={setQuery}
            handleRefresh={forceRecordRefresh}
            recordLabel={recordLabel}
          />
        </TabPanel>
        {
          // Drafts
        }

        <TabPanel value={tabIndex} index={1} id={'record-drafts'}>
          <DraftsTable
            project_id={project.projectId}
            serverId={project.serverId}
            maxRows={25}
            rows={drafts.data ?? []}
            loading={drafts.isLoading}
            viewsets={viewsets}
            handleRefresh={forceDraftRefresh}
          />
        </TabPanel>
        {
          // Other records
        }

        <TabPanel value={tabIndex} index={2} id={'records-all'}>
          <RecordsTable
            project={project}
            maxRows={25}
            rows={records.otherRecords}
            loading={records.initialQuery.isLoading}
            viewsets={viewsets}
            handleQueryFunction={setQuery}
            handleRefresh={forceRecordRefresh}
            recordLabel={recordLabel}
          />
        </TabPanel>

        <TabPanel value={tabIndex} index={3} id={'details'}>
          <MetadataDisplayComponent
            handleTabChange={(index: number) => setTabIndex(index as TabIndex)}
            project={project}
            templateId={templateId}
          />
        </TabPanel>

        <TabPanel value={tabIndex} index={4} id={'settings'}>
          <NotebookSettings uiSpec={uiSpecification} />
        </TabPanel>

        <TabPanel value={tabIndex} index={5} id={'map'}>
          {uiSpecification !== null && (
            <OverviewMap
              serverId={project.serverId}
              records={records}
              project_id={project.projectId}
              uiSpec={uiSpecification}
            />
          )}
        </TabPanel>
      </Box>
    </Box>
  );
}<|MERGE_RESOLUTION|>--- conflicted
+++ resolved
@@ -1,4 +1,5 @@
 import styled from '@emotion/styled';
+import {Action} from '@faims3/data-model';
 import {AppBar, Box, Paper, Tab, Tabs, TabScrollButton} from '@mui/material';
 import {useTheme} from '@mui/material/styles';
 import useMediaQuery from '@mui/material/useMediaQuery';
@@ -24,11 +25,6 @@
 import {OverviewMap} from './overview_map';
 import {RecordsTable} from './record_table';
 import NotebookSettings from './settings';
-<<<<<<< HEAD
-import {RefreshSharp} from '@mui/icons-material';
-import {Action} from '@faims3/data-model';
-=======
->>>>>>> 090fa686
 
 // Define how tabs appear in the query string arguments, providing a two way map
 type TabIndexLabel =

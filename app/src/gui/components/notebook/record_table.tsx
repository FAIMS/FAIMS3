/*
 * Copyright 2021, 2022 Macquarie University
 *
 * Licensed under the Apache License Version 2.0 (the, "License");
 * you may not use, this file except in compliance with the License.
 * You may obtain a copy of the License at
 *
 *     http://www.apache.org/licenses/LICENSE-2.0
 *
 * Unless required by applicable law or agreed to in writing software
 * distributed under the License is distributed on an "AS IS" BASIS
 * WITHOUT WARRANTIES OR CONDITIONS OF ANY KIND either express or implied.
 * See, the License, for the specific language governing permissions and
 * limitations under the License.
 *
 * Filename: table.tsx
 * Description:
 *   Components for displaying record metadata in a table.
 */

<<<<<<< HEAD
import React, {useEffect} from 'react';
import {useNavigate} from 'react-router-dom';

import {DataGrid, GridCellParams, GridEventListener} from '@mui/x-data-grid';
import {Typography, Box, Paper, Alert, Grid, Link} from '@mui/material';
import WarningAmberIcon from '@mui/icons-material/WarningAmber';
import ArticleIcon from '@mui/icons-material/Article';
import {useTheme} from '@mui/material/styles';
import useMediaQuery from '@mui/material/useMediaQuery';

import * as ROUTES from '../../../constants/routes';
=======
>>>>>>> 804d969b
import {
  ProjectID,
  ProjectUIViewsets,
  RecordMetadata,
  getMetadataForAllRecords,
  getRecordsWithRegex,
} from '@faims3/data-model';
import ArticleIcon from '@mui/icons-material/Article';
import WarningAmberIcon from '@mui/icons-material/WarningAmber';
import {Alert, Box, Grid, Link, Paper, Typography} from '@mui/material';
import {useTheme} from '@mui/material/styles';
import useMediaQuery from '@mui/material/useMediaQuery';
import {DataGrid, GridCellParams, GridEventListener} from '@mui/x-data-grid';
import React, {useEffect} from 'react';
import {useNavigate} from 'react-router-dom';
import * as ROUTES from '../../../constants/routes';
import {useGetCurrentUser} from '../../../utils/useGetCurrentUser';
import {NotebookDataGridToolbar} from './datagrid_toolbar';
import RecordDelete from './delete';
import getLocalDate from '../../fields/LocalDate';
import {useQuery} from '@tanstack/react-query';

/**
 * Props for the RecordsTable component
 *
 * @typedef {Object} RecordsTableProps
 * @property {ProjectID} project_id - The ID of the project.
 * @property {number|null} maxRows - Max rows to display, or null for unlimited.
 * @property {RecordMetadata[]} rows - Array of record metadata objects.
 * @property {boolean} loading - Whether the table is in a loading state.
 * @property {ProjectUIViewsets|null} [viewsets] - Optional viewsets configuration for the table.
 * @property {Function} handleQueryFunction - Function to handle query changes.
 * @property {Function} handleRefresh - Function to handle table refresh.
 */
type RecordsTableProps = {
  project_id: ProjectID;
  maxRows: number | null;
  rows: RecordMetadata[] | undefined;
  loading: boolean;
  viewsets?: ProjectUIViewsets | null;
  handleQueryFunction: Function;
  handleRefresh: () => void;
  onRecordsCountChange?: (counts: {total: number; myRecords: number}) => void;
  recordLabel: string;
};

/**
 * Props for the RecordsBrowseTable component
 *
 * @typedef {Object} RecordsBrowseTableProps
 * @property {ProjectID} project_id - The ID of the project.
 * @property {number|null} maxRows - Max rows to display, or null for unlimited.
 * @property {ProjectUIViewsets|null} [viewsets] - Optional viewsets configuration for the table.
 * @property {boolean} filter_deleted - Whether to filter deleted records.
 * @property {Function} handleRefresh - Function to handle table refresh.
 */
type RecordsBrowseTableProps = {
  project_id: ProjectID;
  maxRows: number | null;
  viewsets?: ProjectUIViewsets | null;
  filter_deleted: boolean;
  handleRefresh: () => void;
  onRecordsCountChange?: (counts: {total: number; myRecords: number}) => void;
  recordLabel: string;
};

/**
 * Component to render the records in a DataGrid table.
 *
 * @param {RecordsTableProps} props - The properties passed to the RecordsTable.
 * @returns {JSX.Element} The rendered DataGrid with record metadata.
 */
function RecordsTable(props: RecordsTableProps) {
<<<<<<< HEAD
  const {project_id, maxRows, rows, loading} = props;
=======
  const {
    project_id,
    maxRows,
    rows,
    loading,
    onRecordsCountChange,
    recordLabel,
  } = props;
  const {data: currentUser} = useGetCurrentUser(project_id);

  const [mobileViewSwitchValue] = React.useState(true);

>>>>>>> 804d969b
  const theme = useTheme();
  const history = useNavigate();

  // Determine whether the view is mobile or desktop based on screen size
  const not_xs = useMediaQuery(theme.breakpoints.up('sm'));
  const mobileView = !not_xs;
  const defaultMaxRowsMobile = 10;

<<<<<<< HEAD
  /**
   * Redirects to the record detail view when a row is clicked.
   *
   * @param {GridEventListener<'rowClick'>} params - The row click event params.
   */ const handleRowClick: GridEventListener<'rowClick'> = params => {
=======
  // The entire row is clickable to the record
  const handleRowClick: GridEventListener<'rowClick'> = params => {
>>>>>>> 804d969b
    history(
      ROUTES.getRecordRoute(
        project_id || 'dummy',
        (params.row.record_id || '').toString(),
        (params.row.revision_id || '').toString()
      )
    );
  };

  /**
   * Retrieves a prettified label for the row type based on the viewset configuration.
   *
   * @param {GridCellParams} params - Parameters from the DataGrid cell.
   * @returns {string} The prettified row type or the original type if no viewset label is found.
   */
  function getRowType(params: GridCellParams) {
    // The type (or Kind) is prettified and should be filterable as such.
    return props.viewsets !== null &&
      props.viewsets !== undefined &&
      params.row.type !== null &&
      params.row.type !== undefined &&
      props.viewsets[params.row.type.toString()] !== undefined
      ? (props.viewsets[params.row.type.toString()].label ?? params.row.type)
      : params.row.type;
  }

  /**
<<<<<<< HEAD
   * Defines columns for the DataGrid, separate for mobile and desktop views.
   * - Desktop view has more columns and visual elements.
   * - Mobile view simplifies the table for smaller screens.
   */
=======
   * Counts the records filtering by record label and current user
   * @param records The list of records
   * @returns Count filterd by type and current user
   */
  const getUserRecordCount = (records: RecordMetadata[]) => {
    return records.filter(
      record =>
        getRowType({row: record} as GridCellParams) === recordLabel &&
        record.created_by === currentUser
    ).length;
  };

  /**
   * Counts the records filtering by record label
   * @param records The list of records
   * @returns A count which is records of the current recordLabel type
   */
  const getTotalRecordCount = (records: RecordMetadata[]) => {
    return records.filter(
      record => getRowType({row: record} as GridCellParams) === recordLabel
    ).length;
  };

>>>>>>> 804d969b
  const columns = !mobileView
    ? [
        {
          field: 'article_icon',
          headerName: '',
          type: 'string',
          width: 40,
          renderCell: () => (
            <Box sx={{display: 'flex', alignItems: 'center', height: '100%'}}>
              <ArticleIcon color="primary" />
            </Box>
          ),
          hide: false,
          sortable: false,
          filterable: false,
          disableColumnMenu: true,
        },
        {
          field: 'type',
          headerName: 'Kind',
          type: 'string',
          width: 200,
          valueGetter: getRowType,
          renderCell: (params: GridCellParams) => (
            <Typography variant="body1" fontWeight="500">
              {getRowType(params)}
            </Typography>
          ),
        },
        {
          field: 'hrid',
          headerName: 'HRID/UUID',
          description: 'Human Readable Record ID',
          type: 'string',
          width: 200,
          minWidth: 200,
          renderCell: (params: GridCellParams) => (
            <Link
              underline="hover"
              sx={{
                fontWeight: 500,
                color: theme.palette.primary.main,
                '&:hover': {
                  color: theme.palette.primary.dark,
                },
              }}
            >
              {params.row.hrid}
            </Link>
          ),
        },
        //  We add in a hidden column (updated_filterable) to provide 'updated' as a date-only filterable field,
        //  whilst rendering the datetime version and allowing custom sorting on that field.
        {
          field: 'updated',
          headerName: 'Last Updated',
          type: 'dateTime',
          renderCell: (params: GridCellParams) => (
            <Typography>
              {params.row.updated &&
                getLocalDate(params.row.updated).replace('T', ' ')}
            </Typography>
          ),
          width: 200,
          filterable: false,
        },
        {
          field: 'updated_filterable',
          headerName: 'Last Updated',
          type: 'date',
          width: 200,
          renderCell: (params: GridCellParams) => (
            <Typography>{params.row.updated_by}</Typography>
          ),
          filterable: true,
          valueGetter: (params: GridCellParams) => {
            return params.row.updated;
          },
          hide: true,
        },
        {
          field: 'updated_by',
          headerName: 'Last Updated By',
          type: 'string',
          width: 200,
          renderCell: (params: GridCellParams) => (
            <Typography>{params.row.updated_by}</Typography>
          ),
        },
        {
          field: 'conflicts',
          headerName: 'Conflicts',
          type: 'boolean',
          width: 120,
          renderCell: (params: GridCellParams) => (
            <Box sx={{display: 'flex', alignItems: 'center'}}>
              {params.row.conflicts && (
                <WarningAmberIcon color="warning" sx={{marginRight: 1}} />
              )}
            </Box>
          ),
        },
        {
          field: 'created',
          headerName: 'Created',
          type: 'dateTime',
          width: 200,
        },
        {
          field: 'created_by',
          headerName: 'Created By',
          type: 'string',
          width: 200,
        },
        {
          field: 'record_id',
          headerName: 'UUID',
          description: 'UUID Record ID',
          type: 'string',
          filterable: true,
          hide: true,
        },

        {
          field: 'delete',
          headerName: 'Actions',
          type: 'actions',
          renderCell: (params: GridCellParams) => {
            return (
              <RecordDelete
                project_id={project_id}
                record_id={params.row.record_id}
                revision_id={params.row.revision_id}
                draft_id={null}
                show_label={false}
                handleRefresh={props.handleRefresh}
              />
            );
          },
        },
      ]
    : [
        // Simplified mobile view with fewer columns

        {
          field: 'type',
          headerName: 'Kind',
          type: 'string',
          filterable: true,
          hide: true,
          minWidth: 75,
          valueGetter: getRowType,
        },
        {
          field: 'hrid',
          headerName: 'HRID/UUID',
          description: 'Human Readable Record ID',
          type: 'string',
          minWidth: 150,
          filterable: true,
          renderCell: (params: GridCellParams) => (
            <Box
              sx={{
                py: 2,
                px: 1,
                width: '100%',
                '&:hover': {
                  backgroundColor: 'rgba(0, 0, 0, 0.04)',
                },
              }}
            >
              <Grid container spacing={2}>
                <Grid item xs={12}>
                  <Typography
                    variant="subtitle1"
                    fontWeight="500"
                    color="primary"
                  >
                    {getRowType(params)}
                  </Typography>
                </Grid>
                <Grid item xs={12}>
                  <Typography variant="body2" color="text.secondary">
                    HRID/UUID: {params.row.hrid}
                  </Typography>
                </Grid>
                <Grid item xs={12}>
                  <Typography variant="body2" color="text.secondary">
                    {params.row.updated ? (
                      <>
                        Updated{' '}
                        {getLocalDate(params.row.updated).replace('T', ' ')}
                        <br />
                        by {params.row.updated_by}
                      </>
                    ) : (
                      <>
                        Created{' '}
                        {getLocalDate(params.row.created).replace('T', ' ')}
                        <br />
                        by {params.row.created_by}
                      </>
                    )}
                  </Typography>
                </Grid>
                {params.row.conflicts && (
                  <Grid item xs={12}>
                    <Alert
                      severity="warning"
                      icon={<WarningAmberIcon />}
                      sx={{
                        py: 0,
                        '& .MuiAlert-message': {
                          padding: '8px 0',
                        },
                      }}
                    >
                      Record has conflicts
                    </Alert>
                  </Grid>
                )}
              </Grid>
            </Box>
          ),
        },
        {
          field: 'delete',
          headerName: 'Actions',
          type: 'actions',
          renderCell: (params: GridCellParams) => {
            return (
              <RecordDelete
                project_id={project_id}
                record_id={params.row.record_id}
                revision_id={params.row.revision_id}
                draft_id={null}
                show_label={false}
                handleRefresh={props.handleRefresh}
              />
            );
          },
        },
        {
          field: 'updated',
          headerName: 'Last Updated',
          type: 'dateTime',
          filterable: true,
          hide: true,
        },
        {
          field: 'updated_by',
          headerName: 'Last Updated By',
          type: 'string',
          filterable: true,
          hide: true,
        },
        {
          field: 'conflicts',
          headerName: 'Conflicts',
          type: 'boolean',
          filterable: true,
          hide: true,
        },
        {
          field: 'created',
          headerName: 'Created',
          type: 'dateTime',
          filterable: true,
          hide: true,
        },
        {
          field: 'created_by',
          headerName: 'Created By',
          type: 'string',
          filterable: true,
          hide: true,
        },
        {
          field: 'record_id',
          headerName: 'UUID',
          description: 'UUID Record ID',
          type: 'string',
          filterable: true,
          hide: true,
        },
      ];

  useEffect(() => {
    if (!rows || rows.length === 0) {
      if (onRecordsCountChange) onRecordsCountChange({total: 0, myRecords: 0});
      return;
    }

    const totalRecords = getTotalRecordCount(rows);
    const myRecords = currentUser ? getUserRecordCount(rows) : 0;

    // Send count to parent with callback  - onRecordsCountChangee
    if (onRecordsCountChange) {
      onRecordsCountChange({total: totalRecords, myRecords});
    }
  }, [rows, currentUser, onRecordsCountChange]);

  return (
    <React.Fragment>
      <Box
        component={Paper}
        elevation={3}
        sx={{
<<<<<<< HEAD
          borderRadius: '8px',
          overflow: 'hidden',
          boxShadow: '0 8px 24px rgba(0, 0, 0, 0.12)',
          '& .MuiDataGrid-root': {
            border: 'none',
          },
=======
          borderRadius: '4px',
          boxShadow: '0px 8px 16px rgba(0, 0, 0, 0.2)',
          padding: '4px',
>>>>>>> 804d969b
        }}
      >
        {' '}
        <DataGrid
          // if rows are undefined - don't display any
          rows={rows ?? []}
          loading={loading}
          getRowId={r => r.record_id}
          columns={columns}
          autoHeight
          sx={{
            cursor: 'pointer',
            '& .MuiDataGrid-columnHeaderTitle': {
              fontWeight: 'bold',
<<<<<<< HEAD
              fontSize: '1rem',
              color: theme.palette.text.primary,
              visibility: 'visible',
            },
            '& .MuiDataGrid-main': {
              px: 2,
            },
            '& .MuiDataGrid-row': {
              height: 'auto',
              minHeight: '64px',
              '&:hover': {
                backgroundColor: '#f5f5f5',
                boxShadow: '0px 2px 4px rgba(0, 0, 0, 0.05)',
                transition: 'all 0.2s ease-in-out',
              },
            },
            '&:focus': {
              outline: '2px solid #DFA75998',
              backgroundColor: '#e3f2fd',
            },
            '& .MuiDataGrid-cell': {
              padding: '14px 20px',
              borderBottom: `2px solid ${theme.palette.divider}`,
              fontSize: '0.97rem',
              whiteSpace: 'normal',
              overflow: 'visible',
              color: theme.palette.text.primary,
              '&:focus': {
                outline: 'none',
              },
            },
            '& .MuiDataGrid-columnHeaders': {
              backgroundColor: theme.palette.background.default,
              borderBottom: `2px solid ${theme.palette.divider}`,
              '& .MuiDataGrid-columnHeader': {
                padding: '12px 16px',
                '&:focus': {
                  outline: 'none',
                },
                '& .MuiDataGrid-sortIcon': {
                  opacity: 1,
                  color: theme.palette.text.secondary,
=======
              fontSize: '1.1rem',
            },
            '& .MuiDataGrid-row': {
              height: 80,
              '&:hover': {
                backgroundColor: '#f0f0f0',
                boxShadow: '0px 4px 8px rgba(0, 0, 0, 0.1)',
                transition: 'background-color 0.3s ease, box-shadow 0.3s ease',
              },
            },
            '& .MuiDataGrid-cell': {
              padding: '0 10px',
              borderBottom: '1px solid #424242',
              fontSize: '1rem',
              fontWeight: 400,
            },
            '& .MuiDataGrid-columnHeaders': {
              backgroundColor: '#f9f9f9',
              borderBottom: '1px solid #424242',
              '& .MuiDataGrid-columnHeader': {
                '& .MuiDataGrid-sortIcon': {
                  opacity: 1,
>>>>>>> 804d969b
                  visibility: 'visible',
                },
              },
            },
            '& .MuiDataGrid-footerContainer': {
<<<<<<< HEAD
              borderTop: `1px solid ${theme.palette.divider}`,
              backgroundColor: theme.palette.background.default,
              minHeight: '52px',
            },
            '& .MuiTablePagination-root': {
              color: theme.palette.text.secondary,
              '& .MuiTablePagination-select': {
                marginRight: 2,
              },
            },
            [theme.breakpoints.down('sm')]: {
              '& .MuiDataGrid-cell': {
                padding: '8px 14px',
              },
              '& .MuiDataGrid-columnHeaders': {
                '& .MuiDataGrid-columnHeader': {
                  padding: '8px 14px',
                },
              },
            },
            '& .conflict-row': {
              backgroundColor: `${theme.palette.warning.light}!important`,
              '&:hover': {
                backgroundColor: `${theme.palette.warning.light}!important`,
                opacity: 0.9,
              },
=======
              borderTop: '1px solid #424242',
            },
            '& .MuiDataGrid-root': {
              border: 'none',
>>>>>>> 804d969b
            },
          }}
          getRowHeight={() => 'auto'}
          pageSizeOptions={[10, 25, 50, 100]}
          density={not_xs ? 'standard' : 'comfortable'}
          disableRowSelectionOnClick
          onRowClick={handleRowClick}
          getRowClassName={params =>
            params.row.conflicts ? 'conflict-row' : ''
          }
          slots={{
            toolbar: NotebookDataGridToolbar,
          }}
          slotProps={{
            filterPanel: {
              sx: {maxWidth: '96vw'},
            },
            toolbar: {
              handleQueryFunction: props.handleQueryFunction,
            },
          }}
          initialState={{
            sorting: {
              sortModel: [{field: 'created', sort: 'desc'}],
            },
            pagination: {
              paginationModel: {
                pageSize:
                  maxRows !== null
                    ? not_xs
                      ? maxRows
                      : defaultMaxRowsMobile
                    : not_xs
                      ? 25
                      : defaultMaxRowsMobile,
              },
            },
          }}
        />
      </Box>
    </React.Fragment>
  );
}

/**
 * Component to handle browsing records and querying with search.
 *
 * @param {RecordsBrowseTableProps} props - The properties passed to RecordsBrowseTable.
 * @returns {JSX.Element} The rendered table for browsing records.
 */
export function RecordsBrowseTable(props: RecordsBrowseTableProps) {
  const {recordLabel} = props;
  const [query, setQuery] = React.useState('');
<<<<<<< HEAD
  const [pouchData, setPouchData] = React.useState(
    undefined as RecordMetadata[] | undefined
  );

  /**
   * Fetches metadata for all records or filtered records based on the query.
   */
  useEffect(() => {
    const getData = async () => {
      try {
        if (query.length === 0) {
          const ma = await getMetadataForAllRecords(
            props.project_id,
            props.filter_deleted
          );
          setPouchData(ma);
        } else {
          const ra = await getRecordsWithRegex(
            props.project_id,
            query,
            props.filter_deleted
          );
          setPouchData(ra);
        }
      } catch (err) {
        logError(err); // unable to load records
        setPouchData(undefined);
=======
  const {data: records, isLoading: recordsLoading} = useQuery({
    queryKey: ['allrecords', query, props.project_id],
    queryFn: async () => {
      if (query.length === 0) {
        return await getMetadataForAllRecords(
          props.project_id,
          props.filter_deleted
        );
      } else {
        return await getRecordsWithRegex(
          props.project_id,
          query,
          props.filter_deleted
        );
>>>>>>> 804d969b
      }
    },
    // TODO if we are seeing performance issues, really we should get told when
    // to invalidate this cache. To be extra careful to keep records up to date
    // we force a refresh on remount
    refetchOnMount: true,
  });

  return (
    <RecordsTable
      project_id={props.project_id}
      maxRows={props.maxRows}
      rows={records}
      loading={recordsLoading}
      viewsets={props.viewsets}
      handleQueryFunction={setQuery}
      handleRefresh={props.handleRefresh}
      onRecordsCountChange={props.onRecordsCountChange}
      recordLabel={recordLabel}
    />
  );
}
RecordsBrowseTable.defaultProps = {
  maxRows: null,
};<|MERGE_RESOLUTION|>--- conflicted
+++ resolved
@@ -18,7 +18,6 @@
  *   Components for displaying record metadata in a table.
  */
 
-<<<<<<< HEAD
 import React, {useEffect} from 'react';
 import {useNavigate} from 'react-router-dom';
 
@@ -30,8 +29,6 @@
 import useMediaQuery from '@mui/material/useMediaQuery';
 
 import * as ROUTES from '../../../constants/routes';
-=======
->>>>>>> 804d969b
 import {
   ProjectID,
   ProjectUIViewsets,
@@ -52,6 +49,7 @@
 import {NotebookDataGridToolbar} from './datagrid_toolbar';
 import RecordDelete from './delete';
 import getLocalDate from '../../fields/LocalDate';
+import {logError} from '../../../logging';
 import {useQuery} from '@tanstack/react-query';
 
 /**
@@ -94,8 +92,6 @@
   viewsets?: ProjectUIViewsets | null;
   filter_deleted: boolean;
   handleRefresh: () => void;
-  onRecordsCountChange?: (counts: {total: number; myRecords: number}) => void;
-  recordLabel: string;
 };
 
 /**
@@ -105,9 +101,6 @@
  * @returns {JSX.Element} The rendered DataGrid with record metadata.
  */
 function RecordsTable(props: RecordsTableProps) {
-<<<<<<< HEAD
-  const {project_id, maxRows, rows, loading} = props;
-=======
   const {
     project_id,
     maxRows,
@@ -120,7 +113,6 @@
 
   const [mobileViewSwitchValue] = React.useState(true);
 
->>>>>>> 804d969b
   const theme = useTheme();
   const history = useNavigate();
 
@@ -129,16 +121,11 @@
   const mobileView = !not_xs;
   const defaultMaxRowsMobile = 10;
 
-<<<<<<< HEAD
   /**
    * Redirects to the record detail view when a row is clicked.
    *
    * @param {GridEventListener<'rowClick'>} params - The row click event params.
    */ const handleRowClick: GridEventListener<'rowClick'> = params => {
-=======
-  // The entire row is clickable to the record
-  const handleRowClick: GridEventListener<'rowClick'> = params => {
->>>>>>> 804d969b
     history(
       ROUTES.getRecordRoute(
         project_id || 'dummy',
@@ -166,12 +153,6 @@
   }
 
   /**
-<<<<<<< HEAD
-   * Defines columns for the DataGrid, separate for mobile and desktop views.
-   * - Desktop view has more columns and visual elements.
-   * - Mobile view simplifies the table for smaller screens.
-   */
-=======
    * Counts the records filtering by record label and current user
    * @param records The list of records
    * @returns Count filterd by type and current user
@@ -195,7 +176,12 @@
     ).length;
   };
 
->>>>>>> 804d969b
+
+  /**
+   * Defines columns for the DataGrid, separate for mobile and desktop views.
+   * - Desktop view has more columns and visual elements.
+   * - Mobile view simplifies the table for smaller screens.
+   */
   const columns = !mobileView
     ? [
         {
@@ -504,18 +490,12 @@
         component={Paper}
         elevation={3}
         sx={{
-<<<<<<< HEAD
           borderRadius: '8px',
           overflow: 'hidden',
           boxShadow: '0 8px 24px rgba(0, 0, 0, 0.12)',
           '& .MuiDataGrid-root': {
             border: 'none',
           },
-=======
-          borderRadius: '4px',
-          boxShadow: '0px 8px 16px rgba(0, 0, 0, 0.2)',
-          padding: '4px',
->>>>>>> 804d969b
         }}
       >
         {' '}
@@ -530,7 +510,6 @@
             cursor: 'pointer',
             '& .MuiDataGrid-columnHeaderTitle': {
               fontWeight: 'bold',
-<<<<<<< HEAD
               fontSize: '1rem',
               color: theme.palette.text.primary,
               visibility: 'visible',
@@ -573,36 +552,11 @@
                 '& .MuiDataGrid-sortIcon': {
                   opacity: 1,
                   color: theme.palette.text.secondary,
-=======
-              fontSize: '1.1rem',
-            },
-            '& .MuiDataGrid-row': {
-              height: 80,
-              '&:hover': {
-                backgroundColor: '#f0f0f0',
-                boxShadow: '0px 4px 8px rgba(0, 0, 0, 0.1)',
-                transition: 'background-color 0.3s ease, box-shadow 0.3s ease',
-              },
-            },
-            '& .MuiDataGrid-cell': {
-              padding: '0 10px',
-              borderBottom: '1px solid #424242',
-              fontSize: '1rem',
-              fontWeight: 400,
-            },
-            '& .MuiDataGrid-columnHeaders': {
-              backgroundColor: '#f9f9f9',
-              borderBottom: '1px solid #424242',
-              '& .MuiDataGrid-columnHeader': {
-                '& .MuiDataGrid-sortIcon': {
-                  opacity: 1,
->>>>>>> 804d969b
                   visibility: 'visible',
                 },
               },
             },
             '& .MuiDataGrid-footerContainer': {
-<<<<<<< HEAD
               borderTop: `1px solid ${theme.palette.divider}`,
               backgroundColor: theme.palette.background.default,
               minHeight: '52px',
@@ -629,12 +583,6 @@
                 backgroundColor: `${theme.palette.warning.light}!important`,
                 opacity: 0.9,
               },
-=======
-              borderTop: '1px solid #424242',
-            },
-            '& .MuiDataGrid-root': {
-              border: 'none',
->>>>>>> 804d969b
             },
           }}
           getRowHeight={() => 'auto'}
@@ -688,7 +636,6 @@
 export function RecordsBrowseTable(props: RecordsBrowseTableProps) {
   const {recordLabel} = props;
   const [query, setQuery] = React.useState('');
-<<<<<<< HEAD
   const [pouchData, setPouchData] = React.useState(
     undefined as RecordMetadata[] | undefined
   );
@@ -716,29 +663,13 @@
       } catch (err) {
         logError(err); // unable to load records
         setPouchData(undefined);
-=======
-  const {data: records, isLoading: recordsLoading} = useQuery({
-    queryKey: ['allrecords', query, props.project_id],
-    queryFn: async () => {
-      if (query.length === 0) {
-        return await getMetadataForAllRecords(
-          props.project_id,
-          props.filter_deleted
-        );
-      } else {
-        return await getRecordsWithRegex(
-          props.project_id,
-          query,
-          props.filter_deleted
-        );
->>>>>>> 804d969b
       }
-    },
-    // TODO if we are seeing performance issues, really we should get told when
-    // to invalidate this cache. To be extra careful to keep records up to date
-    // we force a refresh on remount
-    refetchOnMount: true,
-  });
+    };
+    getData();
+  }, [props.project_id, query]);
+
+  const rows = pouchData ?? [];
+  const loading = pouchData === undefined;
 
   return (
     <RecordsTable

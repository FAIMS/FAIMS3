--- conflicted
+++ resolved
@@ -79,14 +79,10 @@
         <ButtonGroup
           fullWidth={mq_above_md ? false : true}
           orientation={mq_above_sm ? 'horizontal' : 'vertical'}
-<<<<<<< HEAD
           sx={{
             maxHeight: '400px',
             justifyContent: mq_above_sm ? 'flex-start' : 'center',
           }}
-=======
-          sx={{maxHeight: '400px'}}
->>>>>>> b93f67c3
         >
           {/*If the list of views hasn't loaded yet*/}
           {/*we can still show this button, except it will*/}
@@ -97,19 +93,6 @@
               color="primary"
               component={RouterLink}
               key="newRecord"
-<<<<<<< HEAD
-              to={`${ROUTES.RECORD_CREATE}${project_id}/${uiSpec.visible_types[0]}`}
-              sx={{
-                backgroundColor: 'green',
-                color: 'white',
-                borderRadius: '8px',
-                padding: '10px 15px',
-                fontSize: '14px',
-                fontWeight: 'bold',
-                width: mq_above_sm ? 'auto' : '50%',
-                '&:hover': {
-                  backgroundColor: 'darkgreen',
-=======
               to={
                 ROUTES.INDIVIDUAL_NOTEBOOK_ROUTE +
                 project_id +
@@ -123,25 +106,10 @@
 
                 '&:hover': {
                   backgroundColor: theme.palette.secondary.dark,
->>>>>>> b93f67c3
                 },
               }}
             >
-              <Box
-                sx={{
-                  backgroundColor: 'white',
-                  borderRadius: '50%',
-                  display: 'flex',
-                  justifyContent: 'center',
-                  alignItems: 'center',
-                  width: 24,
-                  height: 24,
-                  marginRight: 1,
-                }}
-              >
-                <AddIcon sx={{fontSize: '1.2rem', color: 'green'}} />
-              </Box>
-              {buttonLabel} {/* Dynamic label based on recordLabel */}
+              New Record
             </Button>
           ) : (
             visible_types.map(

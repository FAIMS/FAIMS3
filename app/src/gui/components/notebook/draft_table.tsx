/*
 * Copyright 2021, 2022 Macquarie University
 *
 * Licensed under the Apache License Version 2.0 (the, "License");
 * you may not use, this file except in compliance with the License.
 * You may obtain a copy of the License at
 *
 *     http://www.apache.org/licenses/LICENSE-2.0
 *
 * Unless required by applicable law or agreed to in writing software
 * distributed under the License is distributed on an "AS IS" BASIS
 * WITHOUT WARRANTIES OR CONDITIONS OF ANY KIND either express or implied.
 * See, the License, for the specific language governing permissions and
 * limitations under the License.
 *
 * Filename: draft_table.tsx
 * Description: This document is to get all draft record
 *   TODO need to check created draft route
 */

import React, {useEffect, useState} from 'react';
import _ from 'lodash';
import {DataGrid, GridCellParams, GridEventListener} from '@mui/x-data-grid';
import {Typography, Box, Paper, Grid, Link} from '@mui/material';
import ArticleOutlinedIcon from '@mui/icons-material/ArticleOutlined';
import {useNavigate} from 'react-router-dom';
import {useTheme} from '@mui/material/styles';
import useMediaQuery from '@mui/material/useMediaQuery';

import {ProjectID, DraftMetadata} from '@faims3/data-model';
import * as ROUTES from '../../../constants/routes';
import {listenDrafts} from '../../../drafts';
import {ProjectUIViewsets} from '@faims3/data-model';
import {NotebookDraftDataGridToolbar} from './datagrid_toolbar';
import RecordDelete from './delete';

type DraftsTableProps = {
  project_id: ProjectID;
  maxRows: number | null;
  viewsets?: ProjectUIViewsets | null;
  handleRefresh: () => void;
};

type DraftsRecordProps = {
  project_id: ProjectID;
  maxRows: number | null;
  rows: any;
  loading: boolean;
  viewsets?: ProjectUIViewsets | null;
  handleRefresh: () => void;
};

function DraftRecord(props: DraftsRecordProps) {
  const {project_id, maxRows, rows, loading} = props;
  const theme = useTheme();
  const history = useNavigate();
  const not_xs = useMediaQuery(theme.breakpoints.up('sm'));

  const mobileView: boolean = not_xs;
  const defaultMaxRowsMobile = 10;

  // The entire row is clickable to the record
  const handleRowClick: GridEventListener<'rowClick'> = params => {
    history(
      ROUTES.getDraftRoute(
        project_id ?? 'dummy',
        params.row._id as DraftMetadata['_id'],
        params.row.existing! as DraftMetadata['existing'],
        params.row.type! as DraftMetadata['type'],
        params.row.record_id as DraftMetadata['record_id']
      )
    );
  };

  function getRowType(params: GridCellParams) {
    // The type (or Kind) is prettified and should be filterable as such.
    return props.viewsets !== null &&
      props.viewsets !== undefined &&
      params.row.type !== null &&
      params.row.type !== undefined &&
      props.viewsets[(params.row.type || '').toString()] !== undefined
      ? (props.viewsets[(params.row.type || '').toString()].label ??
          params.row.type)
      : params.row.type;
  }
  const columns: any[] = !mobileView
    ? [
        {
          field: 'draft_icon',
          headerName: '',
          type: 'string',
          width: 40,
          renderCell: () => <ArticleOutlinedIcon sx={{my: 2}} />,
          hide: false,
          sortable: false,
          filterable: false,
          disableColumnMenu: true,
        },
        {
          field: 'type',
          headerName: 'Kind',
          type: 'string',
          width: 200,
          valueGetter: getRowType,
        },
        {
          field: '_id',
          headerName: 'Draft ID',
          description: 'Draft ID',
          type: 'string',
          flex: 0.5,
          minWidth: 400,
          renderCell: (params: GridCellParams) => params.value,
        },
        {
          field: 'hrid',
          headerName: 'HRID/UUID',
          description: 'Human Readable Record ID',
          type: 'string',
          width: 300,
          renderCell: (params: GridCellParams) => (
            <Link underline={'none'} sx={{fontWeight: 'bold'}}>
              {params.row.hrid}
            </Link>
          ),
        },
        {field: 'updated', headerName: 'Updated', type: 'dateTime', width: 200},
        {field: 'created', headerName: 'Created', type: 'dateTime', width: 200},
        {
          field: 'delete',
          headerName: 'Actions',
          type: 'actions',
          renderCell: (params: GridCellParams) => {
            return (
              <RecordDelete
                project_id={project_id}
                record_id={params.row.record_id}
                revision_id={params.row.revision_id}
                draft_id={params.row._id}
                show_label={false}
                handleRefresh={props.handleRefresh}
              />
            );
          },
        },
      ]
    : [
        {
          field: '_id',
          headerName: 'Draft ID',
          description: 'Draft ID',
          type: 'string',
          flex: 1,
          renderCell: (params: GridCellParams) => (
            <Box sx={{width: '100%', my: 1}}>
              <Grid
                container
                direction="row"
                justifyContent="flex-start"
                alignItems="center"
                spacing={0}
              >
                <Grid item>
                  <ArticleOutlinedIcon
                    fontSize={'small'}
                    sx={{
                      verticalAlign: 'middle',
                      marginRight: '4px',
                      color: theme.palette.secondary.main,
                    }}
                  />
                </Grid>
                <Grid item>
                  <Typography>
                    Kind:{'  '}
                    {getRowType(params)}
                  </Typography>
                </Grid>
              </Grid>

              <Typography color="textSecondary">
                Draft ID: {params.row.value}
              </Typography>
              <Typography color="textSecondary">
                HRID/UUID: {params.row.hrid}
              </Typography>

              <Typography
                color="textSecondary"
                variant="subtitle2"
                gutterBottom
                component="div"
              >
                Updated: {(params.row.updated || '').toString()}
              </Typography>
            </Box>
          ),
        },
        {
          field: 'delete',
          headerName: 'Actions',
          type: 'actions',
          renderCell: (params: GridCellParams) => {
            return (
              <RecordDelete
                project_id={project_id}
                record_id={params.row.record_id}
                revision_id={params.row.revision_id}
                draft_id={params.row._id}
                show_label={false}
                handleRefresh={props.handleRefresh}
              />
            );
          },
        },
      ];

  return (
    <React.Fragment>
      <Box component={Paper} elevation={0}>
        <DataGrid
          key={'drafttable'}
          rows={rows}
          loading={loading}
          getRowId={r => r._id}
          columns={columns}
          autoHeight
          sx={{
            cursor: 'pointer',
            padding: '8px',
            backgroundColor: theme.palette.background.tabsBackground,
            borderRadius: '4px',
            boxShadow: '0px 4px 8px rgba(0, 0, 0, 0.2)',
            mb: 2,
            '& .MuiDataGrid-columnHeaders': {
              backgroundColor: theme.palette.background.default,
              borderBottom: '1px solid #ccc',
            },
            '& .MuiDataGrid-columnSeparator': {
              visibility: 'visible',
              color: '#ccc',
            },
            '& .MuiDataGrid-cell': {
              borderBottom: '1px solid #eee',
            },
          }}
          getRowHeight={() => 'auto'}
          disableRowSelectionOnClick
          onRowClick={handleRowClick}
          components={{
            Toolbar: NotebookDraftDataGridToolbar,
          }}
          componentsProps={{
            filterPanel: {sx: {maxWidth: '96vw'}},
          }}
          initialState={{
            sorting: {
              sortModel: [{field: 'updated', sort: 'desc'}],
            },
            pagination: {
              paginationModel: {
                pageSize:
                  maxRows !== null
                    ? not_xs
                      ? maxRows
                      : defaultMaxRowsMobile
                    : not_xs
                      ? 25
                      : defaultMaxRowsMobile,
              },
            },
          }}
        />
      </Box>
<<<<<<< HEAD
=======
      {not_xs ? (
        ''
      ) : (
        <FormGroup>
          <FormControlLabel
            control={
              <Switch
                checked={mobileView}
                onChange={handleToggleMobileView}
                sx={{
                  '& .MuiSwitch-switchBase.Mui-checked': {
                    color: theme.palette.icon.main,
                  },
                  '& .MuiSwitch-switchBase.Mui-checked + .MuiSwitch-track': {
                    backgroundColor: theme.palette.icon.main,
                  },
                }}
              />
            }
            label={'Toggle Mobile View'}
          />
        </FormGroup>
      )}
>>>>>>> b93f67c3
    </React.Fragment>
  );
}
export default function DraftsTable(props: DraftsTableProps) {
  const {project_id, maxRows} = props;
  const [loading, setLoading] = useState(true);

  const [rows, setRows] = useState<Array<DraftMetadata>>([]);

  useEffect(() => {
    //  Dependency is only the project_id, ie., register one callback for this component
    // on load - if the record list is updated, the callback should be fired
    if (project_id === undefined) return; //dummy project
    const destroyListener = listenDrafts(
      project_id,
      'all',
      newPouchRecordList => {
        setLoading(false);
        if (!_.isEqual(Object.values(newPouchRecordList), rows)) {
          setRows(Object.values(newPouchRecordList));
        }
      }
    );

    return destroyListener; // destroyListener called when this component unmounts.
  }, [project_id, rows]);

  return (
    <DraftRecord
      project_id={project_id}
      maxRows={maxRows}
      rows={rows}
      loading={loading}
      viewsets={props.viewsets}
      handleRefresh={props.handleRefresh}
    />
  );
}
DraftsTable.defaultProps = {
  maxRows: null,
};<|MERGE_RESOLUTION|>--- conflicted
+++ resolved
@@ -272,32 +272,6 @@
           }}
         />
       </Box>
-<<<<<<< HEAD
-=======
-      {not_xs ? (
-        ''
-      ) : (
-        <FormGroup>
-          <FormControlLabel
-            control={
-              <Switch
-                checked={mobileView}
-                onChange={handleToggleMobileView}
-                sx={{
-                  '& .MuiSwitch-switchBase.Mui-checked': {
-                    color: theme.palette.icon.main,
-                  },
-                  '& .MuiSwitch-switchBase.Mui-checked + .MuiSwitch-track': {
-                    backgroundColor: theme.palette.icon.main,
-                  },
-                }}
-              />
-            }
-            label={'Toggle Mobile View'}
-          />
-        </FormGroup>
-      )}
->>>>>>> b93f67c3
     </React.Fragment>
   );
 }

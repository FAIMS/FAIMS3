import React from 'react';
import {
  Button,
  Grid,
  Typography,
  ButtonProps,
  Collapse,
  ButtonGroup,
} from '@mui/material';
import ExpandMoreIcon from '@mui/icons-material/ExpandMore';
import {styled} from '@mui/material/styles';

import {CreateRecordLink, AddNewRecordButton} from './create_record_link';
import {CreateRecordLinkProps} from '../types';
interface ExpandMoreProps extends ButtonProps {
  expand: boolean;
}

export const ExpandMoreButton = styled((props: ExpandMoreProps) => {
  // eslint-disable-next-line @typescript-eslint/no-unused-vars
  const {expand, ...other} = props;
  return <Button {...other} />;
})(({theme, expand}) => ({
  '	.MuiButton-endIcon': {
    transform: !expand ? 'rotate(0deg)' : 'rotate(180deg)',
    marginLeft: 'auto',
    transition: theme.transitions.create('transform', {
      duration: theme.transitions.duration.shortest,
    }),
  },
}));

interface CreateLinkComponentProps extends CreateRecordLinkProps {
  field_label: string;
  allowLinkToExisting?: boolean;
}

export default function CreateLinkComponent(
  props: CreateLinkComponentProps & CreateRecordLinkProps
) {
  const {field_label} = props;
  // is the new link functionality visible
  const [expanded, setExpanded] = React.useState(false);

  const handleExpandClick = () => {
    setExpanded(!expanded);
  };

  return (
    <React.Fragment>
      <Grid
        container
        direction="column"
        justifyContent="space-between"
        alignItems="left"
        spacing={1}
      >
        <Grid item xs={'auto'}>
          <Typography variant={'h3'}>{field_label}</Typography>
        </Grid>

        <Grid item>
          <ButtonGroup variant={'outlined'} size={'medium'}>
            {props.relation_type === 'Child' && props.disabled !== true && (
              <AddNewRecordButton
                is_enabled={props.form.isSubmitting ? false : props.is_enabled}
                serverId={props.serverId}
                pathname={props.pathname}
                state={props.state}
                text={`Add New ${props.related_type}`}
                handleSubmit={props.handleSubmit}
                project_id={props.project_id}
                save_new_record={props.save_new_record}
                handleError={props.handleCreateError}
              />
            )}
<<<<<<< HEAD
            {props.allowLinkToExisting !== false && (
=======

            {(props.allowLinkToExisting ?? true) && (
>>>>>>> a0e30b47
              <ExpandMoreButton
                disableElevation
                expand={expanded}
                onClick={handleExpandClick}
                aria-expanded={expanded}
                aria-label="show more"
                endIcon={<ExpandMoreIcon />}
                disabled={props.form.isSubmitting ? true : props.disabled}
              >
                {props.relation_type === 'Linked' ? (
                  <span>Add a link to a {props.related_type_label}</span>
                ) : (
                  <span>
                    Add a link to an existing {props.related_type_label}
                  </span>
                )}
              </ExpandMoreButton>
            )}
          </ButtonGroup>
        </Grid>
      </Grid>
      <Grid container spacing={2}>
        <Grid item xs={12}>
          {(props.allowLinkToExisting ?? true) && (
            <Collapse in={expanded} timeout="auto" unmountOnExit sx={{mt: 1}}>
              <CreateRecordLink {...props} />
            </Collapse>
          )}
        </Grid>
      </Grid>
    </React.Fragment>
  );
}<|MERGE_RESOLUTION|>--- conflicted
+++ resolved
@@ -74,12 +74,8 @@
                 handleError={props.handleCreateError}
               />
             )}
-<<<<<<< HEAD
-            {props.allowLinkToExisting !== false && (
-=======
 
             {(props.allowLinkToExisting ?? true) && (
->>>>>>> a0e30b47
               <ExpandMoreButton
                 disableElevation
                 expand={expanded}

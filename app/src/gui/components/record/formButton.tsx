--- conflicted
+++ resolved
@@ -80,11 +80,8 @@
     views,
     ui_specification,
     mq_above_md,
-<<<<<<< HEAD
+    hideNavigation,
     relationship,
-=======
-    hideNavigation,
->>>>>>> fc0fa6af
     buttonRef,
   } = props;
 

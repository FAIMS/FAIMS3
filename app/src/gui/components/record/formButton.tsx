--- conflicted
+++ resolved
@@ -76,11 +76,8 @@
     views,
     ui_specification,
     mq_above_md,
-<<<<<<< HEAD
     hideNavigation,
-=======
     buttonRef,
->>>>>>> 2308f3ab
   } = props;
   return (
     <Grid item sm={12} xs={12} md={12}>

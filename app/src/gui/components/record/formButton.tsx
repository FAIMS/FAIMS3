--- conflicted
+++ resolved
@@ -171,35 +171,14 @@
       <Grid container spacing={2}>
         <Grid item xs={10.5}>
           <Box sx={{display: 'flex', flexDirection: 'column', gap: 1}}>
-<<<<<<< HEAD
-            <FormSubmitButton
-              color="primary"
-              data-testid="finish-close-record"
-              disabled={disabled}
-              formProps={formProps}
-              text={`Finish and close ${record_type}`}
-              is_close="close"
-              handleFormSubmit={handleFormSubmit}
-              is_final_view={is_final_view}
-            />
-            <FormSubmitButton
-              color="secondary"
-              disabled={disabled}
-              formProps={formProps}
-              text={`Finish and new ${record_type}`}
-              is_close="new"
-              handleFormSubmit={handleFormSubmit}
-              is_final_view={is_final_view}
-            />
-=======
             {showPublishButton && (
               <>
                 <FormSubmitButton
                   color="primary"
-                  data-testid="publish-close-record"
+                  data-testid="finish-close-record"
                   disabled={disabled}
                   formProps={formProps}
-                  text={`Publish and close ${record_type}`}
+                  text={`Finish and close ${record_type}`}
                   is_close="close"
                   handleFormSubmit={handleFormSubmit}
                   is_final_view={is_final_view}
@@ -208,14 +187,13 @@
                   color="secondary"
                   disabled={disabled}
                   formProps={formProps}
-                  text={`Publish and new ${record_type}`}
+                  text={`Finish and new ${record_type}`}
                   is_close="new"
                   handleFormSubmit={handleFormSubmit}
                   is_final_view={is_final_view}
                 />
               </>
             )}
->>>>>>> 95c988fc
           </Box>
         </Grid>
         <Grid

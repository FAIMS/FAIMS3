--- conflicted
+++ resolved
@@ -78,12 +78,8 @@
     handleFormSubmit,
     views,
     ui_specification,
-    mq_above_md,
-    hideNavigation,
-    buttonRef,
   } = props;
   return (
-<<<<<<< HEAD
     <div
       style={{
         display: 'flex',
@@ -98,19 +94,6 @@
           onChangeStepper={onChangeStepper}
           ui_specification={ui_specification}
         />
-=======
-    <Grid item sm={12} xs={12} md={12}>
-      {/* show mobile stepper for multiple section form ONLY */}
-      {!hideNavigation && views.length > 1 && (
-        <Grid item>
-          <CustomMobileStepper
-            views={views}
-            view_index={view_index}
-            onChangeStepper={onChangeStepper}
-            ui_specification={ui_specification}
-          />
-        </Grid>
->>>>>>> 54fe7855
       )}
       <div style={{display: 'flex', flexDirection: 'column', gap: '8px'}}>
         {/* <FormSubmitButton

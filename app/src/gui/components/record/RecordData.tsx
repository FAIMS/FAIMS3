--- conflicted
+++ resolved
@@ -62,11 +62,8 @@
   handleUnlink: Function;
   setRevision_id?: Function;
   mq_above_md: boolean;
-<<<<<<< HEAD
   setProgress: React.Dispatch<React.SetStateAction<number>>;
-=======
   buttonRef: React.RefObject<HTMLDivElement>;
->>>>>>> 3a4ff24f
 }
 
 export default function RecordData(props: RecordDataTypes) {
@@ -152,11 +149,8 @@
                         draftLastSaved={props.draftLastSaved}
                         mq_above_md={props.mq_above_md}
                         navigate={navigate}
-<<<<<<< HEAD
                         setProgress={props.setProgress}
-=======
                         buttonRef={props.buttonRef}
->>>>>>> 3a4ff24f
                       />
                     ) : (
                       <CircularProgress size={24} />
@@ -214,11 +208,8 @@
                       handleSetDraftLastSaved={props.handleSetDraftLastSaved}
                       handleSetDraftError={props.handleSetDraftError}
                       navigate={navigate}
-<<<<<<< HEAD
                       setProgress={props.setProgress}
-=======
                       buttonRef={props.buttonRef}
->>>>>>> 3a4ff24f
                     />
                   </Box>
                 </Grid>

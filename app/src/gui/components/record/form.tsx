--- conflicted
+++ resolved
@@ -1131,7 +1131,6 @@
     this.setState({...this.state, annotation: annotation});
   }
 
-<<<<<<< HEAD
   /**
    * This method filters errors to only those which are visible taking into
    * account a) conditional logic for the individual field b) conditional logic
@@ -1189,8 +1188,6 @@
     );
   }
 
-=======
->>>>>>> 8ebd8d6b
   render() {
     if (this.isReady()) {
       const viewName = this.requireView();
@@ -1208,7 +1205,6 @@
           <div>
             <Formik
               initialValues={initialValues}
-<<<<<<< HEAD
               // We are manually running the validate function now - if you
               // leave this here this schema validation will take precedence
               // over the manual validate function
@@ -1260,12 +1256,6 @@
                   }
                 }
               }}
-=======
-              validationSchema={validationSchema}
-              validateOnMount={true}
-              validateOnChange={false}
-              validateOnBlur={true}
->>>>>>> 8ebd8d6b
               onSubmit={(values, {setSubmitting}) => {
                 setSubmitting(true);
                 return this.save(values, 'continue', setSubmitting).then(

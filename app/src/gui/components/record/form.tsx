--- conflicted
+++ resolved
@@ -21,11 +21,7 @@
 import {Form, Formik} from 'formik';
 import React from 'react';
 
-<<<<<<< HEAD
-import {Box, Divider, Typography} from '@mui/material';
-=======
-import {Box, Divider, Grid, Typography, Alert} from '@mui/material';
->>>>>>> 54fe7855
+import {Box, Divider, Typography, Alert} from '@mui/material';
 
 import {
   getFieldsMatchingCondition,
@@ -1202,25 +1198,20 @@
                                 <Typography>{description}</Typography>
                               )}
 
-                              <Grid container spacing={2}>
-                                <Grid item sm={12} xs={12}>
-                                  <ViewComponent
-                                    viewName={view}
-                                    ui_specification={ui_specification}
-                                    formProps={formProps}
-                                    draftState={this.draftState}
-                                    annotation={this.state.annotation}
-                                    handleAnnotation={this.updateannotation}
-                                    isSyncing={this.props.isSyncing}
-                                    conflictfields={this.props.conflictfields}
-                                    handleChangeTab={this.props.handleChangeTab}
-                                    fieldNames={fieldNames}
-                                    disabled={this.props.disabled}
-                                    hideErrors={true}
-                                  />
-                                </Grid>
-                                <br />
-                              </Grid>
+                              <ViewComponent
+                                viewName={view}
+                                ui_specification={ui_specification}
+                                formProps={formProps}
+                                draftState={this.draftState}
+                                annotation={this.state.annotation}
+                                handleAnnotation={this.updateannotation}
+                                isSyncing={this.props.isSyncing}
+                                conflictfields={this.props.conflictfields}
+                                handleChangeTab={this.props.handleChangeTab}
+                                fieldNames={fieldNames}
+                                disabled={this.props.disabled}
+                                hideErrors={true}
+                              />
                             </Form>
                           </div>
                         );
@@ -1339,7 +1330,6 @@
                         <Typography>{description}</Typography>
                       </Box>
                     )}
-<<<<<<< HEAD
                     <ViewComponent
                       viewName={viewName}
                       ui_specification={ui_specification}
@@ -1368,58 +1358,12 @@
                         this.setTimeout(() => {
                           this.save(
                             formProps.values,
-                            is_final_view,
                             is_close,
                             formProps.setSubmitting
                           );
                         }, 500);
                       }}
                     />
-=======
-                    <br />
-
-                    <Grid container spacing={2}>
-                      <Grid item sm={12} xs={12}>
-                        <ViewComponent
-                          viewName={viewName}
-                          ui_specification={ui_specification}
-                          formProps={formProps}
-                          draftState={this.draftState}
-                          annotation={this.state.annotation}
-                          handleAnnotation={this.updateannotation}
-                          isSyncing={this.props.isSyncing}
-                          conflictfields={this.props.conflictfields}
-                          handleChangeTab={this.props.handleChangeTab}
-                          fieldNames={fieldNames}
-                          disabled={this.props.disabled}
-                        />
-                      </Grid>
-                      <br />
-                      <FormButtonGroup
-                        is_final_view={is_final_view}
-                        disabled={this.props.disabled}
-                        onChangeStepper={this.onChangeStepper}
-                        viewName={viewName}
-                        view_index={view_index}
-                        formProps={formProps}
-                        ui_specification={ui_specification}
-                        views={views}
-                        mq_above_md={this.props.mq_above_md}
-                        handleFormSubmit={(is_close: string) => {
-                          formProps.setSubmitting(true);
-                          this.setTimeout(() => {
-                            this.save(
-                              formProps.values,
-                              is_close,
-                              formProps.setSubmitting
-                            );
-                          }, 500);
-                        }}
-                        buttonRef={this.props.buttonRef}
-                      />
-                    </Grid>
-                    {/* {UGCReport ONLY for the saved record} */}
->>>>>>> 54fe7855
                     {this.state.revision_cached !== undefined && (
                       <Box mt={3}>
                         <Divider />

/*
 * Copyright 2021, 2022 Macquarie University
 *
 * Licensed under the Apache License Version 2.0 (the, "License");
 * you may not use, this file except in compliance with the License.
 * You may obtain a copy of the License at
 *
 *     http://www.apache.org/licenses/LICENSE-2.0
 *
 * Unless required by applicable law or agreed to in writing software
 * distributed under the License is distributed on an "AS IS" BASIS
 * WITHOUT WARRANTIES OR CONDITIONS OF ANY KIND either express or implied.
 * See, the License, for the specific language governing permissions and
 * limitations under the License.
 *
 * Filename: form.tsx
 * Description:
 *   Record/Draft form file
 */

import {Form, Formik} from 'formik';
import React from 'react';

import {Box, Divider, Typography, Alert} from '@mui/material';

import {
  getFieldsMatchingCondition,
  getViewsMatchingCondition,
} from './branchingLogic';
import {firstDefinedFromList} from './helpers';

import {getUsefulFieldNameFromUiSpec, ViewComponent} from './view';

import {ActionType} from '../../../context/actions';

import {
  Annotations,
  getFullRecordData,
  ProjectID,
  ProjectUIModel,
  RecordID,
  RecordReference,
  Relationship,
  RevisionID,
  upsertFAIMSData,
} from '@faims3/data-model';
import {NavigateFunction} from 'react-router-dom';
import {DEBUG_APP} from '../../../buildconfig';
import * as ROUTES from '../../../constants/routes';
import {store} from '../../../context/store';
import {getFieldPersistentData} from '../../../local-data/field-persistent';
import RecordDraftState from '../../../sync/draft-state';
import {
  getFieldNamesFromFields,
  getFieldsForViewSet,
  getReturnedTypesForViewSet,
} from '../../../uiSpecification';
import {getCurrentUserId} from '../../../users';
import {getValidationSchemaForViewset} from '../validation';
import {savefieldpersistentSetting} from './fieldPersistentSetting';
import RecordStepper from './recordStepper';

import {
  generateLocationState,
  generateRelationship,
  getParentLinkInfo,
} from './relationships/RelatedInformation';

import {generateFAIMSDataID, getFirstRecordHead} from '@faims3/data-model';
import {INDIVIDUAL_NOTEBOOK_ROUTE} from '../../../constants/routes';
import {percentComplete, requiredFields} from '../../../lib/form-utils';
import {logError} from '../../../logging';
import CircularLoading from '../ui/circular_loading';
import FormButtonGroup from './formButton';
import UGCReport from './UGCReport';
//import {RouteComponentProps} from 'react-router';
type RecordFormProps = {
  navigate: NavigateFunction;
  project_id: ProjectID;
  record_id: RecordID;
  // Might be given in the URL:
  ui_specification: ProjectUIModel;
  conflictfields?: string[] | null;
  handleChangeTab?: Function;
  isSyncing?: string;
  disabled?: boolean;
  handleSetIsDraftSaving: Function;
  handleSetDraftLastSaved: Function;
  handleSetDraftError: Function;
  setRevision_id?: Function;
  ViewName?: string | null;
  draftLastSaved?: null | Date;
  mq_above_md?: boolean;
} & (
  | {
      // When editing existing record, we require the caller to know its revision
      revision_id: RevisionID;
      // The user can view records without editing them, and to facilitate this,
      // having a draft id is optional.
      // In this mode, when the user starts editing, a draft ID is created and
      // stored as state on RecordForm.
      draft_id?: string;

      // To avoid 'type' in this.props, and since in JS when a key is not set,
      // you get back undefined:
      // type is the viewSet name - the name of the form that allows editing of this record
      type?: undefined;
    }
  | {
      // When creating a new record,  revision is not yet created.
      // the user had to have already been prompted with viewset/type
      type: string;

      // Draft id, when creating a new record, is created by a redirect
      draft_id: string;

      // To avoid 'revision_id' in this.props, and since in JS when a key is not set,
      // you get back undefined:
      revision_id?: undefined;
    }
);

type RecordFormState = {
  // This is set by formChanged() function,
  type_cached: string | null;
  view_cached: string | null;
  activeStep: number;
  revision_cached: string | undefined;
  initialValues: {[fieldName: string]: unknown} | null;
  annotation: {[field_name: string]: Annotations};
  /**
   * Set only by newDraftListener, but this is only non-null
   * for a single render. In that render, a notification will pop up to the user
   * letting them redirect to the draft's URL
   */
  draft_created: string | null;
  description: string | null;
  ugc_comment: string | null;
  relationship: Relationship | null;
  fieldNames: string[];
  views: string[];
};

/*
  Callers of RecordForm

  RecordForm is used in two places:
  - RecordData - the main record editing component
    - project_id, record_id, revision_id, ViewName (null unless following a relation link)
  - DraftEdit - used in creating a new record
    - project_id, record_id, type, draft_id are specified
    - this one works ok
*/

class RecordForm extends React.Component<
  // RecordFormProps & RouteComponentProps,
  // RecordFormState
  any,
  RecordFormState
> {
  draftState: RecordDraftState | null = null;

  // List of timeouts that unmount must cancel
  timeouts: (typeof setTimeout)[] = [];

  async componentDidUpdate(
    prevProps: RecordFormProps,
    prevState: RecordFormState
  ) {
    // check whether the record has changed in the update
    // if it has, we need to reload everything

    // need to check if revision id been passed corrected:
    //   after conflict resolved, user save form and
    //   user open another form
    if (
      prevProps.project_id !== this.props.project_id ||
      // prevProps.record_id !== this.props.record_id ||
      (prevProps.revision_id !== this.props.revision_id &&
        this.state.revision_cached !== this.props.revision_id) ||
      prevProps.draft_id !== this.props.draft_id // add this to reload the form when user jump back to previous record
    ) {
      // Stop rendering immediately (i.e. go to loading screen immediately)
      this.setState({
        initialValues: null,
        type_cached: null,
        view_cached: null,
        activeStep: 0,
        revision_cached: undefined,
        annotation: {},
        description: null,
        relationship: {},
      });
      // Re-initialize basically everything.
      // if (this.props.revision_id !== undefined)
      this.formChanged(true, this.props.revision_id);
    }
    // if viewName is specified it is the result of the user clicking
    // on a relation link within a record
    if (this.props.ViewName !== this.state.view_cached) {
      if (
        this.props.ViewName !== null &&
        this.props.ViewName !== undefined &&
        this.state.type_cached !== null &&
        this.props.ui_specification.viewsets[
          this.state.type_cached
        ].views.includes(this.props.ViewName)
      )
        this.updateView(this.props.ViewName);
    }
    if (prevState.view_cached !== this.state.view_cached) {
      window.scrollTo(0, 200);
    }
  }

  constructor(props: RecordFormProps) {
    super(props);

    this.state = {
      type_cached: this.props.type ?? null,
      view_cached: null,
      activeStep: 0,
      revision_cached: this.props.revision_id, // pass revision_id when form is opened, need to check if revision id been passed corrected
      initialValues: null,
      draft_created: null,
      annotation: {},
      description: null,
      ugc_comment: null,
      relationship: {},
      fieldNames: [],
      views: [],
    };
    this.setState = this.setState.bind(this);
    this.setInitialValues = this.setInitialValues.bind(this);
    this.updateannotation = this.updateannotation.bind(this);
    this.onChangeStepper = this.onChangeStepper.bind(this);
    this.onChangeTab = this.onChangeTab.bind(this);
  }

  async componentDidMount() {
    // moved from constructor since it has a side-effect of setting up a global timer
    if (!this.draftState) {
      this.draftState = new RecordDraftState(this.props as any);
    }
    // call formChanged to update the form data, either with
    // the revision_id from state or the one passed in
    let revision_id = this.props.revision_id;
    if (this.state.revision_cached !== null)
      revision_id = this.state.revision_cached;

    await this.identifyRecordType(revision_id);
    await this.formChanged(false, revision_id);
  }

  async componentWillUnmount() {
    this.draftState && (await this.draftState.forceSaveAndStop());
    //end of update values
    for (const timeout_id of this.timeouts) {
      clearTimeout(timeout_id as unknown as Parameters<typeof clearTimeout>[0]);
    }
  }

  newDraftListener(draft_id: string) {
    this.setState({draft_created: draft_id});
  }

  // callback function for draftStorage that will be called with:
  // true - if saving is in progress
  // false - if saving finished ok
  // an error if something went wrong with saving the draft
  saveListener(val: boolean | {}) {
    if (val === true) {
      // Start saving
      this.props.handleSetIsDraftSaving(true);
    } else if (val === false) {
      // Finished saving successfully
      this.props.handleSetIsDraftSaving(false);
      this.props.handleSetDraftLastSaved(new Date());
    } else {
      // Error occurred while saving
      // Heuristically determine a nice user-facing error
      const error_message =
        (val as {message?: string}).message || val.toString();

      if (error_message === 'no changes') {
        //for existing record with no new draft created, set saving false and reset the last draft time
        this.props.handleSetIsDraftSaving(false);
        if (
          this.props.draftLastSaved === null ||
          this.props.draftLastSaved === undefined
        )
          this.props.handleSetDraftLastSaved(new Date());
      } else {
        this.props.handleSetIsDraftSaving(false);
        this.props.handleSetDraftError(error_message);
        (this.context as any).dispatch({
          type: ActionType.ADD_ALERT,
          payload: {
            message: 'Could not load previous data: ' + error_message,
            severity: 'warning',
          },
        });
      }
    }
  }

  // identifyRecordType - work out what type of record this is
  //   specifically the type (viewSetName) and viewName
  //   return true if we found them and updated the State
  //          false otherwise
  async identifyRecordType(revision_id: string | undefined): Promise<boolean> {
    // bail early if we already know the type and viewname
    if (this.state.view_cached && this.state.type_cached) {
      return true;
    }

    let viewSetName;
    if (this.props.type === undefined) {
      if (revision_id !== undefined) {
        // get the record so we can see the type
        const latest_record = await getFullRecordData(
          this.props.project_id,
          this.props.record_id,
          revision_id
        );

        if (latest_record === null) {
          this.props.handleSetDraftError(
            `Could not find data for record ${this.props.record_id}`
          );
          (this.context as any).dispatch({
            type: ActionType.ADD_ALERT,
            payload: {
              message:
                'Could not load existing record: ' + this.props.record_id,
              severity: 'warning',
            },
          });
          return false;
        } else {
          viewSetName = latest_record.type;
        }
      } else {
        // can't identify the record so
        return false;
      }
    } else {
      viewSetName = this.props.type;
    }

    // validate the type we've found
    if (!(viewSetName in this.props.ui_specification.viewsets)) {
      return false;
    }

    if (!('views' in this.props.ui_specification.viewsets[viewSetName])) {
      return false;
    }

    if (this.props.ui_specification.viewsets[viewSetName].views.length === 0) {
      return false;
      // throw Error(`Viewset for type '${viewSetName}' has no views`);
    }

    // now retrieve the view name from the uiSpec
    const viewSet = this.props.ui_specification.viewsets[viewSetName];
    // default to the first view
    let viewName = viewSet.views[0];

    // override with the viewName from props or the cached value
    // if they are present
    if (
      this.props.ViewName !== null &&
      this.props.ViewName !== undefined &&
      viewSet.views.includes(this.props.ViewName)
    ) {
      viewName = this.props.ViewName;
    } else if (
      this.state.view_cached !== null &&
      this.state.view_cached !== undefined &&
      viewSet.views.includes(this.state.view_cached)
    ) {
      viewName = this.state.view_cached;
    }
    this.setState({
      type_cached: viewSetName,
      view_cached: viewName,
      revision_cached: revision_id, // TODO: not sure this should be set here...
    });
    return true;
  }

  async formChanged(
    draft_saving_started_already: boolean,
    passed_revision_id: string | undefined
  ) {
    let revision_id = passed_revision_id;
    if (revision_id === undefined) {
      try {
        // for new draft but saved record, get the revision instead of using undefined
        const first_revision_id = await getFirstRecordHead(
          this.props.project_id,
          this.props.record_id
        );
        revision_id = first_revision_id;
      } catch (error) {
        // here if there was no existing record with this id above
        // so we ca't update revision_id so it is still undefined
        if (DEBUG_APP) console.debug('new record', this.props.record_id);
      }
    }
    // work out the record type or default it
    if (!(await this.identifyRecordType(revision_id))) {
      (this.context as any).dispatch({
        type: ActionType.ADD_ALERT,
        payload: {
          message: 'Project is not fully downloaded or not setup correctly',
          severity: 'error',
        },
      });
      // This form cannot be shown at all. No recovery except go back to project.
      this.props.navigate(-1);
      return;
    }

    if (this.draftState && this.getViewName() && this.getViewsetName()) {
      // If the draft saving has .start()'d already,
      // The proper way to change the record/revision/etc is this
      // (saveListener is already bound at this point)
      if (draft_saving_started_already) {
        this.draftState.recordChangeHook(this.props as any, {
          type: this.state.type_cached!,
          field_types: getReturnedTypesForViewSet(
            this.props.ui_specification,
            this.getViewsetName()
          ),
        });
      } else {
        this.draftState.saveListener = this.saveListener.bind(this);
        this.draftState.newDraftListener = this.newDraftListener.bind(this);
        this.draftState.start({
          type: this.state.type_cached!,
          field_types: getReturnedTypesForViewSet(
            this.props.ui_specification,
            this.getViewsetName()
          ),
        });
      }
    }

    try {
      await this.setInitialValues(revision_id);
    } catch (err: any) {
      logError(err);
      (this.context as any).dispatch({
        type: ActionType.ADD_ALERT,
        payload: {
          message: 'Could not load previous data: ' + err.message,
          severity: 'warning',
        },
      });
      // Show an empty form
      this.setState({
        initialValues: {
          _id: this.props.record_id!,
          _project_id: this.props.project_id,
        },
      });
    }

    try {
      //save the child record when child record been pop
      if (
        this.props.revision_id === undefined &&
        this.state.revision_cached === undefined
      ) {
        const location: any = this.props.location;
        if (
          location !== undefined &&
          location.state !== undefined &&
          location.state !== null &&
          location.state.parent_record_id !== undefined &&
          location.state.parent_record_id !== this.props.record_id &&
          this.state.initialValues !== null
        ) {
          if (
            location.state.child_record_id !== undefined &&
            location.state.child_record_id !== this.props.record_id
          ) {
            //child_record_id should always be current record_id, otherwise there would be an issue
            logError(
              `Error in formChanged, data not saved, child_record_id is not record_id ${this.props.record_id} != ${location.state.child_record_id}`
            );
          } else this.save(this.state.initialValues, 'continue', () => {});
        }
      }
    } catch (err: any) {
      logError(err);
    }
  }

  /**
   * Initialise the values in this record editing form from the database
   * @param revision_id - record revision identifier
   */
  async setInitialValues(revision_id: string | undefined) {
    // can't do this if draftState hasn't been initialised
    if (this.draftState) {
      /***
       * Formik requires a single object for initialValues, collect these from the
       * (in order high priority to last resort): draft storage, database, ui schema
       */
      const fromdb: any =
        revision_id === undefined
          ? {}
          : (await getFullRecordData(
              this.props.project_id,
              this.props.record_id,
              revision_id
            )) || {};
      const database_data = fromdb.data ?? {};
      const database_annotations = fromdb.annotations ?? {};

      const [staged_data, staged_annotations] =
        await this.draftState.getInitialValues();

      const fields = getFieldsForViewSet(
        this.props.ui_specification,
        this.requireViewsetName()
      );
      const fieldNames = getFieldNamesFromFields(fields);

      // get value from persistent
      let persistentvalue: any = {};
      if (this.state.type_cached !== null)
        persistentvalue = await getFieldPersistentData(
          this.props.project_id,
          this.state.type_cached
        );

      const initialValues: {[key: string]: any} = {
        _id: this.props.record_id!,
        _project_id: this.props.project_id,
        _current_revision_id: revision_id,
      };
      const annotations: {[key: string]: any} = {};

      fieldNames.forEach(fieldName => {
        let initial_value = fields[fieldName]['initialValue'];
        // set value from persistence
        if (
          persistentvalue.data !== undefined &&
          persistentvalue.data[fieldName] !== undefined
        )
          initial_value = persistentvalue.data[fieldName];

        initialValues[fieldName] = firstDefinedFromList([
          staged_data[fieldName],
          database_data[fieldName],
          initial_value,
        ]);
        // set annotation from persistence
        let annotation_value = {annotation: '', uncertainty: false};

        if (
          persistentvalue.annotations !== undefined &&
          persistentvalue.annotations[fieldName] !== undefined
        )
          annotation_value = persistentvalue.annotations[fieldName];
        annotations[fieldName] = firstDefinedFromList([
          staged_annotations[fieldName],
          database_annotations[fieldName],
          annotation_value,
        ]);
      });

      // save child/link information into the parent/linked
      // record when back to upper level
      // Code here moved from getChildInfo in RelatedInformation.tsx

      const child_state = this.props.location?.state;
      const is_related = child_state?.record_id && child_state?.field_id;

      if (is_related) {
        const field_id = child_state?.field_id.replace('?', '') || '';

        const new_record: RecordReference = {
          project_id: this.props.project_id,
          record_id: child_state.record_id,
          record_label: child_state.hrid ?? child_state.record_id,
          relation_type_vocabPair:
            child_state.relation_type_vocabPair ?? undefined,
        };

        if (
          this.props.ui_specification['fields'][field_id][
            'component-parameters'
          ]['multiple']
        ) {
          let isincluded = false;
          initialValues[field_id].map((r: any) => {
            if (r.record_id === new_record.record_id) {
              isincluded = true;
            }
          });

          if (isincluded === false) {
            initialValues[field_id].push(new_record);
          }
        } else {
          initialValues[field_id] = new_record;
        }
      }

      const related: Relationship = {};
      let parent = null;
      if (
        this.draftState.data.state !== 'uninitialized' &&
        this.draftState.data.relationship !== undefined
      )
        parent = fromdb.relationship?.parent;

      if (
        parent !== null &&
        parent !== undefined &&
        parent.record_id !== undefined
      ) {
        related['parent'] = parent;
      }

      let linked = null;
      if (
        this.draftState.data.state !== 'uninitialized' &&
        this.draftState.data.relationship !== undefined
      )
        linked = fromdb.relationship?.linked;
      if (linked !== null && linked !== undefined && linked.length > 0)
        related['linked'] = linked;

      const relationship = generateRelationship(
        this.props.location?.state,
        related,
        this.props.record_id
      );
      initialValues['fieldNames'] = [];
      initialValues['views'] = [];
      this.setState({
        initialValues: initialValues,
        annotation: annotations,
        relationship: fromdb.relationship ?? relationship,
      });
    }
  }

  /**
   * Equivalent to setTimeout, but with added function that
   * clears any timeouts when the component is unmounted.
   * @param callback Function to run when timeout elapses
   */
  setTimeout(callback: () => void, time: number) {
    const my_index = this.timeouts.length;
    setTimeout(() => {
      try {
        callback();
        this.timeouts.splice(my_index, 1);
      } catch (err) {
        this.timeouts.splice(my_index, 1);
        throw err;
      }
    }, time);
  }

  requireView(): string {
    //It always throw Error because this.state.view_cached === null by default
    //And it block unit tests for this file
    if (this.state.view_cached === null) {
      throw Error('The cached view has not been determined yet');
    }
    return this.state.view_cached;
  }

  getViewName(): string {
    return this.state.view_cached || '';
  }

  getViewsetName(): string {
    return this.state.type_cached || '';
  }

  requireViewsetName(): string {
    if (this.state.type_cached === null) {
      throw Error('The viewset name has not been determined yet');
    }
    return this.state.type_cached;
  }

  requireInitialValues() {
    if (this.state.initialValues === null) {
      throw Error('The initial values have not been determined yet');
    }
    return this.state.initialValues;
  }

  requireDescription(viewName: string) {
    if (viewName === null) {
      console.warn('The description has not been determined yet');
      return '';
    }
    // get the description from the view if it's there
    if (
      viewName !== null &&
      this.props.ui_specification.views[viewName] !== undefined &&
      this.props.ui_specification.views[viewName].description !== undefined
    ) {
      return this.props.ui_specification.views[viewName].description;
    }

    return '';
  }

  filterValues(values: object) {
    const new_values: any = {};
    for (const [k, v] of Object.entries(values)) {
      if (k !== '_id' && k !== '_project_id' && k !== '_current_revision_id') {
        new_values[k] = v;
        if (k[0] === '_') {
          logError(`Including possibly bad key ${k} in record`);
        }
      }
    }
    return new_values;
  }

  onChangeStepper(view_name: string, activeStepIndex: number) {
    this.setState({
      view_cached: view_name,
      activeStep: activeStepIndex,
    });
  }

  onChangeTab(event: React.ChangeEvent<{}>, newValue: string) {
    const activeStepIndex = parseInt(newValue);

    if (this.state.type_cached !== null) {
      const viewname =
        this.props.ui_specification.viewsets[this.state.type_cached].views[
          activeStepIndex
        ];
      this.setState({
        view_cached: viewname,
        activeStep: activeStepIndex,
      });
    }
  }
  // before save:
  // for link/create new record
  // save child and parent information into record
  // function save:
  // - save doc/record
  // - save persistence data
  // - get new revision id, and set new revision id if user click save and continue
  // - clear the draft
  // after save: direct user to different path
  // - - publish and continue: setSubmitting re-enabled, so user can save form for the new revision id
  // - - publish and close: - close the current record and return to project list
  //                     - close the current record and back to parent record if record created from parent or if record has parent
  // - - publish and new:  - close the current record and create new record when current record has no parent relationship
  //                    - when current record has parent: close current record, add new record into parent record, open the new record with parent

  save(values: object, is_close: string, setSubmitting: any) {
    const ui_specification = this.props.ui_specification;
    const viewsetName = this.requireViewsetName();
    //save state into persistent data
    savefieldpersistentSetting(
      this.props.project_id,
      this.state.type_cached,
      values,
      this.state.annotation,
      ui_specification
    );
    return (
      getCurrentUserId(this.props.project_id)
        // prepare the record for saving
        .then(userid => {
          const now = new Date();
          const doc = {
            record_id: this.props.record_id,
            revision_id: this.state.revision_cached ?? null,
            type: this.state.type_cached!,
            data: this.filterValues(values),
            updated_by: userid,
            updated: now,
            annotations: this.state.annotation ?? {},
            field_types: getReturnedTypesForViewSet(
              ui_specification,
              viewsetName
            ),
            ugc_comment: this.state.ugc_comment || '',
            relationship: this.state.relationship ?? {},
            deleted: false,
          };
          return doc;
        })
        // store the record
        .then(doc => {
          return upsertFAIMSData(this.props.project_id, doc).then(
            revision_id => {
              // update the component state with the new revision id and notify the parent
              try {
                this.setState({revision_cached: revision_id});
                // SC. Removing this call since it prevents deletion of the draft
                // later on (draftState.clear())
                // by changing the draft state to 'uninitialised'
                //
                //this.formChanged(true, revision_id);
                if (this.props.setRevision_id !== undefined)
                  this.props.setRevision_id(revision_id); //pass the revision id back
              } catch (error) {
                logError(error);
              }
              return is_close === 'close'
                ? (doc.data['hrid' + this.state.type_cached] ??
                    this.props.record_id)
                : revision_id; // return revision id for save and continue function
            }
          );
        })
        // generate a success alert
        .then(hrid => {
          const message = 'Record successfully saved';
          (this.context as any).dispatch({
            type: ActionType.ADD_ALERT,
            payload: {
              message: message,
              severity: 'success',
            },
          });
          return hrid;
        })
        // Could not save record error
        // TODO: this is actually very serious and we should work out how
        // to never get here or provide a good reason if we do
        .catch(err => {
          const message = 'Could not save record';
          console.error('Could not save record:', err);
          (this.context as any).dispatch({
            type: ActionType.ADD_ALERT,
            payload: {
              message: message,
              severity: 'error',
            },
          });
          logError('Unsaved record error:' + err);
        })
        // Clear the current draft area (Possibly after redirecting back to project page)
        .then(async revision_id => {
          this.draftState && (await this.draftState.clear());
          return revision_id;
        })
        // publish and continue editing
        .then(hrid => {
          if (is_close === 'continue') {
            setSubmitting(false);
            return hrid;
          } else {
            const relationState = this.props.location?.state;
            if (relationState !== undefined && relationState !== null) {
              const {state_parent, is_direct} = getParentLinkInfo(
                hrid,
                this.props.location.state,
                this.props.record_id
              );
              // if this is not a child record then is_direct will be false
              if (is_direct === false) {
                // publish and close
                if (is_close === 'close') {
                  this.props.navigate(
                    ROUTES.INDIVIDUAL_NOTEBOOK_ROUTE + this.props.project_id
                  ); //update for save and close button
                  window.scrollTo(0, 0);
                  return hrid;
                  // publish and new record
                } else if (is_close === 'new') {
                  //not child record
                  setSubmitting(false);
                  this.props.navigate(
                    ROUTES.INDIVIDUAL_NOTEBOOK_ROUTE +
                      this.props.project_id +
                      ROUTES.RECORD_CREATE +
                      this.state.type_cached
                  );
                  window.scrollTo(0, 0);
                  return hrid;
                }
              } else {
                // or we're dealing with a child record
                if (is_close === 'close') {
                  this.props.navigate(
                    ROUTES.INDIVIDUAL_NOTEBOOK_ROUTE + state_parent.parent_link,
                    {state: state_parent}
                  );
                  window.scrollTo(0, 0);
                  return hrid;
                } else if (is_close === 'new') {
                  // for new child record, should save the parent record and pass the location state --TODO
                  const locationState: any = this.props.location.state;
                  setSubmitting(false);
                  this.props.navigate(
                    ROUTES.INDIVIDUAL_NOTEBOOK_ROUTE +
                      this.props.project_id +
                      ROUTES.RECORD_CREATE +
                      this.state.type_cached,
                    {state: this.props.location.state}
                  );
                  const field_id = locationState.field_id;
                  const new_record_id = generateFAIMSDataID();
                  const new_child_record = {
                    record_id: new_record_id,
                    project_id: this.props.project_id,
                  };
                  getFirstRecordHead(
                    this.props.project_id,
                    locationState.parent_record_id
                  ).then(revision_id =>
                    getFullRecordData(
                      this.props.project_id,
                      locationState.parent_record_id,
                      revision_id
                    ).then(latest_record => {
                      const new_doc = latest_record;
                      if (new_doc !== null) {
                        if (
                          this.props.ui_specification['fields'][field_id][
                            'component-parameters'
                          ]['multiple'] === true
                        )
                          new_doc['data'][field_id] = [
                            ...new_doc['data'][field_id],
                            new_child_record,
                          ];
                        else
                          new_doc['data'][field_id] = [
                            ...new_doc['data'][field_id],
                            new_child_record,
                          ];
                        upsertFAIMSData(this.props.project_id, new_doc)
                          .then(new_revision_id => {
                            const location_state: any = locationState;
                            location_state['parent_link'] =
                              ROUTES.getRecordRoute(
                                this.props.project_id,
                                (
                                  location_state.parent_record_id || ''
                                ).toString(),
                                (new_revision_id || '').toString()
                              ).replace(INDIVIDUAL_NOTEBOOK_ROUTE, '');
                            location_state['child_record_id'] = new_record_id;
                            this.props.navigate(
                              ROUTES.INDIVIDUAL_NOTEBOOK_ROUTE +
                                this.props.project_id +
                                ROUTES.RECORD_CREATE +
                                this.state.type_cached,
                              {state: location_state}
                            );
                            setSubmitting(false);
                            window.scrollTo(0, 0);
                            return revision_id;
                          })
                          .catch(error => logError(error));
                      } else {
                        logError(
                          'Error saving the parent record, latest record is null'
                        );
                        this.props.navigate(
                          ROUTES.INDIVIDUAL_NOTEBOOK_ROUTE +
                            this.props.project_id +
                            ROUTES.RECORD_CREATE +
                            this.state.type_cached,
                          {state: locationState.location_state}
                        );
                        setSubmitting(false);
                        window.scrollTo(0, 0);
                        return revision_id;
                      }
                    })
                  );
                  return hrid;
                }
              }
            } else {
              const relationship = this.state.relationship;
              if (
                relationship === undefined ||
                relationship === null ||
                relationship.parent === undefined ||
                relationship.parent === null
              ) {
                if (is_close === 'close') {
                  this.props.navigate(
                    ROUTES.INDIVIDUAL_NOTEBOOK_ROUTE + this.props.project_id
                  );
                  window.scrollTo(0, 0);
                  return hrid;
                } else if (is_close === 'new') {
                  //not child record
                  setSubmitting(false);
                  this.props.navigate(
                    ROUTES.INDIVIDUAL_NOTEBOOK_ROUTE +
                      this.props.project_id +
                      ROUTES.RECORD_CREATE +
                      this.state.type_cached
                  );
                  return hrid;
                }
              } else {
                generateLocationState(
                  relationship.parent,
                  this.props.project_id
                )
                  .then(locationState => {
                    if (is_close === 'close') {
                      this.props.navigate(
                        locationState.location_state.parent_link
                      );
                      window.scrollTo(0, 0);
                      return hrid;
                    } else if (is_close === 'new') {
                      // for new child record, should save the parent record and pass the location state --TODO
                      // update parent information

                      const new_doc = locationState.latest_record;
                      const field_id = locationState.location_state.field_id;
                      const new_record_id = generateFAIMSDataID();
                      const new_child_record = {
                        record_id: new_record_id,
                        project_id: this.props.project_id,
                        // record_label:new_record_id
                        // relation_type_vocabPair: [],
                      };
                      if (new_doc !== null) {
                        if (
                          this.props.ui_specification['fields'][field_id][
                            'component-parameters'
                          ]['multiple'] === true
                        )
                          new_doc['data'][field_id] = [
                            ...new_doc['data'][field_id],
                            new_child_record,
                          ];
                        else
                          new_doc['data'][field_id] = [
                            ...new_doc['data'][field_id],
                            new_child_record,
                          ];
                        upsertFAIMSData(this.props.project_id, new_doc)
                          .then(new_revision_id => {
                            const location_state: any =
                              locationState.location_state;
                            location_state['parent_link'] =
                              ROUTES.getRecordRoute(
                                this.props.project_id,
                                (
                                  location_state.parent_record_id || ''
                                ).toString(),
                                (new_revision_id || '').toString()
                              ).replace(INDIVIDUAL_NOTEBOOK_ROUTE, '');
                            location_state['child_record_id'] = new_record_id;
                            this.props.navigate(
                              ROUTES.INDIVIDUAL_NOTEBOOK_ROUTE +
                                this.props.project_id +
                                ROUTES.RECORD_CREATE +
                                this.state.type_cached,
                              {state: location_state}
                            );
                            setSubmitting(false);
                            window.scrollTo(0, 0);
                            return hrid;
                          })
                          .catch(error => logError(error));
                      } else {
                        logError(
                          'Error to save the parent record from child relationship, latest record is null'
                        );
                        this.props.navigate(
                          ROUTES.INDIVIDUAL_NOTEBOOK_ROUTE +
                            this.props.project_id +
                            ROUTES.RECORD_CREATE +
                            this.state.type_cached,
                          {state: locationState.location_state}
                        );
                        setSubmitting(false);
                        window.scrollTo(0, 0);
                      }
                    }
                  })
                  .catch(error => logError(error));
              }
            }
          }
        })
    );
  }

  updateView(viewName: string) {
    if (viewName in this.props.ui_specification['views']) {
      this.setState({view_cached: viewName});
      this.forceUpdate();
      // Probably not needed, but we *know* we need to rerender when this
      // changes, so let's be explicit.
    } else {
      throw Error(`No view ${viewName}`);
    }
  }

  isReady(): boolean {
    return Boolean(
      this.state.type_cached &&
        this.state.initialValues &&
        this.props.ui_specification &&
        this.state.view_cached
    );
  }

  updateannotation(name: string, value: any, type: string) {
    const annotation = this.state.annotation ?? {};
    if (annotation !== undefined) {
      if (annotation[name] !== undefined) annotation[name][type] = value;
      else {
        annotation[name] = {annotation: '', uncertainty: false};
        annotation[name][type] = value;
      }
    }
    this.setState({...this.state, annotation: annotation});
  }

  render() {
    if (this.isReady()) {
      const viewName = this.requireView();
      const viewsetName = this.requireViewsetName();
      const initialValues = this.requireInitialValues();
      const ui_specification = this.props.ui_specification;
      const validationSchema = getValidationSchemaForViewset(
        ui_specification,
        viewsetName
      );
      const description = this.requireDescription(viewName);

      return (
        <Box>
          <div>
            <Formik
              initialValues={initialValues}
              validationSchema={validationSchema}
              validateOnMount={true}
              validateOnChange={false}
              validateOnBlur={true}
              onSubmit={(values, {setSubmitting}) => {
                setSubmitting(true);
                return this.save(values, 'continue', setSubmitting).then(
                  result => {
                    return result;
                  }
                );
              }}
            >
              {formProps => {
                this.props.setProgress?.(
                  percentComplete(
                    requiredFields(this.props.ui_specification.fields),
                    formProps.values
                  )
                );

                const layout =
                  this.props.ui_specification.viewsets[viewsetName]?.layout;
                const views = getViewsMatchingCondition(
                  this.props.ui_specification,
                  formProps.values,
                  [],
                  viewsetName,
                  formProps.touched
                );

                if (layout === 'inline')
                  return (
                    <div>
                      {views.map(view => {
                        const description = this.requireDescription(view);
                        const fieldNames = getFieldsMatchingCondition(
                          this.props.ui_specification,
                          formProps.values,
                          [],
                          view,
                          formProps.touched
                        );

                        return (
                          <div>
                            <h2>{ui_specification.views[view].label}</h2>
                            <Form>
                              {description !== '' && (
                                <Typography>{description}</Typography>
                              )}

                              <ViewComponent
                                viewName={view}
                                ui_specification={ui_specification}
                                formProps={formProps}
                                draftState={this.draftState}
                                annotation={this.state.annotation}
                                handleAnnotation={this.updateannotation}
                                isSyncing={this.props.isSyncing}
                                conflictfields={this.props.conflictfields}
                                handleChangeTab={this.props.handleChangeTab}
                                fieldNames={fieldNames}
                                disabled={this.props.disabled}
                                hideErrors={true}
                              />
                            </Form>
                          </div>
                        );
                      })}
                      {this.state.revision_cached !== undefined && (
                        <Box mt={3}>
                          <Divider />
                          <UGCReport
                            handleUGCReport={(value: string) => {
                              this.setState({ugc_comment: value});
                              this.save(
                                formProps.values,
                                'continue',
                                formProps.setSubmitting
                              );
                            }}
                          />
                        </Box>
                      )}
                      {!formProps.isValid &&
                        Object.keys(formProps.errors).length > 0 && (
                          <Alert severity="error">
                            Form has errors, please scroll up and make changes
                            before submitting.
                            <div>
                              {Object.keys(formProps.errors).map(field => (
                                <React.Fragment key={field}>
                                  <dt>
                                    {getUsefulFieldNameFromUiSpec(
                                      field,
                                      viewName,
                                      ui_specification
                                    )}
                                  </dt>
                                  <dd>{formProps.errors[field]}</dd>
                                </React.Fragment>
                              ))}
                            </div>
                          </Alert>
                        )}
                      <FormButtonGroup
                        is_final_view={true}
                        disabled={this.props.disabled}
                        onChangeStepper={this.onChangeStepper}
                        viewName={viewName}
                        view_index={0}
                        formProps={formProps}
                        ui_specification={ui_specification}
                        views={views}
                        mq_above_md={this.props.mq_above_md}
                        handleFormSubmit={(is_close: string) => {
                          formProps.setSubmitting(true);
                          this.setTimeout(() => {
                            this.save(
                              formProps.values,
                              is_close,
                              formProps.setSubmitting
                            );
                          }, 500);
                        }}
                        hideNavigation={true}
                      />
                      {/* {UGCReport ONLY for the saved record} */}
                      {this.state.revision_cached !== undefined && (
                        <Box mt={3}>
                          <Divider />
                          <UGCReport
                            handleUGCReport={(value: string) => {
                              this.setState({ugc_comment: value});
                              this.save(
                                formProps.values,
                                'continue',
                                formProps.setSubmitting
                              );
                            }}
                          />
                        </Box>
                      )}
                    </div>
                  );

                this.draftState &&
                  this.draftState.renderHook(
                    formProps.values,
                    this.state.annotation,
                    this.state.relationship ?? {}
                  );

                const fieldNames = getFieldsMatchingCondition(
                  this.props.ui_specification,
                  formProps.values,
                  [],
                  viewName,
                  formProps.touched
                );
                const view_index = views.indexOf(viewName);
                const is_final_view = view_index + 1 === views.length;

                return (
                  <Form>
                    {views.length > 1 && (
                      <RecordStepper
                        view_index={view_index}
                        ui_specification={ui_specification}
                        onChangeStepper={this.onChangeStepper}
                        views={views}
                      />
                    )}

                    {description !== '' && (
                      <Box
                        bgcolor={'#fafafa'}
                        p={3}
                        style={{border: '1px #eeeeee dashed'}}
                      >
                        <Typography>{description}</Typography>
                      </Box>
                    )}
<<<<<<< HEAD
                    <ViewComponent
                      viewName={viewName}
                      ui_specification={ui_specification}
                      formProps={formProps}
                      draftState={this.draftState}
                      annotation={this.state.annotation}
                      handleAnnotation={this.updateannotation}
                      isSyncing={this.props.isSyncing}
                      conflictfields={this.props.conflictfields}
                      handleChangeTab={this.props.handleChangeTab}
                      fieldNames={fieldNames}
                      disabled={this.props.disabled}
                    />
                    <FormButtonGroup
                      is_final_view={is_final_view}
                      disabled={this.props.disabled}
                      onChangeStepper={this.onChangeStepper}
                      viewName={viewName}
                      view_index={view_index}
                      formProps={formProps}
                      ui_specification={ui_specification}
                      views={views}
                      mq_above_md={this.props.mq_above_md}
                      handleFormSubmit={(is_close: string) => {
                        formProps.setSubmitting(true);
                        this.setTimeout(() => {
                          this.save(
                            formProps.values,
                            is_close,
                            formProps.setSubmitting
                          );
                        }, 500);
                      }}
                    />
=======
                    <br />

                    <Grid container spacing={2}>
                      <Grid item sm={12} xs={12}>
                        <ViewComponent
                          viewName={viewName}
                          ui_specification={ui_specification}
                          formProps={formProps}
                          draftState={this.draftState}
                          annotation={this.state.annotation}
                          handleAnnotation={this.updateannotation}
                          isSyncing={this.props.isSyncing}
                          conflictfields={this.props.conflictfields}
                          handleChangeTab={this.props.handleChangeTab}
                          fieldNames={fieldNames}
                          disabled={this.props.disabled}
                        />
                      </Grid>
                      <br />
                      <FormButtonGroup
                        project_id={this.props.project_id}
                        record_type={this.state.type_cached}
                        is_final_view={is_final_view}
                        disabled={this.props.disabled}
                        onChangeStepper={this.onChangeStepper}
                        viewName={viewName}
                        view_index={view_index}
                        formProps={formProps}
                        ui_specification={ui_specification}
                        views={views}
                        mq_above_md={this.props.mq_above_md}
                        relationship={this.state.relationship}
                        handleFormSubmit={(is_close: string) => {
                          formProps.setSubmitting(true);
                          this.setTimeout(() => {
                            this.save(
                              formProps.values,
                              is_close,
                              formProps.setSubmitting
                            );
                          }, 500);
                        }}
                        buttonRef={this.props.buttonRef}
                      />
                    </Grid>
                    {/* {UGCReport ONLY for the saved record} */}
>>>>>>> 804d969b
                    {this.state.revision_cached !== undefined && (
                      <Box mt={3}>
                        <Divider />
                        <UGCReport
                          handleUGCReport={(value: string) => {
                            this.setState({ugc_comment: value});
                            this.save(
                              formProps.values,
                              'continue',
                              formProps.setSubmitting
                            );
                          }}
                        />
                      </Box>
                    )}
                  </Form>
                );
              }}
            </Formik>
          </div>
        </Box>
      );
    } else {
      return (
        <Box data-testid="circular-loading" sx={{m: 1}}>
          <CircularLoading label={'Loading record data'} />
        </Box>
      );
    }
  }
}
RecordForm.contextType = store;
export default RecordForm;<|MERGE_RESOLUTION|>--- conflicted
+++ resolved
@@ -1259,6 +1259,7 @@
                       <FormButtonGroup
                         is_final_view={true}
                         disabled={this.props.disabled}
+                        record_type={this.state.type_cached}
                         onChangeStepper={this.onChangeStepper}
                         viewName={viewName}
                         view_index={0}
@@ -1334,7 +1335,6 @@
                         <Typography>{description}</Typography>
                       </Box>
                     )}
-<<<<<<< HEAD
                     <ViewComponent
                       viewName={viewName}
                       ui_specification={ui_specification}
@@ -1349,6 +1349,8 @@
                       disabled={this.props.disabled}
                     />
                     <FormButtonGroup
+                      project_id={this.props.project_id}
+                      record_type={this.state.type_cached}
                       is_final_view={is_final_view}
                       disabled={this.props.disabled}
                       onChangeStepper={this.onChangeStepper}
@@ -1358,6 +1360,7 @@
                       ui_specification={ui_specification}
                       views={views}
                       mq_above_md={this.props.mq_above_md}
+                      relationship={this.state.relationship}
                       handleFormSubmit={(is_close: string) => {
                         formProps.setSubmitting(true);
                         this.setTimeout(() => {
@@ -1368,55 +1371,8 @@
                           );
                         }, 500);
                       }}
+                      buttonRef={this.props.buttonRef}
                     />
-=======
-                    <br />
-
-                    <Grid container spacing={2}>
-                      <Grid item sm={12} xs={12}>
-                        <ViewComponent
-                          viewName={viewName}
-                          ui_specification={ui_specification}
-                          formProps={formProps}
-                          draftState={this.draftState}
-                          annotation={this.state.annotation}
-                          handleAnnotation={this.updateannotation}
-                          isSyncing={this.props.isSyncing}
-                          conflictfields={this.props.conflictfields}
-                          handleChangeTab={this.props.handleChangeTab}
-                          fieldNames={fieldNames}
-                          disabled={this.props.disabled}
-                        />
-                      </Grid>
-                      <br />
-                      <FormButtonGroup
-                        project_id={this.props.project_id}
-                        record_type={this.state.type_cached}
-                        is_final_view={is_final_view}
-                        disabled={this.props.disabled}
-                        onChangeStepper={this.onChangeStepper}
-                        viewName={viewName}
-                        view_index={view_index}
-                        formProps={formProps}
-                        ui_specification={ui_specification}
-                        views={views}
-                        mq_above_md={this.props.mq_above_md}
-                        relationship={this.state.relationship}
-                        handleFormSubmit={(is_close: string) => {
-                          formProps.setSubmitting(true);
-                          this.setTimeout(() => {
-                            this.save(
-                              formProps.values,
-                              is_close,
-                              formProps.setSubmitting
-                            );
-                          }, 500);
-                        }}
-                        buttonRef={this.props.buttonRef}
-                      />
-                    </Grid>
-                    {/* {UGCReport ONLY for the saved record} */}
->>>>>>> 804d969b
                     {this.state.revision_cached !== undefined && (
                       <Box mt={3}>
                         <Divider />

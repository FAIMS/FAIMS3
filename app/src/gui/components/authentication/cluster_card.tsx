--- conflicted
+++ resolved
@@ -48,13 +48,10 @@
   switchUsername,
 } from '../../../users';
 import {isWeb} from '../../../utils/helpers';
-<<<<<<< HEAD
 import {APP_ID} from '../../../buildconfig';
-=======
 import MainCard from '../ui/main-card';
 import {LoginButton} from './login_form';
 import {useGetToken} from '../../../utils/tokenHooks';
->>>>>>> e56dca46
 
 type ClusterCardProps = {
   listing_id: string;

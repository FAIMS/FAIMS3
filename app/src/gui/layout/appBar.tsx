--- conflicted
+++ resolved
@@ -55,7 +55,7 @@
 import { TokenContents } from '@faims3/data-model';
 import { checkToken } from '../../utils/helpers';
 import SyncStatus from '../components/sync';
-<<<<<<< HEAD
+import {NOTEBOOK_NAME, NOTEBOOK_NAME_CAPITALIZED} from '../../buildconfig';
 import HelpIcon from '@mui/icons-material/Help';
 import SwapHorizIcon from '@mui/icons-material/SwapHoriz';
 import { now } from 'lodash';
@@ -68,9 +68,6 @@
  * @property {string} to - The path to navigate to for this menuitem.
  * @property {boolean} disabled - Whether the menuitem is disabled in the list.
  */
-=======
-import {NOTEBOOK_NAME, NOTEBOOK_NAME_CAPITALIZED} from '../../buildconfig';
->>>>>>> d87896cd
 
 type ProjectListItemProps = {
   title: string;
@@ -248,18 +245,6 @@
     },
     projectList === null
       ? {
-<<<<<<< HEAD
-        title: 'Loading notebooks...',
-        icon: <DescriptionIcon />,
-        to: '/',
-        disabled: true,
-      }
-      : isAuthenticated
-        ? getNestedProjects(projectList)
-        : {
-          title: 'Notebooks',
-          icon: <DescriptionIcon />,
-=======
           title: `Loading ${NOTEBOOK_NAME}s...`,
           icon: <AccountTree />,
           to: '/',
@@ -273,22 +258,6 @@
             to: '/',
             disabled: true,
           },
-  ];
-  const bottomMenuItems: Array<MenuItemProps> = [
-    isAuthenticated
-      ? {
-          title: 'User',
-          icon: <AccountCircleIcon />,
-          to: ROUTES.SIGN_IN,
-          disabled: false,
-        }
-      : {
-          title: 'User',
-          icon: <AccountCircleIcon />,
->>>>>>> d87896cd
-          to: '/',
-          disabled: true,
-        },
   ];
 
   const bottomMenuItems: Array<MenuItemProps> = [

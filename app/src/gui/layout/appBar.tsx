/*
 * Copyright 2021, 2022 Macquarie University
 *
 * Licensed under the Apache License Version 2.0 (the, "License");
 * you may not use, this file except in compliance with the License.
 * You may obtain a copy of the License at
 *
 *     http://www.apache.org/licenses/LICENSE-2.0
 *
 * Unless required by applicable law or agreed to in writing software
 * distributed under the License is distributed on an "AS IS" BASIS
 * WITHOUT WARRANTIES OR CONDITIONS OF ANY KIND either express or implied.
 * See, the License, for the specific language governing permissions and
 * limitations under the License.
 *
 * Filename: navbar.tsx
 * Description:
 *   This contains the navbar React component, which allows users to navigate
 *   throughout the app.
 */
import AccountCircleIcon from '@mui/icons-material/AccountCircle';
import AccountTree from '@mui/icons-material/AccountTree';
import ChevronLeftIcon from '@mui/icons-material/ChevronLeft';
import DashboardIcon from '@mui/icons-material/Dashboard';
import DescriptionIcon from '@mui/icons-material/Description';
import ExpandLess from '@mui/icons-material/ExpandLess';
import ExpandMore from '@mui/icons-material/ExpandMore';
import MenuIcon from '@mui/icons-material/Menu';
import SettingsIcon from '@mui/icons-material/Settings';
import {
  Box,
  CircularProgress,
  IconButton,
  ListItemButton,
  AppBar as MuiAppBar,
  Toolbar,
} from '@mui/material';
import Collapse from '@mui/material/Collapse';
import CssBaseline from '@mui/material/CssBaseline';
import Divider from '@mui/material/Divider';
import Drawer from '@mui/material/Drawer';
import List from '@mui/material/List';
import ListItemIcon from '@mui/material/ListItemIcon';
import ListItemText from '@mui/material/ListItemText';
import React, {useContext, useState} from 'react';
import {Link as RouterLink} from 'react-router-dom';
import {
  NOTEBOOK_NAME,
  NOTEBOOK_NAME_CAPITALIZED,
  OFFLINE_MAPS,
} from '../../buildconfig';
import * as ROUTES from '../../constants/routes';
import {ProjectsContext} from '../../context/projects-context';
import {
  selectActiveServerId,
  selectIsAuthenticated,
} from '../../context/slices/authSlice';
import {useAppSelector} from '../../context/store';
import {ProjectExtended} from '../../types/project';
import SystemAlert from '../components/alert';
import {AppBarHeading} from '../components/app-bar/app-bar-heading';
import AppBarAuth from '../components/authentication/appbarAuth';
import SyncStatus from '../components/sync';

const drawerWidth = 240;

/**
 * Represents the properties for a menu list item.
 */
type ProjectListItemProps = {
  title: string;
  icon: any;
  to: string;
  disabled: boolean;
};

/**
 * Represents the type of icon used in the navigation menu.
 */
type IconType =
  | undefined
  | string
  | number
  | React.ReactElement<any, string | React.JSXElementConstructor<any>>;

type MenuItemProps = {
  nested?: any;
  title: string;
  to: string;
  disabled: boolean;
  icon: IconType;
};

/**
 * Retrieves a list of nested menu items to be displayed in the navigation menu.
 */
function getNestedProjects(pouchProjectList: ProjectExtended[]) {
  const projectListItems: ProjectListItemProps[] = [];
  pouchProjectList.map(project_info => {
    projectListItems.push({
      title: project_info.name,
      icon: <DescriptionIcon />,
      to: ROUTES.INDIVIDUAL_NOTEBOOK_ROUTE + project_info.project_id,
      disabled: false,
    });
  });
  return {
    title: `${NOTEBOOK_NAME_CAPITALIZED}s`,
    icon: <AccountTree />,
    nested: projectListItems,
    to: ROUTES.NOTEBOOK_LIST_ROUTE,
    disabled: false,
  };
}

/**
 * MainAppBar component handles the display of the navigation drawer and the app bar.
 * It includes top menu items, bottom menu items, and conditional rendering based on authentication status.
 * This version uses inline sx props for styling.
 */
export default function MainAppBar() {
  const isAuthenticated = useAppSelector(selectIsAuthenticated);
  const activeServerId = useAppSelector(selectActiveServerId);

  const projectList = useContext(ProjectsContext).projects.filter(
    p => p.activated && p.listing === activeServerId
  );

  const [isOpen, setIsOpen] = useState<boolean>(false);
  const toggle = () => setIsOpen(!isOpen);

  const topMenuItems: Array<MenuItemProps> = [
    {
      title: 'Home',
      icon: <DashboardIcon />,
      to: ROUTES.INDEX,
      disabled: !isAuthenticated,
    },
    projectList === null
      ? {
          title: `Loading ${NOTEBOOK_NAME}s...`,
          icon: <AccountTree />,
          to: '/',
          disabled: true,
        }
      : isAuthenticated
        ? getNestedProjects(projectList)
        : {
            title: `${NOTEBOOK_NAME_CAPITALIZED}s`,
            icon: <AccountTree />,
            to: '/',
            disabled: true,
          },
  ];

  const bottomMenuItems: Array<MenuItemProps> = [
    {
      title: 'About Build',
      icon: <SettingsIcon />,
      to: ROUTES.ABOUT_BUILD,
      disabled: false,
    },
<<<<<<< HEAD
=======
    isAuthenticated
      ? {
          title: 'Sign out',
          icon: <AccountCircleIcon />,
          to: ROUTES.SIGN_IN,
          disabled: false,
        }
      : {
          title: 'Sign out',
          icon: <AccountCircleIcon />,
          to: '/',
          disabled: true,
        },
>>>>>>> 5830d9d4
  ];
  if (OFFLINE_MAPS)
    bottomMenuItems.push({
      title: 'Offline Maps',
      icon: <SettingsIcon />,
      to: ROUTES.OFFLINE_MAPS,
      disabled: false,
    });

  if (isAuthenticated)
    bottomMenuItems.push({
      title: 'Sign out',
      icon: <AccountCircleIcon />,
      to: ROUTES.SIGN_IN,
      disabled: false,
    });
  else
    bottomMenuItems.push({
      title: 'Sign out',
      icon: <AccountCircleIcon />,
      to: '/',
      disabled: true,
    });

  const [nestedMenuOpen, setNestedMenuOpen] = useState<{
    [key: string]: boolean;
  }>({Projects: false});

  return (
    <React.Fragment>
      <div style={{display: 'flex', boxShadow: 'none'}}>
        <CssBaseline />
        <MuiAppBar
          position="relative"
          sx={{
            boxShadow: 'none',
          }}
        >
          <Toolbar>
            <IconButton
              color="inherit"
              aria-label="open drawer"
              onClick={toggle}
              edge="start"
              sx={{
                mr: 0,
                paddingLeft: 1,
                paddingRight: 0,
                display: isOpen ? 'hidden' : 'flex',
              }}
            >
              <MenuIcon />
            </IconButton>
            <AppBarHeading link={ROUTES.INDEX} />
            <div
              style={{
                display: 'flex',
                alignItems: 'center',
                gap: '6px',
                overflow: 'hidden',
              }}
            >
              {isAuthenticated ? <SyncStatus /> : ''}
              <AppBarAuth />
            </div>
          </Toolbar>
        </MuiAppBar>
        <Drawer
          sx={{
            width: drawerWidth,
            flexShrink: 0,
            zIndex: 1500,
          }}
          variant="temporary"
          anchor="left"
          open={isOpen}
          ModalProps={{onBackdropClick: toggle}}
          PaperProps={{
            sx: {
              width: drawerWidth,
              height: '100vh',
              boxShadow: '2px 0 10px rgba(0, 0, 0, 0.3)',
              borderRight: '1px solid rgba(0, 0, 0, 0.1)',
            },
          }}
        >
          <Box
            sx={{
              display: 'flex',
              alignItems: 'center',
              px: 1,
              minHeight: '64px',
              justifyContent: 'flex-end',
            }}
          >
            <IconButton onClick={toggle} size="large">
              <ChevronLeftIcon />
            </IconButton>
          </Box>
          <Divider />

          <List>
            {topMenuItems.map((item: MenuItemProps) => {
              return Object.prototype.hasOwnProperty.call(item, 'nested') ? (
                <React.Fragment key={'menuItem' + item.title}>
                  <ListItemButton
                    onClick={() => {
                      setNestedMenuOpen(prevNestedMenuOpen => ({
                        ...prevNestedMenuOpen,
                        [item.title]: !prevNestedMenuOpen[item.title],
                      }));
                    }}
                    disabled={item.disabled}
                  >
                    <ListItemIcon>{item.icon}</ListItemIcon>
                    <ListItemText
                      sx={{
                        '& .MuiListItemText-primary': {
                          fontSize: '1.1rem',
                          fontWeight: 'bold',
                          color: 'rgba(0, 0, 0, 0.54)',
                        },
                      }}
                    >
                      {item.title}{' '}
                    </ListItemText>
                    {item.nested.length === 0 ? (
                      <CircularProgress size={12} thickness={4} />
                    ) : nestedMenuOpen[item.title] ? (
                      <ExpandLess />
                    ) : (
                      <ExpandMore />
                    )}
                  </ListItemButton>
                  <Collapse
                    in={nestedMenuOpen[item.title]}
                    timeout="auto"
                    unmountOnExit
                    key={'menuItemCollapse' + item.title}
                  >
                    <List component="div" disablePadding dense={true}>
                      {item.nested.map(
                        (nestedItem: {
                          icon: IconType;
                          title: string;
                          to: string;
                        }) => (
                          <ListItemButton
                            sx={{pl: 4}}
                            key={
                              'nestedMenuItem' + item.title + nestedItem.title
                            }
                            to={nestedItem.to}
                            component={RouterLink}
                            disabled={item.disabled}
                            onClick={toggle}
                          >
                            <ListItemIcon>{nestedItem.icon}</ListItemIcon>
                            <ListItemText
                              sx={{
                                '& .MuiListItemText-primary': {
                                  fontSize: '1.1rem',
                                  fontWeight: 'bold',
                                  color: 'rgba(0, 0, 0, 0.54)',
                                },
                              }}
                              primary={nestedItem.title}
                            />
                          </ListItemButton>
                        )
                      )}
                    </List>
                  </Collapse>
                </React.Fragment>
              ) : (
                <ListItemButton
                  key={item.title}
                  to={item.to}
                  component={RouterLink}
                  disabled={item.disabled}
                  onClick={toggle}
                >
                  <ListItemIcon>{item.icon}</ListItemIcon>
                  <ListItemText
                    sx={{
                      '& .MuiListItemText-primary': {
                        fontSize: '1.1rem',
                        fontWeight: 'bold',
                        color: 'rgba(0, 0, 0, 0.54)',
                      },
                    }}
                    primary={item.title}
                  />
                </ListItemButton>
              );
            })}
          </List>
          <Box sx={{mt: 'auto'}}>
            <Divider />
            <List
              sx={theme => ({
                borderTop: `1px solid ${theme.palette.divider}`,
                py: 2,
              })}
            >
              {bottomMenuItems.map(
                (item: {
                  title: string;
                  icon: IconType;
                  disabled: boolean;
                  to: any;
                }) => (
                  <ListItemButton
                    key={item.title}
                    disabled={item.disabled}
                    to={item.to}
                    component={RouterLink}
                    onClick={toggle}
                  >
                    <ListItemIcon>{item.icon}</ListItemIcon>
                    <ListItemText
                      sx={{
                        '& .MuiListItemText-primary': {
                          fontSize: '1.1rem',
                          fontWeight: 'bold',
                          color: 'rgba(0, 0, 0, 0.54)',
                        },
                      }}
                      primary={item.title}
                    />
                  </ListItemButton>
                )
              )}
            </List>
          </Box>
        </Drawer>
      </div>
      <SystemAlert />
    </React.Fragment>
  );
}<|MERGE_RESOLUTION|>--- conflicted
+++ resolved
@@ -160,22 +160,6 @@
       to: ROUTES.ABOUT_BUILD,
       disabled: false,
     },
-<<<<<<< HEAD
-=======
-    isAuthenticated
-      ? {
-          title: 'Sign out',
-          icon: <AccountCircleIcon />,
-          to: ROUTES.SIGN_IN,
-          disabled: false,
-        }
-      : {
-          title: 'Sign out',
-          icon: <AccountCircleIcon />,
-          to: '/',
-          disabled: true,
-        },
->>>>>>> 5830d9d4
   ];
   if (OFFLINE_MAPS)
     bottomMenuItems.push({

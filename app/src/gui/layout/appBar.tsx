--- conflicted
+++ resolved
@@ -204,7 +204,6 @@
           disabled: true,
         }
       : isAuthenticated
-<<<<<<< HEAD
       ? getNestedProjects(projectList)
       : {
           title: `${NOTEBOOK_NAME_CAPITALIZED}s`,
@@ -212,15 +211,6 @@
           to: '/',
           disabled: true,
         },
-=======
-        ? getNestedProjects(projectList)
-        : {
-            title: 'Notebooks',
-            icon: <AccountTree />,
-            to: '/',
-            disabled: true,
-          },
->>>>>>> 3144b691
   ];
   const bottomMenuItems: Array<MenuItemProps> = [
     isAuthenticated

--- conflicted
+++ resolved
@@ -18,27 +18,24 @@
  */
 
 import {Camera, CameraResultType, Photo} from '@capacitor/camera';
+import AddCircleIcon from '@mui/icons-material/AddCircle';
 import {Capacitor} from '@capacitor/core';
-import AddCircleIcon from '@mui/icons-material/AddCircle';
 import CameraAltIcon from '@mui/icons-material/CameraAlt';
 import DeleteIcon from '@mui/icons-material/Delete';
 import ImageIcon from '@mui/icons-material/Image';
+import Button from '@mui/material/Button';
 import {Alert, Box, Link, Paper, Typography, useTheme} from '@mui/material';
-import Button from '@mui/material/Button';
 import IconButton from '@mui/material/IconButton';
 import ImageListItem from '@mui/material/ImageListItem';
 import ImageListItemBar from '@mui/material/ImageListItemBar';
 import {FieldProps} from 'formik';
 import React from 'react';
+import * as ROUTES from '../../constants/routes';
 import {useNavigate} from 'react-router';
 import {APP_NAME, NOTEBOOK_NAME_CAPITALIZED} from '../../buildconfig';
-import * as ROUTES from '../../constants/routes';
 import {logError} from '../../logging';
 import FaimsAttachmentManagerDialog from '../components/ui/Faims_Attachment_Manager_Dialog';
-<<<<<<< HEAD
 import FieldWrapper from './fieldWrapper';
-=======
->>>>>>> 4e4b8d26
 
 /**
  * Converts a base64 encoded image to a Blob object using fetch API instead of
@@ -209,7 +206,6 @@
             </Paper>
           </ImageListItem>
         )}
-
         {/* Image Gallery - Reversed order for newest first */}
         {[...images].reverse().map((image: any, index: number) =>
           image['attachment_id'] === undefined ? (
@@ -364,14 +360,12 @@
   const projectId = props.form.values['_project_id'];
 
   return (
-    <Box sx={{width: '100%'}}>
-      {/* Title and helper text section */}
-<<<<<<< HEAD
-      <FieldWrapper
-        heading={props.label}
-        subheading={props.helperText || props.helpertext}
-        required={props.required}
-      >
+    <FieldWrapper
+      heading={props.label}
+      subheading={props.helperText || props.helpertext}
+      required={props.required}
+    >
+      <Box sx={{width: '100%'}}>
         {/* Download Banner */}
         {hasUndownloaded && (
           <Alert severity="info" sx={{mb: 2}}>
@@ -446,102 +440,8 @@
           path={photoPath}
           isSyncing={props.issyncing}
         />
-      </FieldWrapper>
-=======
-      <Box sx={{mb: 2}}>
-        {props.label && (
-          <Typography variant="h6" gutterBottom>
-            {props.label}
-          </Typography>
-        )}
-        {(props.helperText || props.helpertext) && (
-          <Typography variant="body2" color="text.secondary" gutterBottom>
-            {props.helperText || props.helpertext}
-          </Typography>
-        )}
       </Box>
-
-      {/* Download Banner */}
-      {hasUndownloaded && (
-        <Alert severity="info" sx={{mb: 2}}>
-          To download existing photos, please go to the{' '}
-          {
-            // Deeplink directly to settings tab
-          }
-          <Link
-            onClick={() => {
-              navigate(
-                ROUTES.INDIVIDUAL_NOTEBOOK_ROUTE +
-                  projectId +
-                  `?${ROUTES.INDIVIDUAL_NOTEBOOK_ROUTE_TAB_Q}=settings`
-              );
-            }}
-          >
-            {NOTEBOOK_NAME_CAPITALIZED} Settings Tab
-          </Link>{' '}
-          and enable attachment download.
-        </Alert>
-      )}
-
-      {images.length === 0 ? (
-        <EmptyState onAddPhoto={takePhoto} />
-      ) : (
-        <ImageGallery
-          images={images}
-          setOpen={(path: string | null) => {
-            setOpen(true);
-            setPhotoPath(path);
-          }}
-          setImages={(newfiles: Array<any>) => {
-            props.form.setFieldValue(props.field.name, newfiles, true);
-          }}
-          disabled={disabled}
-          fieldName={props.field.name}
-          onAddPhoto={takePhoto}
-        />
-      )}
-
-      {noPermission && (
-        <Alert severity="error" sx={{width: '100%', mt: 2}}>
-          {Capacitor.getPlatform() === 'web' && (
-            <>
-              Please enable camera permissions for this page. Look for the
-              camera permissions button in your browser's address bar.
-            </>
-          )}
-          {Capacitor.getPlatform() === 'android' && (
-            <>
-              Please enable camera permissions for {APP_NAME}. Go to your device
-              Settings &gt; Apps &gt; {APP_NAME} &gt; Permissions &gt; Camera
-              and select "Ask every time" or "Allow only while using the app".
-            </>
-          )}
-          {Capacitor.getPlatform() === 'ios' && (
-            <>
-              Please enable camera permissions for {APP_NAME}. Go to your device
-              Settings &gt; Privacy & Security &gt; Camera &gt; and ensure that{' '}
-              {APP_NAME} is enabled.
-            </>
-          )}
-        </Alert>
-      )}
-
-      {error && (
-        <Typography variant="caption" color="error" sx={{mt: 1}}>
-          {errorText}
-        </Typography>
-      )}
-
-      <FaimsAttachmentManagerDialog
-        project_id={projectId}
-        open={open}
-        setopen={() => setOpen(false)}
-        filedId={props.id}
-        path={photoPath}
-        isSyncing={props.issyncing}
-      />
->>>>>>> 4e4b8d26
-    </Box>
+    </FieldWrapper>
   );
 };
 

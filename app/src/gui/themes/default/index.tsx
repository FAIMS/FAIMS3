--- conflicted
+++ resolved
@@ -70,11 +70,8 @@
       main: '#E18200',
 
       light: '#edeeeb',
-<<<<<<< HEAD
       required: '#890808FF',
-=======
       highlight: '#B10000',
->>>>>>> a0ee9a83
     },
     table: {
       divider: '#828789FF',

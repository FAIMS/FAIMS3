--- conflicted
+++ resolved
@@ -51,11 +51,8 @@
     icon: {
       main: '#197A01',
       light: '#EAEAEA',
-<<<<<<< HEAD
       required: '#5E0000',
-=======
       highlight: '#B10000',
->>>>>>> a0ee9a83
     },
     table: {
       divider: '#828789FF',

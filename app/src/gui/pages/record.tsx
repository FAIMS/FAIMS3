--- conflicted
+++ resolved
@@ -87,15 +87,11 @@
 import getLocalDate from '../fields/LocalDate';
 import RecordDelete from '../components/notebook/delete';
 import {logError} from '../../logging';
-<<<<<<< HEAD
-=======
-import {NOTEBOOK_NAME_CAPITALIZED} from '../../buildconfig';
 import ProgressBar from '../components/progress-bar';
 
 import {scrollToDiv} from '../../lib/navigation';
 import TransparentButton from '../components/buttons/transparent-button';
 import ArrowDropDown from '@mui/icons-material/ArrowDropDown';
->>>>>>> 2308f3ab
 export default function Record() {
   /**
    * Record Page. Comprises multiple tab components;
@@ -141,14 +137,8 @@
   const [relatedRecords, setRelatedRecords] = useState([] as RecordLinkProps[]);
   const [parentLinks, setParentLinks] = useState([] as ParentLinkProps[]);
   const [is_link_ready, setIs_link_ready] = useState(false);
-<<<<<<< HEAD
-=======
-  const [breadcrumbs, setBreadcrumbs] = useState<
-    {link?: string; title: string}[]
-  >([]);
   const [progress, setProgress] = useState<number>(0);
   const buttonRef = useRef<HTMLDivElement | null>(null);
->>>>>>> 2308f3ab
 
   useEffect(() => {
     getUiSpecForProject(project_id!).then(setUISpec, setError);
@@ -433,15 +423,9 @@
           )}
         </Grid>
       </Grid>
-<<<<<<< HEAD
-=======
       <div style={{padding: '10px'}}>
         <ProgressBar percentage={progress} />
       </div>
-      <Grid item xs>
-        {is_link_ready && <Breadcrumbs data={breadcrumbs} />}
-      </Grid>
->>>>>>> 2308f3ab
       {draft_id !== undefined && (
         <Alert severity={'warning'}>
           This record is currently a draft. The data is stored locally on your

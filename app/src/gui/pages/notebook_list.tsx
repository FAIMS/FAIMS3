--- conflicted
+++ resolved
@@ -24,12 +24,8 @@
 
 import Breadcrumbs from '../components/ui/breadcrumbs';
 import NoteBooks from '../components/workspace/notebooks';
-<<<<<<< HEAD
 import {NOTEBOOK_NAME_CAPITALIZED} from '../../buildconfig';
-// import {TokenContents} from 'faims3-datamodel';
-=======
 // import {TokenContents} from '@faims3/data-model';
->>>>>>> 3144b691
 // type NoteBookListProps = {
 //   token?: null | undefined | TokenContents;
 // };

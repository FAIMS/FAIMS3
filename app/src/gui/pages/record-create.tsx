/*
 * Copyright 2021, 2022 Macquarie University
 *
 * Licensed under the Apache License Version 2.0 (the, "License");
 * you may not use, this file except in compliance with the License.
 * You may obtain a copy of the License at
 *
 *     http://www.apache.org/licenses/LICENSE-2.0
 *
 * Unless required by applicable law or agreed to in writing software
 * distributed under the License is distributed on an "AS IS" BASIS
 * WITHOUT WARRANTIES OR CONDITIONS OF ANY KIND either express or implied.
 * See, the License, for the specific language governing permissions and
 * limitations under the License.
 *
 * Filename: record-create.tsx
 * Description:
 *   TODO
 */

import {
  generateFAIMSDataID,
  ProjectID,
  ProjectInformation,
  ProjectUIModel,
  RecordID,
} from '@faims3/data-model';
import {Box, CircularProgress, Grid, Paper} from '@mui/material';
import {grey} from '@mui/material/colors';
import {useTheme} from '@mui/material/styles';
import useMediaQuery from '@mui/material/useMediaQuery';
import React, {useEffect, useRef, useState} from 'react';
import {
  Location,
  Navigate,
  useLocation,
  useNavigate,
  useParams,
} from 'react-router-dom';
import {NOTEBOOK_NAME_CAPITALIZED} from '../../buildconfig';
import * as ROUTES from '../../constants/routes';
import {addAlert} from '../../context/slices/syncSlice';
import {useAppDispatch} from '../../context/store';
import {newStagedData} from '../../sync/draft-storage';
import {getProjectInfo} from '../../sync/projects';
import {
  getReturnedTypesForViewSet,
  getUiSpecForProject,
} from '../../uiSpecification';
import ProgressBar from '../components/progress-bar';
import RecordForm from '../components/record/form';
import InheritedDataComponent from '../components/record/inherited_data';
import {getParentPersistenceData} from '../components/record/relationships/RelatedInformation';
import {ParentLinkProps} from '../components/record/relationships/types';
import DraftSyncStatus from '../components/record/sync_status';
import Breadcrumbs from '../components/ui/breadcrumbs';
import {getRecordLabel} from '../../utils/getRecordLabel';

interface DraftCreateActionProps {
  project_id: ProjectID;
  type_name: string;
  state?: any;
  record_id: string;
  location?: Location;
}

// There is a problem here due to the side-effect of creating a new
// draft (newStagedData) in the useEffect below. This is supposed to be
// a UI rendering action but is side-effecting to the database
// when it is run in strict mode, two drafts are created because of the
// double render.  One is left behind after later cleanup fails to see the
// duplicate.

// Really this operation of creating a draft record should not be part of
// a UI component lifecycle.   The draft should be made by some action and
// then the UI created for that (DraftEdit).

function DraftCreateAction(props: DraftCreateActionProps) {
  const {project_id, type_name, record_id} = props;

  const dispatch = useAppDispatch();
  const navigate = useNavigate();

  const [error, setError] = useState(null as null | {});
  const [draft_id, setDraft_id] = useState(null as null | string);
  const [uiSpec, setUISpec] = useState(null as null | ProjectUIModel);

  useEffect(() => {
    getUiSpecForProject(project_id).then(setUISpec, setError);
  }, [project_id]);

  useEffect(() => {
    if (uiSpec !== null) {
      // don't make a new draft if we already have one
      if (draft_id === null) {
        const field_types = getReturnedTypesForViewSet(uiSpec, type_name);
        newStagedData(project_id, null, type_name, field_types, record_id).then(
          setDraft_id,
          setError
        );
      }
    } else {
      setDraft_id(null);
    }
  }, [project_id, uiSpec]);

  if (error !== null) {
    dispatch(
      addAlert({
        message: 'Could not create a draft: ' + error.toString(),
        severity: 'warning',
      })
    );
    navigate(-1);
    return <React.Fragment />;
  } else if (draft_id === null) {
    // Creating new draft loading
    return <CircularProgress size={12} thickness={4} />;
  } else {
    return (
      <Navigate
        to={
          ROUTES.INDIVIDUAL_NOTEBOOK_ROUTE +
          project_id +
          ROUTES.RECORD_CREATE +
          type_name +
          ROUTES.RECORD_DRAFT +
          draft_id +
          ROUTES.RECORD_RECORD +
          record_id
        }
        state={props.state}
      />
    );
  }
}

interface DraftRecordEditProps {
  project_id: ProjectID;
  type_name: string;
  draft_id: string;
  project_info: ProjectInformation | null;
  record_id: RecordID;
  state?: any;
  location?: Location;
}

function DraftRecordEdit(props: DraftRecordEditProps) {
  const {project_id, type_name, draft_id, record_id} = props;
  const dispatch = useAppDispatch();
  const navigate = useNavigate();
  const [uiSpec, setUISpec] = useState<ProjectUIModel | null>(null);
  const [error, setError] = useState<Record<string, unknown> | null>(null);

  const [isDraftSaving, setIsDraftSaving] = useState(false);
  const [draftLastSaved, setDraftLastSaved] = useState<Date | null>(null);
  const [draftError, setDraftError] = useState<string | null>(null);
  const theme = useTheme();
  const is_mobile = !useMediaQuery(theme.breakpoints.up('sm'));
  const mq_above_md = useMediaQuery(theme.breakpoints.up('md'));
  const [parentLinks, setParentLinks] = useState<ParentLinkProps[]>([]);
  const [is_link_ready, setIs_link_ready] = useState(false);
  const [progress, setProgress] = useState(0);
  const buttonRef = useRef<HTMLDivElement | null>(null);

  useEffect(() => {
    (async () => {
      if (
        uiSpec !== null &&
        props.state &&
        props.state.parent_record_id &&
        props.state.parent_record_id !== record_id &&
        props.state.type !== undefined &&
        props.state.type === 'Child'
      ) {
        setIs_link_ready(false);
        const parent = {
          parent: {
            record_id: props.state.parent_record_id,
            field_id: props.state.field_id,
            relation_type_vocabPair: props.state.relation_type_vocabPair,
          },
        };
        const newParent = await getParentPersistenceData({
          uiSpecification: uiSpec,
          projectId: project_id,
          parent,
        });
        setParentLinks(newParent);
        setIs_link_ready(true);
      } else {
        setIs_link_ready(true);
      }
    })();
  }, [project_id, record_id, uiSpec]);

  if (error !== null) {
    dispatch(
      addAlert({
        message: 'Could not edit draft: ' + error.toString(),
        severity: 'warning',
      })
    );
    navigate(-1);
    return null;
  }

  if (uiSpec === null) return <CircularProgress size={12} thickness={4} />;

  return (
    <React.Fragment>
      <Grid container justifyContent={'space-between'} spacing={2}>
        <Grid item xs>
          <ProgressBar percentage={progress} />
        </Grid>
        <Grid item>
          <DraftSyncStatus
            last_saved={draftLastSaved}
            is_saving={isDraftSaving}
            error={draftError}
          />
        </Grid>
      </Grid>
      <Box>
        <Box sx={{backgroundColor: grey[100], p: {xs: 0, sm: 1, md: 2}}}>
          <Box
            component={Paper}
            elevation={0}
            p={{xs: 1, sm: 1, md: 2, lg: 2}}
            variant={is_mobile ? undefined : 'outlined'}
          >
            {is_link_ready ? (
              <InheritedDataComponent
                parentRecords={parentLinks}
                ui_specification={uiSpec}
              />
            ) : (
              <CircularProgress size={24} />
            )}
            <RecordForm
              project_id={project_id}
              record_id={record_id}
              type={type_name}
              ui_specification={uiSpec}
              draft_id={draft_id}
              handleSetIsDraftSaving={setIsDraftSaving}
              handleSetDraftLastSaved={setDraftLastSaved}
              handleSetDraftError={setDraftError}
              draftLastSaved={draftLastSaved}
              mq_above_md={mq_above_md}
              navigate={navigate}
              location={props.location}
              setProgress={setProgress}
              buttonRef={buttonRef}
            />
          </Box>
        </Box>
      </Box>
    </React.Fragment>
  );
}

export default function RecordCreate() {
  const {project_id, type_name, draft_id, record_id} = useParams<{
    project_id: ProjectID;
    type_name: string;
    draft_id?: string;
    record_id?: string;
  }>();
  const location: any = useLocation();

  const [recordLabel, setRecordLabel] = useState<string>('Record');

  useEffect(() => {
    if (project_id) {
      getRecordLabel(project_id).then(setRecordLabel);
    }
  }, [project_id]);

  let draft_record_id = generateFAIMSDataID();
  if (record_id !== undefined) draft_record_id = record_id;
  if (location.state && location.state.child_record_id !== undefined)
    draft_record_id = location.state.child_record_id; //pass record_id from parent
  const [projectInfo, setProjectInfo] = useState<ProjectInformation | null>(
    null
  );

  useEffect(() => {
    if (project_id)
      getProjectInfo(project_id).then(info => setProjectInfo(info));
  }, [project_id]);

  let showBreadcrumbs = false;
  const breadcrumbs = [
    // {link: ROUTES.INDEX, title: 'Home'},
    {link: ROUTES.NOTEBOOK_LIST_ROUTE, title: `${NOTEBOOK_NAME_CAPITALIZED}s`},
    {
      link: ROUTES.INDIVIDUAL_NOTEBOOK_ROUTE + project_id,
      title: projectInfo !== null ? projectInfo.name! : project_id!,
    },
    {title: 'Draft'},
  ];

  let backLink = ROUTES.INDIVIDUAL_NOTEBOOK_ROUTE + project_id;

  // add parent link back for the parent or linked record
  if (location.state && location.state.parent_record_id !== record_id) {
    showBreadcrumbs = true;
    const type =
      location.state.type === 'Child'
        ? 'Parent'
        : location.state.relation_type_vocabPair[0];
<<<<<<< HEAD
    breadcrumbs = [
      // {link: ROUTES.INDEX, title: 'Home'},
      {
        link: ROUTES.NOTEBOOK_LIST_ROUTE,
        title: `${NOTEBOOK_NAME_CAPITALIZED}s`,
      },
      {
        link: ROUTES.INDIVIDUAL_NOTEBOOK_ROUTE + project_id,
        title: projectInfo !== null ? projectInfo.name! : project_id!,
      },
      {
        link: ROUTES.INDIVIDUAL_NOTEBOOK_ROUTE + location.state.parent_link,
        title:
          type! +
          ':' +
          (location.state.parent_hrid! ?? location.state.parent_record_id!),
      },
      {title: 'Draft'},
    ];
    backLink = ROUTES.INDIVIDUAL_NOTEBOOK_ROUTE + location.state.parent_link;
=======
    breadcrumbs.splice(-1, 0, {
      link: ROUTES.INDIVIDUAL_NOTEBOOK_ROUTE + location.state.parent_link,
      title:
        type! +
        ':' +
        (location.state.parent_hrid! ?? location.state.parent_record_id!),
    });
>>>>>>> f923493a
  }

  return (
    <React.Fragment>
      <Box>
<<<<<<< HEAD
        <Breadcrumbs
          data={breadcrumbs}
          backLink={backLink}
          backLabel={recordLabel}
        />
=======
        {
          // only show breadcrumbs if we have parent record
        }
        {showBreadcrumbs && <Breadcrumbs data={breadcrumbs} />}
>>>>>>> f923493a
        {draft_id === undefined || record_id === undefined ? (
          <DraftCreateAction
            project_id={project_id!}
            type_name={type_name!}
            state={location.state}
            record_id={draft_record_id}
            location={location}
          />
        ) : (
          <DraftRecordEdit
            project_info={projectInfo}
            project_id={project_id!}
            type_name={type_name!}
            draft_id={draft_id}
            record_id={record_id}
            state={location.state}
            location={location}
          />
        )}
      </Box>
    </React.Fragment>
  );
}<|MERGE_RESOLUTION|>--- conflicted
+++ resolved
@@ -310,28 +310,6 @@
       location.state.type === 'Child'
         ? 'Parent'
         : location.state.relation_type_vocabPair[0];
-<<<<<<< HEAD
-    breadcrumbs = [
-      // {link: ROUTES.INDEX, title: 'Home'},
-      {
-        link: ROUTES.NOTEBOOK_LIST_ROUTE,
-        title: `${NOTEBOOK_NAME_CAPITALIZED}s`,
-      },
-      {
-        link: ROUTES.INDIVIDUAL_NOTEBOOK_ROUTE + project_id,
-        title: projectInfo !== null ? projectInfo.name! : project_id!,
-      },
-      {
-        link: ROUTES.INDIVIDUAL_NOTEBOOK_ROUTE + location.state.parent_link,
-        title:
-          type! +
-          ':' +
-          (location.state.parent_hrid! ?? location.state.parent_record_id!),
-      },
-      {title: 'Draft'},
-    ];
-    backLink = ROUTES.INDIVIDUAL_NOTEBOOK_ROUTE + location.state.parent_link;
-=======
     breadcrumbs.splice(-1, 0, {
       link: ROUTES.INDIVIDUAL_NOTEBOOK_ROUTE + location.state.parent_link,
       title:
@@ -339,24 +317,22 @@
         ':' +
         (location.state.parent_hrid! ?? location.state.parent_record_id!),
     });
->>>>>>> f923493a
+    backLink = ROUTES.INDIVIDUAL_NOTEBOOK_ROUTE + location.state.parent_link;
   }
 
   return (
     <React.Fragment>
       <Box>
-<<<<<<< HEAD
-        <Breadcrumbs
-          data={breadcrumbs}
-          backLink={backLink}
-          backLabel={recordLabel}
-        />
-=======
         {
           // only show breadcrumbs if we have parent record
         }
-        {showBreadcrumbs && <Breadcrumbs data={breadcrumbs} />}
->>>>>>> f923493a
+        {showBreadcrumbs && (
+          <Breadcrumbs
+            data={breadcrumbs}
+            backLink={backLink}
+            backLabel={recordLabel}
+          />
+        )}
         {draft_id === undefined || record_id === undefined ? (
           <DraftCreateAction
             project_id={project_id!}

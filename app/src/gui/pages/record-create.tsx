/*
 * Copyright 2021, 2022 Macquarie University
 *
 * Licensed under the Apache License Version 2.0 (the, "License");
 * you may not use, this file except in compliance with the License.
 * You may obtain a copy of the License at
 *
 *     http://www.apache.org/licenses/LICENSE-2.0
 *
 * Unless required by applicable law or agreed to in writing software
 * distributed under the License is distributed on an "AS IS" BASIS
 * WITHOUT WARRANTIES OR CONDITIONS OF ANY KIND either express or implied.
 * See, the License, for the specific language governing permissions and
 * limitations under the License.
 *
 * Filename: record-create.tsx
 * Description:
 *   TODO
 */

import {generateFAIMSDataID, ProjectID, RecordID} from '@faims3/data-model';
import {Box, CircularProgress, Grid, Paper} from '@mui/material';
import {grey} from '@mui/material/colors';
import {useTheme} from '@mui/material/styles';
import useMediaQuery from '@mui/material/useMediaQuery';
import React, {useEffect, useState} from 'react';
import {
  Location,
  Navigate,
  useLocation,
  useNavigate,
  useParams,
} from 'react-router-dom';
import {NOTEBOOK_NAME_CAPITALIZED} from '../../buildconfig';
import * as ROUTES from '../../constants/routes';
import {addAlert} from '../../context/slices/alertSlice';
import {compiledSpecService} from '../../context/slices/helpers/compiledSpecService';
import {Project, selectProjectById} from '../../context/slices/projectSlice';
import {useAppDispatch, useAppSelector} from '../../context/store';
import {newStagedData} from '../../sync/draft-storage';
import {getReturnedTypesForViewSet} from '../../uiSpecification';
import ProgressBar from '../components/progress-bar';
import RecordForm from '../components/record/form';
import InheritedDataComponent from '../components/record/inherited_data';
import {getParentPersistenceData} from '../components/record/relationships/RelatedInformation';
import {ParentLinkProps} from '../components/record/relationships/types';
import DraftSyncStatus from '../components/record/sync_status';
import BackButton from '../components/ui/BackButton';
import Breadcrumbs from '../components/ui/breadcrumbs';
import {checkIfParentHasInheritedData} from '../../utils/formUtilities';

interface DraftCreateActionProps {
  project_id: ProjectID;
  serverId: string;
  type_name: string;
  state?: any;
  record_id: string;
  location?: Location;
}

// There is a problem here due to the side-effect of creating a new
// draft (newStagedData) in the useEffect below. This is supposed to be
// a UI rendering action but is side-effecting to the database
// when it is run in strict mode, two drafts are created because of the
// double render.  One is left behind after later cleanup fails to see the
// duplicate.

// Really this operation of creating a draft record should not be part of
// a UI component lifecycle.   The draft should be made by some action and
// then the UI created for that (DraftEdit).

function DraftCreateAction(props: DraftCreateActionProps) {
  const {project_id, type_name, record_id, serverId} = props;

  const dispatch = useAppDispatch();
  const navigate = useNavigate();

  const [error, setError] = useState(null as null | {});
  const [draft_id, setDraft_id] = useState(null as null | string);

  const uiSpecId = useAppSelector(state =>
    selectProjectById(state, project_id)
  )?.uiSpecificationId;
  const uiSpec = uiSpecId ? compiledSpecService.getSpec(uiSpecId) : undefined;

  useEffect(() => {
    if (uiSpec) {
      // don't make a new draft if we already have one
      if (draft_id === null) {
        const field_types = getReturnedTypesForViewSet(uiSpec, type_name);
        newStagedData(project_id, null, type_name, field_types, record_id).then(
          setDraft_id,
          setError
        );
      }
    } else {
      setDraft_id(null);
    }
  }, [project_id, uiSpec]);

  if (error !== null) {
    dispatch(
      addAlert({
        message: 'Could not create a draft: ' + error.toString(),
        severity: 'warning',
      })
    );
    navigate(-1);
    return <React.Fragment />;
  } else if (draft_id === null) {
    // Creating new draft loading
    return <CircularProgress size={12} thickness={4} />;
  } else {
    return (
      <Navigate
        to={
          ROUTES.INDIVIDUAL_NOTEBOOK_ROUTE +
          serverId +
          '/' +
          project_id +
          ROUTES.RECORD_CREATE +
          type_name +
          ROUTES.RECORD_DRAFT +
          draft_id +
          ROUTES.RECORD_RECORD +
          record_id
        }
        state={props.state}
      />
    );
  }
}

interface DraftRecordEditProps {
  type_name: string;
  draft_id: string;
  project: Project;
  record_id: RecordID;
  serverId: string;
  state?: any;
  location?: Location;
  backLink: string;
  backIsParent: boolean;
}

function DraftRecordEdit(props: DraftRecordEditProps) {
  const {type_name, project, draft_id, record_id, serverId} = props;
  const project_id = project.projectId;
  const navigate = useNavigate();
  const [isDraftSaving, setIsDraftSaving] = useState(false);
  const [draftLastSaved, setDraftLastSaved] = useState<Date | null>(null);
  const [draftError, setDraftError] = useState<string | null>(null);
  const theme = useTheme();
  const is_mobile = !useMediaQuery(theme.breakpoints.up('sm'));
  const mq_above_md = useMediaQuery(theme.breakpoints.up('md'));
  const [parentLinks, setParentLinks] = useState<ParentLinkProps[]>([]);
  const [is_link_ready, setIs_link_ready] = useState(false);
<<<<<<< HEAD
  const progress = useAppSelector(state => state.records.percent);
=======
  const [progress, setProgress] = useState(0);
>>>>>>> a0e30b47

  const uiSpecId = useAppSelector(state =>
    selectProjectById(state, project_id)
  )?.uiSpecificationId;
  const uiSpec = uiSpecId ? compiledSpecService.getSpec(uiSpecId) : undefined;

  useEffect(() => {
    (async () => {
      if (
        !!uiSpec &&
        props.state &&
        props.state.parent_record_id &&
        props.state.parent_record_id !== record_id &&
        props.state.type !== undefined &&
        props.state.type === 'Child'
      ) {
        setIs_link_ready(false);
        const parent = {
          parent: {
            record_id: props.state.parent_record_id,
            field_id: props.state.field_id,
            relation_type_vocabPair: props.state.relation_type_vocabPair,
          },
        };
        const newParent = await getParentPersistenceData({
          uiSpecification: uiSpec,
          projectId: project_id,
          parent,
          serverId,
        });
        setParentLinks(newParent);
        setIs_link_ready(true);
      } else {
        setIs_link_ready(true);
      }
    })();
  }, [project_id, record_id, uiSpec]);

  if (!uiSpec) return <CircularProgress size={12} thickness={4} />;

  return (
    <React.Fragment>
      <Grid container justifyContent={'space-between'} spacing={2}>
        <Grid item>
          <BackButton link={props.backLink} backIsParent={props.backIsParent} />
        </Grid>
        <Grid item xs>
          <ProgressBar percentage={progress} />
        </Grid>
        <Grid item>
          <DraftSyncStatus
            last_saved={draftLastSaved}
            is_saving={isDraftSaving}
            error={draftError}
          />
        </Grid>
      </Grid>
      <Box>
        <Box sx={{backgroundColor: grey[100], p: {xs: 0, sm: 1, md: 2}}}>
          <Box
            component={Paper}
            elevation={0}
            p={{xs: 1, sm: 1, md: 2, lg: 2}}
            variant={is_mobile ? undefined : 'outlined'}
          >
            {is_link_ready ? (
              checkIfParentHasInheritedData({parentLinks, uiSpec}) ? (
                <InheritedDataComponent
                  parentRecords={parentLinks}
                  ui_specification={uiSpec}
                />
              ) : null
            ) : (
              <CircularProgress size={24} />
            )}

            <RecordForm
              // Here we are in a new record
              isExistingRecord={false}
              serverId={project.serverId}
              project_id={project_id}
              record_id={record_id}
              type={type_name}
              ui_specification={uiSpec}
              draft_id={draft_id}
              handleSetIsDraftSaving={setIsDraftSaving}
              handleSetDraftLastSaved={setDraftLastSaved}
              handleSetDraftError={setDraftError}
              draftLastSaved={draftLastSaved}
              mq_above_md={mq_above_md}
              navigate={navigate}
              location={props.location}
            />
          </Box>
        </Box>
      </Box>
    </React.Fragment>
  );
}

export default function RecordCreate() {
  const params = useParams<{
    serverId: string;
    projectId: ProjectID;
    typeName: string;
    draftId?: string;
    recordId?: string;
  }>();
  const {serverId, projectId, typeName, draftId, recordId} = params;
  const location = useLocation();

  if (!serverId) return <></>;
  const project = useAppSelector(state =>
    projectId ? selectProjectById(state, projectId) : undefined
  );
  if (!project) return <></>;

  let draft_record_id = generateFAIMSDataID();
  if (recordId !== undefined) draft_record_id = recordId;
  if (location.state && location.state.child_record_id !== undefined)
    draft_record_id = location.state.child_record_id; //pass record_id from parent

  let showBreadcrumbs = false;

  let backlink = ROUTES.INDIVIDUAL_NOTEBOOK_ROUTE + serverId + '/' + projectId;
  let backIsParent = false;
  const breadcrumbs = [
    // {link: ROUTES.INDEX, title: 'Home'},
    {link: ROUTES.NOTEBOOK_LIST_ROUTE, title: `${NOTEBOOK_NAME_CAPITALIZED}s`},
    {
      link: backlink,
      title:
        project !== null ? (project.name ?? project.metadata.name) : projectId!,
    },
    {title: 'Draft'},
  ];

  // add parent link back for the parent or linked record
  if (location.state && location.state.parent_record_id !== recordId) {
    showBreadcrumbs = true;
    backlink = location.state.parent_link;
    backIsParent = true;
    const type =
      location.state.type === 'Child'
        ? 'Parent'
        : location.state.relation_type_vocabPair[0];
    breadcrumbs.splice(-1, 0, {
      link: location.state.parent_link,
      title:
        type! +
        ':' +
        (location.state.parent_hrid! ?? location.state.parent_record_id!),
    });
  }

  return (
    <React.Fragment>
      <Box>
        {showBreadcrumbs && <Breadcrumbs data={breadcrumbs} />}
        {draftId === undefined || recordId === undefined ? (
          <DraftCreateAction
            serverId={serverId}
            project_id={projectId!}
            type_name={typeName!}
            state={location.state}
            record_id={draft_record_id}
            location={location}
          />
        ) : (
          <DraftRecordEdit
            serverId={serverId}
            project={project}
            type_name={typeName!}
            draft_id={draftId}
            record_id={recordId}
            state={location.state}
            location={location}
            backLink={backlink}
            backIsParent={backIsParent}
          />
        )}
      </Box>
    </React.Fragment>
  );
}<|MERGE_RESOLUTION|>--- conflicted
+++ resolved
@@ -155,11 +155,7 @@
   const mq_above_md = useMediaQuery(theme.breakpoints.up('md'));
   const [parentLinks, setParentLinks] = useState<ParentLinkProps[]>([]);
   const [is_link_ready, setIs_link_ready] = useState(false);
-<<<<<<< HEAD
   const progress = useAppSelector(state => state.records.percent);
-=======
-  const [progress, setProgress] = useState(0);
->>>>>>> a0e30b47
 
   const uiSpecId = useAppSelector(state =>
     selectProjectById(state, project_id)

--- conflicted
+++ resolved
@@ -57,12 +57,9 @@
 import DialogActions from '@mui/material/DialogActions';
 import Dialog from '@mui/material/Dialog';
 import {clearReduxAndLocalStorage, wipeAllDatabases} from '../../context/store';
-<<<<<<< HEAD
-import {Link} from 'react-router-dom';
-=======
 import {logError} from '../../logging';
 import {databaseService} from '../../context/slices/helpers/databaseService';
->>>>>>> b9fada56
+import {Link} from 'react-router-dom';
 
 export default function AboutBuild() {
   const breadcrumbs = [
@@ -246,10 +243,6 @@
               </Grid>
             </Grid>
           </Grid>
-<<<<<<< HEAD
-
-          {(SHOW_WIPE || SHOW_POUCHDB_BROWSER) && (
-=======
           {/* For debugging only - testing database damage handling this will close all databases */}
           {false && (
             <>
@@ -275,7 +268,6 @@
           </>
           )}
           {(SHOW_WIPE || SHOW_MINIFAUXTON) && (
->>>>>>> b9fada56
             <React.Fragment>
               <Grid item xs={12}>
                 <Divider />

/*
 * Copyright 2021, 2022 Macquarie University
 *
 * Licensed under the Apache License Version 2.0 (the, "License");
 * you may not use, this file except in compliance with the License.
 * You may obtain a copy of the License at
 *
 *     http://www.apache.org/licenses/LICENSE-2.0
 *
 * Unless required by applicable law or agreed to in writing software
 * distributed under the License is distributed on an "AS IS" BASIS
 * WITHOUT WARRANTIES OR CONDITIONS OF ANY KIND either express or implied.
 * See, the License, for the specific language governing permissions and
 * limitations under the License.
 *
 * Filename: workspace.tsx
 * Description:
 *   TODO
 */

import React from 'react';
import {Typography, Grid} from '@mui/material';
import Notebooks from '../components/workspace/notebooks';
import Breadcrumbs from '../components/ui/breadcrumbs';
import {NOTEBOOK_NAME_CAPITALIZED} from '../../buildconfig';
import {projectListVerbose} from '../themes';

export default function Workspace() {
<<<<<<< HEAD
  return (
    <React.Fragment>
      <Breadcrumbs data={[{title: 'Workspace'}]} />
      <Grid container spacing={3}>
        <Grid item xs={12} md={12} lg={8}>
          <Typography variant="h6" color="textSecondary">
            My {NOTEBOOK_NAME_CAPITALIZED}s
          </Typography>
          <Notebooks />
=======
  const breadcrumbs = [{title: 'Workspace'}];

  return (
    <React.Fragment>
      {projectListVerbose && <Breadcrumbs data={breadcrumbs} />}
      <Grid container spacing={3}>
        <Grid item xs={12} md={12} lg={8}>
          {projectListVerbose && (
            <Typography variant="h6" color="textSecondary">
              My {NOTEBOOK_NAME_CAPITALIZED}s
            </Typography>
          )}
          <Notebooks sortModel={{field: 'last_updated', sort: 'desc'}} />
>>>>>>> b4038892
        </Grid>
      </Grid>
    </React.Fragment>
  );
}<|MERGE_RESOLUTION|>--- conflicted
+++ resolved
@@ -26,7 +26,6 @@
 import {projectListVerbose} from '../themes';
 
 export default function Workspace() {
-<<<<<<< HEAD
   return (
     <React.Fragment>
       <Breadcrumbs data={[{title: 'Workspace'}]} />
@@ -36,21 +35,6 @@
             My {NOTEBOOK_NAME_CAPITALIZED}s
           </Typography>
           <Notebooks />
-=======
-  const breadcrumbs = [{title: 'Workspace'}];
-
-  return (
-    <React.Fragment>
-      {projectListVerbose && <Breadcrumbs data={breadcrumbs} />}
-      <Grid container spacing={3}>
-        <Grid item xs={12} md={12} lg={8}>
-          {projectListVerbose && (
-            <Typography variant="h6" color="textSecondary">
-              My {NOTEBOOK_NAME_CAPITALIZED}s
-            </Typography>
-          )}
-          <Notebooks sortModel={{field: 'last_updated', sort: 'desc'}} />
->>>>>>> b4038892
         </Grid>
       </Grid>
     </React.Fragment>

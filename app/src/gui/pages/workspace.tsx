--- conflicted
+++ resolved
@@ -37,17 +37,11 @@
       )}
       <Grid container spacing={3}>
         <Grid item xs={12} md={12} lg={8}>
-<<<<<<< HEAD
           {import.meta.env.VITE_THEME !== 'csiro' && (
             <Typography variant="h6" color="textSecondary">
-              My Notebooks
+              My {NOTEBOOK_NAME_CAPITALIZED}s
             </Typography>
           )}
-=======
-          <Typography variant="h6" color="textSecondary">
-            My {NOTEBOOK_NAME_CAPITALIZED}s
-          </Typography>
->>>>>>> 40efa961
           <Notebooks sortModel={{field: 'last_updated', sort: 'desc'}} />
         </Grid>
       </Grid>

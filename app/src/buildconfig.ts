/*
 * Copyright 2021, 2022 Macquarie University
 *
 * Licensed under the Apache License Version 2.0 (the, "License");
 * you may not use, this file except in compliance with the License.
 * You may obtain a copy of the License at
 *
 *     http://www.apache.org/licenses/LICENSE-2.0
 *
 * Unless required by applicable law or agreed to in writing software
 * distributed under the License is distributed on an "AS IS" BASIS
 * WITHOUT WARRANTIES OR CONDITIONS OF ANY KIND either express or implied.
 * See, the License, for the specific language governing permissions and
 * limitations under the License.
 *
 * Filename: buildconfig.ts
 * Description:
 *   This module exports the configuration of the build, including things like
 *   which server to use and whether to include test data
 */

import {BUILD_VERSION, BUILD_VERSION_DEFAULT} from './version';

// need to define a local logError here since logging.tsx imports this file
const logError = (err: any) => console.error(err);

// Constants

// Default conductor URL
export const DEFAULT_CONDUCTOR_URL = 'http://localhost:8154';

const TRUTHY_STRINGS = ['true', '1', 'on', 'yes'];
const FALSEY_STRINGS = ['false', '0', 'off', 'no'];

/*
 * This is designed to get useful commit information data from
 * environment variables for the testing server. While more sophisticated
 * iterations of this can use extra node modules to get git data directly,
 * passing environment variables seems like the safest first path.
 */

function commit_version(): string {
  // BUILD_VERSION is updated by the 'set-version' script in package.json
  // use that if it's not just the default
  if (BUILD_VERSION !== BUILD_VERSION_DEFAULT) return BUILD_VERSION;
  // otherwise look in the environment
  const commitVersion = import.meta.env.VITE_COMMIT_VERSION;
  if (
    commitVersion === '' ||
    commitVersion === undefined ||
    FALSEY_STRINGS.includes(commitVersion.toLowerCase())
  ) {
    return 'unknown dev';
  } else {
    return commitVersion;
  }
}

function include_pouchdb_debugging(): boolean {
  const debug_pouch = import.meta.env.VITE_DEBUG_POUCHDB;
  if (debug_pouch === '' || debug_pouch === undefined) {
    return false;
  }
  if (FALSEY_STRINGS.includes(debug_pouch.toLowerCase())) {
    return false;
  } else if (TRUTHY_STRINGS.includes(debug_pouch.toLowerCase())) {
    return true;
  } else {
    logError('VITE_DEBUG_POUCHDB badly defined, assuming false');
    return false;
  }
}

function include_app_debugging(): boolean {
  const debug_app = import.meta.env.VITE_DEBUG_APP;
  if (debug_app === '' || debug_app === undefined) {
    return false;
  }
  if (FALSEY_STRINGS.includes(debug_app.toLowerCase())) {
    return false;
  } else if (TRUTHY_STRINGS.includes(debug_app.toLowerCase())) {
    return true;
  } else {
    logError('VITE_DEBUG_APP badly defined, assuming true');
    return true;
  }
}

function show_minifauxton(): boolean {
  const debug_app = import.meta.env.VITE_SHOW_MINIFAUXTON;
  if (debug_app === '' || debug_app === undefined) {
    return true;
  }
  if (FALSEY_STRINGS.includes(debug_app.toLowerCase())) {
    return false;
  } else if (TRUTHY_STRINGS.includes(debug_app.toLowerCase())) {
    return true;
  } else {
    logError('VITE_SHOW_MINIFAUXTON badly defined, assuming true');
    return true;
  }
}

function show_wipe(): boolean {
  const debug_app = import.meta.env.VITE_SHOW_WIPE;
  if (debug_app === '' || debug_app === undefined) {
    return true;
  }
  if (FALSEY_STRINGS.includes(debug_app.toLowerCase())) {
    return false;
  } else if (TRUTHY_STRINGS.includes(debug_app.toLowerCase())) {
    return true;
  } else {
    logError('VITE_SHOW_WIPE badly defined, assuming true');
    return true;
  }
}

function show_new_notebook(): boolean {
  const debug_app = import.meta.env.VITE_SHOW_NEW_NOTEBOOK;
  if (debug_app === '' || debug_app === undefined) {
    return true;
  }
  if (FALSEY_STRINGS.includes(debug_app.toLowerCase())) {
    return false;
  } else if (TRUTHY_STRINGS.includes(debug_app.toLowerCase())) {
    return true;
  } else {
    logError('VITE_SHOW_NEW_NOTEBOOK badly defined, assuming true');
    return true;
  }
}

/*
 * See batch_size in https://pouchdb.com/api.html#replication
 */
function pouch_batch_size(): number {
  const pouch_batch_size = import.meta.env.VITE_POUCH_BATCH_SIZE;
  if (pouch_batch_size === '' || pouch_batch_size === undefined) {
    return 1000;
  }
  try {
    return parseInt(pouch_batch_size);
  } catch (err) {
    logError(err);
    return 1000;
  }
}

/*
 * See batches_limit in https://pouchdb.com/api.html#replication
 */
function pouch_batches_limit(): number {
  const pouch_batches_limit = import.meta.env.VITE_POUCH_BATCHES_LIMIT;
  if (pouch_batches_limit === '' || pouch_batches_limit === undefined) {
    return 10;
  }
  try {
    return parseInt(pouch_batches_limit);
  } catch (err) {
    logError(err);
    return 10;
  }
}

function directory_auth(): undefined | {username: string; password: string} {
  // Used in the server, as opposed to COUCHDB_USER and PASSWORD for testing.
  const username = import.meta.env.VITE_DIRECTORY_USERNAME;
  const password = import.meta.env.VITE_DIRECTORY_PASSWORD;

  if (
    username === '' ||
    username === undefined ||
    password === '' ||
    password === undefined
  ) {
    return undefined;
  } else {
    return {username: username, password: password};
  }
}

function is_testing() {
  const test_node_env = import.meta.env.NODE_ENV === 'test';
  return test_node_env;
}

function cluster_admin_group_name(): string {
  const name = import.meta.env.VITE_CLUSTER_ADMIN_GROUP_NAME;
  if (name === '' || name === undefined) {
    return 'cluster-admin';
  }
  return name;
}

// If VITE_BUGSNAG_KEY is not defined then we don't use Bugsnag
function get_bugsnag_key(): string | false {
  const bugsnag_key = import.meta.env.VITE_BUGSNAG_KEY;
  if (bugsnag_key === '' || bugsnag_key === undefined) {
    return false;
  }
  return bugsnag_key;
}

/**
 * Splits the input, trimming for whitespace and filtering empty strings.
 * Handles cases including an empty resulting list, and warns on empty strings
 * being contained. Falls through to the DEFAULT_CONDUCTOR_URL where needed.
 * @returns A list of conductor URLs which can act as servers.
 */
export function parseConductorUrls(conductorUrls: string): string[] {
  const urls = conductorUrls.split(',');
  // Provide a warning if the split results in any empty strings
  if (urls.some((url: string) => url.length === 0)) {
    console.warn(
      `CONDUCTOR_URL value was provided, but when split, contained entries which were empty. Value: ${conductorUrls}. After split: ${urls}.`
    );
  }
  // return URLs without trailing whitespace and excluding any values which are empty e.g. due to a trailing comma

  const filteredUrls = urls
    .map((url: string) => url.trim())
    .filter((url: string) => url.length > 0);

  // Provide a warning if the split results in an empty list
  if (!(filteredUrls.length > 0)) {
    console.error(
      `CONDUCTOR_URL value was provided, but when split, trimmed, and empty strings removed, had a length of zero. Value: ${conductorUrls}. After split: ${urls}. After filter: ${filteredUrls}. Returning default [${DEFAULT_CONDUCTOR_URL}]`
    );
    return [DEFAULT_CONDUCTOR_URL];
  }

  return filteredUrls;
}
/**
 * Hands the VITE_CONDUCTOR_URL input to the parse conductor urls method,
 * returning a safely handled list of conductor URLs.
 * @returns A list of conductor URLs which can act as servers.
 */
function get_conductor_urls(): string[] {
  const conductorUrls: string = import.meta.env.VITE_CONDUCTOR_URL;
  if (conductorUrls) {
    return parseConductorUrls(conductorUrls);
  } else {
    console.warn(
      `No CONDUCTOR URL configured, using default development server at ${DEFAULT_CONDUCTOR_URL}.`
    );
    return [DEFAULT_CONDUCTOR_URL];
  }
}

/**
 * Retrieves the notebook list type.
 * @returns The notebook list type, which can be either "tabs" or "headings".
 */
function get_notebook_list_type(): 'tabs' | 'headings' {
  const notebook_list_type = import.meta.env.VITE_NOTEBOOK_LIST_TYPE;
  if (notebook_list_type === 'headings') {
    return 'headings';
  } else {
    return 'tabs';
  }
}

/**
 * Is the VITE_SHOW_RECORD_SUMMARY_COUNTS env variable present and not falsey
 * @returns The notebook list type, which can be either "tabs" or "headings".
 */
function showRecordCounts(): boolean {
  const val = import.meta.env.VITE_SHOW_RECORD_SUMMARY_COUNTS as
    | string
    | undefined;
  if (!val) {
    return false;
  }
  if (['false', 'f'].includes(val.toLowerCase())) {
    return false;
  }
  return true;
}

/**
 * Retrieves the name of notebooks from the environment variables.
 * If the environment variable is not set, it returns a default value 'notebook'.
 *
 * @returns {string} - The name of notebooks.
 */
function get_notebook_name(): string {
  const notebook_name = import.meta.env.VITE_NOTEBOOK_NAME;
  if (notebook_name) {
    return notebook_name;
  } else {
    return 'notebook';
  }
}

/**
 * Retrieves the name of the notebooks and capitalizes the first letter.
 *
 * @returns {string} - The capitalized name of notebooks.
 */
function get_notebook_name_capitalized(): string {
  const notebook_name = get_notebook_name();

  return notebook_name.charAt(0).toUpperCase() + notebook_name.slice(1);
}

/**
 * Retrieves the configured app identifier for Android/IOS
 * @returns {string} - the app id
 */
function get_app_id(): string {
  const appid = import.meta.env.VITE_APP_ID;
  return appid || 'org.fedarch.faims3';
}

/**
 * Retrieves the configured app name
 * @returns {string} - the app name
 */
function get_app_name(): string {
  const appid = import.meta.env.VITE_APP_NAME;
  return appid || 'Fieldmark';
}

/**
 * Retrieves the configured heading app name or falls back to APP_NAME
 * @returns {string} - the app name
 */
function get_heading_app_name(): string {
  const appid = import.meta.env.VITE_HEADING_APP_NAME;
  return appid || get_app_name();
}

<<<<<<< HEAD
/**
 * Map source configuration.  Define the map source
 * (see src/gui/components/map/tile_source.ts for options)
 * and the map key if required.
 */

function get_map_source(): string {
  const map_source = import.meta.env.VITE_MAP_SOURCE;
  return map_source || 'osm';
}

function get_map_key(): string {
  const map_key = import.meta.env.VITE_MAP_SOURCE_KEY;
  return map_key || '';
=======
// Consider a refresh every 15 seconds
const DEFAULT_TOKEN_REFRESH_INTERVAL_MS = 15000;

/**
 * @returns The interval by which we attempt to refresh all tokens
 */
function tokenRefreshIntervalMs(): number {
  const tokenRefreshIntervalMs = import.meta.env.VITE_TOKEN_REFRESH_INTERVAL_MS;
  if (tokenRefreshIntervalMs === '' || tokenRefreshIntervalMs === undefined) {
    return DEFAULT_TOKEN_REFRESH_INTERVAL_MS;
  }
  try {
    return parseInt(tokenRefreshIntervalMs);
  } catch (err) {
    logError(err);
    return DEFAULT_TOKEN_REFRESH_INTERVAL_MS;
  }
}

// Try and refresh before it hits 60 seconds till expiry
const DEFAULT_TOKEN_REFRESH_WINDOW_MS = 60000;

/**
 * @returns The minimum valid time for a token before attempting refreshes
 */
function tokenRefreshWindowMs(): number {
  const tokenRefreshWindowMs = import.meta.env.VITE_TOKEN_REFRESH_WINDOW_MS;
  if (tokenRefreshWindowMs === '' || tokenRefreshWindowMs === undefined) {
    return DEFAULT_TOKEN_REFRESH_WINDOW_MS;
  }
  try {
    return parseInt(tokenRefreshWindowMs);
  } catch (err) {
    logError(err);
    return DEFAULT_TOKEN_REFRESH_WINDOW_MS;
  }
}

// Ignore the expiry from the JWT - use 1 year expiry instead - disables token
// refreshing - debug/compat usage only!
const DEFAULT_IGNORE_TOKEN_EXP = false;

/**
 * @returns Flag indicating to spoof/ignore the token expiry if present - if
 * True then the expiry will be ignored from any JWT intercepted, and set for 1
 * year. Must === true (case insensitive).
 */
function ignoreTokenExp(): boolean {
  const ignoreTokenExp = import.meta.env.VITE_IGNORE_TOKEN_EXP;
  if (ignoreTokenExp === '' || ignoreTokenExp === undefined) {
    return DEFAULT_IGNORE_TOKEN_EXP;
  }
  return ignoreTokenExp.toUpperCase() === 'TRUE';
>>>>>>> 4e4b8d26
}

// this should disappear once we have listing activation set up
export const AUTOACTIVATE_LISTINGS = true;
export const CONDUCTOR_URLS = get_conductor_urls();
export const DEBUG_POUCHDB = include_pouchdb_debugging();
export const DEBUG_APP = include_app_debugging();
export const DIRECTORY_AUTH = directory_auth();
export const RUNNING_UNDER_TEST = is_testing();
export const COMMIT_VERSION = commit_version();
export const POUCH_BATCH_SIZE = pouch_batch_size();
export const POUCH_BATCHES_LIMIT = pouch_batches_limit();
export const CLUSTER_ADMIN_GROUP_NAME = cluster_admin_group_name();
export const SHOW_MINIFAUXTON = show_minifauxton();
export const SHOW_WIPE = show_wipe();
export const SHOW_NEW_NOTEBOOK = show_new_notebook();
export const BUGSNAG_KEY = get_bugsnag_key();
export const NOTEBOOK_LIST_TYPE = get_notebook_list_type();
export const NOTEBOOK_NAME = get_notebook_name();
export const NOTEBOOK_NAME_CAPITALIZED = get_notebook_name_capitalized();
export const APP_NAME = get_app_name();
export const HEADING_APP_NAME = get_heading_app_name();
export const APP_ID = get_app_id();
export const SHOW_RECORD_SUMMARY_COUNTS = showRecordCounts();
<<<<<<< HEAD
export const MAP_SOURCE_KEY = get_map_key();
export const MAP_SOURCE = get_map_source();
=======
export const TOKEN_REFRESH_INTERVAL_MS = tokenRefreshIntervalMs();
export const TOKEN_REFRESH_WINDOW_MS = tokenRefreshWindowMs();
export const IGNORE_TOKEN_EXP = ignoreTokenExp();
>>>>>>> 4e4b8d26
<|MERGE_RESOLUTION|>--- conflicted
+++ resolved
@@ -332,22 +332,6 @@
   return appid || get_app_name();
 }
 
-<<<<<<< HEAD
-/**
- * Map source configuration.  Define the map source
- * (see src/gui/components/map/tile_source.ts for options)
- * and the map key if required.
- */
-
-function get_map_source(): string {
-  const map_source = import.meta.env.VITE_MAP_SOURCE;
-  return map_source || 'osm';
-}
-
-function get_map_key(): string {
-  const map_key = import.meta.env.VITE_MAP_SOURCE_KEY;
-  return map_key || '';
-=======
 // Consider a refresh every 15 seconds
 const DEFAULT_TOKEN_REFRESH_INTERVAL_MS = 15000;
 
@@ -401,7 +385,22 @@
     return DEFAULT_IGNORE_TOKEN_EXP;
   }
   return ignoreTokenExp.toUpperCase() === 'TRUE';
->>>>>>> 4e4b8d26
+}
+
+/**
+ * Map source configuration.  Define the map source
+ * (see src/gui/components/map/tile_source.ts for options)
+ * and the map key if required.
+ */
+
+function get_map_source(): string {
+  const map_source = import.meta.env.VITE_MAP_SOURCE;
+  return map_source || 'osm';
+}
+
+function get_map_key(): string {
+  const map_key = import.meta.env.VITE_MAP_SOURCE_KEY;
+  return map_key || '';
 }
 
 // this should disappear once we have listing activation set up
@@ -426,11 +425,8 @@
 export const HEADING_APP_NAME = get_heading_app_name();
 export const APP_ID = get_app_id();
 export const SHOW_RECORD_SUMMARY_COUNTS = showRecordCounts();
-<<<<<<< HEAD
-export const MAP_SOURCE_KEY = get_map_key();
-export const MAP_SOURCE = get_map_source();
-=======
 export const TOKEN_REFRESH_INTERVAL_MS = tokenRefreshIntervalMs();
 export const TOKEN_REFRESH_WINDOW_MS = tokenRefreshWindowMs();
 export const IGNORE_TOKEN_EXP = ignoreTokenExp();
->>>>>>> 4e4b8d26
+export const MAP_SOURCE_KEY = get_map_key();
+export const MAP_SOURCE = get_map_source();
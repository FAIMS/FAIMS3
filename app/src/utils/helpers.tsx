import {Capacitor} from '@capacitor/core';
import {TokenContents} from '@faims3/data-model';

function tokenExists(token: null | undefined | TokenContents) {
  return token !== null && token !== undefined;
}

function tokenValid(token: null | undefined | TokenContents) {
  /**
   * Check for expiry AND validity
   */
  // TODO

  // username is a valid user
  // roles match those stored in user record
  return token && token.username && token.roles;
}

export function checkToken(token: null | undefined | TokenContents) {
  /**
   * Check if the token exists, and whether it's valid
   */
  return tokenExists(token) && tokenValid(token);
}
<<<<<<< HEAD

/**
 * Input parameter checker to ensure all values are defined
 * @param vals Values to check
 * @returns Returns true iff no values are undefined or null
 */
export function checkAllRequired(vals: any[]): boolean {
  return !vals.some(v => v === undefined || v === null);
=======
/**
 * Are we running on the web or mobile?
 * @returns true if we're running in a web browser, false if in an app
 */

export function isWeb() {
  return Capacitor.getPlatform() === 'web';
>>>>>>> c16d0acc
}<|MERGE_RESOLUTION|>--- conflicted
+++ resolved
@@ -22,7 +22,6 @@
    */
   return tokenExists(token) && tokenValid(token);
 }
-<<<<<<< HEAD
 
 /**
  * Input parameter checker to ensure all values are defined
@@ -31,7 +30,8 @@
  */
 export function checkAllRequired(vals: any[]): boolean {
   return !vals.some(v => v === undefined || v === null);
-=======
+}
+
 /**
  * Are we running on the web or mobile?
  * @returns true if we're running in a web browser, false if in an app
@@ -39,5 +39,4 @@
 
 export function isWeb() {
   return Capacitor.getPlatform() === 'web';
->>>>>>> c16d0acc
 }
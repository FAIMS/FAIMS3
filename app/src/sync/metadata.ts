--- conflicted
+++ resolved
@@ -54,13 +54,8 @@
   project_id: string
 ) => {
   const url = `${lst.listing.conductor_url}/api/notebooks/${project_id}`;
-<<<<<<< HEAD
-  const jwt_token = await getTokenForCluster(lst.listing.id);
-  const full_project_id = lst.listing.id + '||' + project_id;
-=======
   const jwt_token = await getTokenForCluster(lst.listing._id);
   const full_project_id = resolve_project_id(lst.listing._id, project_id);
->>>>>>> 5dd2e8b9
   const response = await fetch(url, {
     headers: {
       Authorization: `Bearer ${jwt_token}`,

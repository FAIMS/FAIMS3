/*
 * Copyright 2021, 2022 Macquarie University
 *
 * Licensed under the Apache License Version 2.0 (the, "License");
 * you may not use, this file except in compliance with the License.
 * You may obtain a copy of the License at
 *
 *     http://www.apache.org/licenses/LICENSE-2.0
 *
 * Unless required by applicable law or agreed to in writing software
 * distributed under the License is distributed on an "AS IS" BASIS
 * WITHOUT WARRANTIES OR CONDITIONS OF ANY KIND either express or implied.
 * See, the License, for the specific language governing permissions and
 * limitations under the License.
 *
 * Filename: draft-storage.ts
 * Description:
 *   Handle storage of draft records
 */

import PouchDB from 'pouchdb-browser';
import {v4 as uuidv4} from 'uuid';

import {
  RecordID,
  ProjectID,
  RevisionID,
  FAIMSTypeName,
  HRID_STRING,
  Relationship,
  EncodedDraft,
  DraftMetadataList,
  attachment_to_file,
} from '@faims3/data-model';
import {DEBUG_APP} from '../buildconfig';
import {local_pouch_options} from './connection';
import {logError} from '../logging';

export type DraftDB = PouchDB.Database<EncodedDraft>;

export const draft_db: DraftDB = new PouchDB(
  'draft-storage',
  local_pouch_options
);

// Note: duplicated from @faims3/data-model as it doesn't do anything important
export function generate_file_name(): string {
  return 'file-' + uuidv4();
}

export async function getStagedData(
  draft_id: string
): Promise<EncodedDraft & PouchDB.Core.GetMeta> {
  const draft = await draft_db.get(draft_id, {
    attachments: true,
    binary: true,
  });

  for (const [field_name, attachment_list] of Object.entries(
    draft.attachments
  )) {
    const files = [];
    for (const file_name of attachment_list) {
      if (draft._attachments !== undefined) {
        if (DEBUG_APP) {
          console.debug('Loading draft file:', file_name);
        }
        files.push(
          attachment_to_file(file_name, draft._attachments[file_name])
        );
      } else {
        logError(
          "Attachments weren't loaded from pouch, but there should be some"
        );
      }
    }
    draft.fields[field_name] = files;
  }
  return draft;
}

/**
 *
 * @param active_id ID of the project that this draft is for
 * @param existing If this draft is a draft of edits to an existing record,
 *                 these IDs identify the existing record
 * @param type (Less useful if existing is set, as this can be fetched from
 *              other pouch databases if existing data is set) The FAIMS type
 *             of this draft document. Doesn't change when draft is updated.
 * @returns ID of the newly created draft. Use through URL routes to eventually
 *          call [get|set]stagedData with
 */
export async function newStagedData(
  active_id: ProjectID,
  existing: null | {
    record_id: RecordID;
    revision_id: RevisionID;
  },
  type: string,
  field_types: {[field_name: string]: FAIMSTypeName},
  record_id: string
): Promise<PouchDB.Core.DocumentId> {
  const _id = 'drf-' + uuidv4();
  const date = new Date();

  return (
    await draft_db.put({
      _id: _id,
      created: date.toString(),
      updated: date.toString(),
      fields: {},
      annotations: {},
      attachments: {},
      project_id: active_id,
      existing: existing,
      type: type,
      field_types: field_types,
      record_id: record_id,
    })
  ).id;
}

/**
 * @param draft_id This is from the routed URL parameter, which is redirected
 *                 to from the list of drafts or the newStagedData. The ID
 *                 that identifies the draft you want to update.
 * @param new_data Data to update/insert
 */
export async function setStagedData(
  // Matches the PouchDB.Core.Response type, but with optional rev
  draft_id: PouchDB.Core.DocumentId,
  new_data: {[key: string]: unknown},
  new_annotations: {[key: string]: unknown},
  field_types: {[field_name: string]: FAIMSTypeName},
  relationship: Relationship
): Promise<PouchDB.Core.Response> {
  const existing = await draft_db.get(draft_id);
<<<<<<< HEAD

=======
>>>>>>> 2308f3ab
  const encoded_info = encodeStagedData(
    new_data,
    new_annotations,
    field_types,
    relationship
  );

  return await draft_db.put({
    ...existing,
    ...encoded_info,
    updated: new Date().toString(),
  });
}

function encodeStagedData(
  new_data: {[key: string]: unknown},
  new_annotations: {[key: string]: unknown},
  field_types: {[field_name: string]: FAIMSTypeName},
  relationship: Relationship
) {
  // TODO: work out what we need to do specially for annotations, probably
  // nothing
  const encoded_annotations = new_annotations;
  // TODO: integrate this into the rest of the attachment handling system
  const encoded_data: {[key: string]: unknown} = {};
  const attachment_metadata: {[key: string]: string[]} = {};
  const encoded_attachments: any = {};

  for (const field_name in field_types) {
    const field_data = new_data[field_name];
    if (field_data !== undefined) {
      if (
        field_types[field_name] === 'faims-attachment::Files' &&
        field_data !== null
      ) {
        attachment_metadata[field_name] = [];
        for (const tmp_file of field_data as File[]) {
          const file = tmp_file;
          const file_name = file.name ?? generate_file_name();
          encoded_attachments[file_name] = {
            content_type: file.type,
            data: file,
          };
          attachment_metadata[field_name].push(file_name);
        }
      } else {
        encoded_data[field_name] = field_data;
      }
    }
  }

  return {
    fields: encoded_data,
    annotations: encoded_annotations,
    attachments: attachment_metadata,
    _attachments: encoded_attachments,
    relationship: relationship,
  };
}

/**
 *
 * @param draft_id Identifies the draft to delete
 * @param revision_cache To avoid having to look it up, if you know the revision
 *                       id of the draft, pass it through here.
 */
export async function deleteStagedData(
  draft_id: PouchDB.Core.DocumentId,
  revision_cache: null | PouchDB.Core.RevisionId
) {
  const revision =
    revision_cache !== null
      ? revision_cache
      : (await draft_db.get(draft_id))._rev;

  await (draft_db as PouchDB.Database<{}>).put(
    {
      _id: draft_id,
      _rev: revision,
      _deleted: true,
    },
    {force: true}
  );
}

/**
 *
 * @param project_id Project ID (fully qualified) to get the list of drafts for
 * @param filter Determines what subset (or all) of the drafts to get.
 *               This filters by what type of draft.
 *               If a given draft is an update to an existing record that has
 *               been synced, it will show when listing by 'all' or 'updates'.
 *               Otherwise, it will show when listing by 'all' or 'created'.
 * @returns List of drafts filtered.
 */

export async function listDraftsEncoded(
  project_id: string,
  filter: 'updates' | 'created' | 'all'
): Promise<EncodedDraft[]> {
  return (
    await draft_db.find({
      selector: {
        project_id: project_id,
        // Based on what value filter takes, we either:
        // all: Don't select on the existing field at all,
        // created: Select for null existing fields, or
        // updates: Select for non-null existing fields
        ...(filter === 'all'
          ? {}
          : {
              existing: filter === 'updates' ? {$ne: null} : null,
            }),
      },
    })
  ).docs;
}

/**
 * Returns a list of not deleted records
 * @param project_id Project ID to get list of draft for
 * @returns key: record id, value: record (NOT NULL)
 */
export async function listDraftMetadata(
  project_id: ProjectID,
  filter: 'updates' | 'created' | 'all'
): Promise<DraftMetadataList> {
  try {
    const records = await listDraftsEncoded(project_id, filter);
    const out: DraftMetadataList = {};
    records.forEach(record => {
      out[record._id] = {
        project_id: project_id,
        _id: record._id,
        created: new Date(record.created),
        existing: record.existing,
        updated: new Date(record.updated),
        type: record.type,
        hrid: getDraftHRID(record) ?? record._id,
        record_id: record.record_id,
      };
    });
    return out;
  } catch (err) {
    console.warn('Failed to get metadata', err);
    throw Error('failed to get metadata');
  }
}

function getDraftHRID(record: EncodedDraft): string | null {
  let hrid_name: string | null = null;
  for (const possible_name of Object.keys(record.fields)) {
    if (possible_name.startsWith(HRID_STRING)) {
      hrid_name = possible_name;
      break;
    }
  }

  if (hrid_name === null) {
    return null;
  }

  const hrid_id = record.fields[hrid_name] as string | undefined | null;
  if (hrid_id === undefined || hrid_id === null) {
    return null;
  }
  return hrid_id;
}<|MERGE_RESOLUTION|>--- conflicted
+++ resolved
@@ -135,10 +135,6 @@
   relationship: Relationship
 ): Promise<PouchDB.Core.Response> {
   const existing = await draft_db.get(draft_id);
-<<<<<<< HEAD
-
-=======
->>>>>>> 2308f3ab
   const encoded_info = encodeStagedData(
     new_data,
     new_annotations,

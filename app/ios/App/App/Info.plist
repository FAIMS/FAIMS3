--- conflicted
+++ resolved
@@ -16,28 +16,6 @@
 	<string>6.0</string>
 	<key>CFBundleName</key>
 	<string>$(PRODUCT_NAME)</string>
-<<<<<<< HEAD
-	<key>CFBundlePackageType</key>
-	<string>APPL</string>
-	<key>CFBundleShortVersionString</key>
-	<string>1.1.0</string>
-	<key>CFBundleURLTypes</key>
-	<array>
-		<dict>
-			<key>CFBundleURLName</key>
-			<string></string>
-			<key>CFBundleURLSchemes</key>
-			<array>
-				<string></string>
-			</array>
-		</dict>
-	</array>
-	<key>CFBundleVersion</key>
-	<string>202502060019</string>
-	<key>ITSAppUsesNonExemptEncryption</key>
-	<false/>
-	<key>LSRequiresIPhoneOS</key>
-=======
  	<key>CFBundlePackageType</key>
  	<string>APPL</string>
  	<key>CFBundleShortVersionString</key>
@@ -58,7 +36,6 @@
  	<key>ITSAppUsesNonExemptEncryption</key>
  	<false/>
  	<key>LSRequiresIPhoneOS</key>
->>>>>>> da248266
 	<true/>
 	<key>NSCameraUsageDescription</key>
 	<string>To scan QR codes and to allow you to add photos or videos to your form inputs.</string>

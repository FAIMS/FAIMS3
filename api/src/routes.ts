--- conflicted
+++ resolved
@@ -44,12 +44,8 @@
   getNotebookUISpec,
   getNotebooks,
   getRolesForNotebook,
-  validateDatabases,
 } from './couchdb/notebooks';
 import {getTemplate, getTemplates} from './couchdb/templates';
-<<<<<<< HEAD
-import {validateProjectDatabase} from './couchdb/devtools';
-=======
 import {
   getUserInfoForNotebook,
   getUsers,
@@ -61,8 +57,9 @@
   requireAuthentication,
   requireClusterAdmin,
   requireNotebookMembership,
+  validateDatabases,
 } from './middleware';
->>>>>>> 884ba5a3
+import {validateProjectDatabase} from './couchdb/devtools';
 
 export {app};
 

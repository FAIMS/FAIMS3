/*
 * Copyright 2021, 2022 Macquarie University
 *
 * Licensed under the Apache License Version 2.0 (the, "License");
 * you may not use, this file except in compliance with the License.
 * You may obtain a copy of the License at
 *
 *     http://www.apache.org/licenses/LICENSE-2.0
 *
 * Unless required by applicable law or agreed to in writing software
 * distributed under the License is distributed on an "AS IS" BASIS
 * WITHOUT WARRANTIES OR CONDITIONS OF ANY KIND either express or implied.
 * See, the License, for the specific language governing permissions and
 * limitations under the License.
 *
 * Filename: routes.ts
 * Description:
 *   This module exports the configuration of the build, including things like
 *   which server to use and whether to include test data
 */
import handlebars from 'handlebars';
import {body, validationResult} from 'express-validator';
import QRCode from 'qrcode';
import {app} from './core';
import {NonUniqueProjectID} from '@faims3/data-model';
import {AllProjectRoles} from './datamodel/users';

// BBS 20221101 Adding this as a proxy for the pouch db url
import {
  WEBAPP_PUBLIC_URL,
  IOS_APP_URL,
  ANDROID_APP_URL,
  CONDUCTOR_PUBLIC_URL,
  DEVELOPER_MODE,
  CONDUCTOR_AUTH_PROVIDERS,
  KEY_SERVICE,
} from './buildconfig';
import {
  requireAuthentication,
  requireClusterAdmin,
  requireNotebookMembership,
} from './middleware';
import {createInvite, getInvitesForNotebook} from './couchdb/invites';
import {
  getUserInfoForNotebook,
  getUsers,
  userCanCreateNotebooks,
  userHasPermission,
  userIsClusterAdmin,
} from './couchdb/users';
import {
  countRecordsInNotebook,
  getNotebookMetadata,
  getNotebookUISpec,
  getNotebooks,
  getRolesForNotebook,
} from './couchdb/notebooks';
<<<<<<< HEAD
import {createAuthKey} from './authkeys/create';
=======
import {generateUserToken} from './authkeys/create';
>>>>>>> c16d0acc
import {add_auth_providers} from './auth_providers';
import {add_auth_routes} from './auth_routes';
import {getTemplate, getTemplates} from './couchdb/templates';

export {app};

add_auth_providers(CONDUCTOR_AUTH_PROVIDERS);
add_auth_routes(app, CONDUCTOR_AUTH_PROVIDERS);

app.get('/notebooks/:id/invite/', requireAuthentication, async (req, res) => {
  if (await userHasPermission(req.user, req.params.id, 'modify')) {
    const notebook = await getNotebookMetadata(req.params.id);
    if (notebook) {
      res.render('invite', {
        notebook: notebook,
        roles: await getRolesForNotebook(req.params.id),
      });
    } else {
      res.status(404).end();
    }
  } else {
    res.status(401).end();
  }
});

app.post(
  '/notebooks/:id/invite/',
  requireAuthentication,
  body('role').not().isEmpty(),
  async (req, res) => {
    const errors = validationResult(req);
    if (!errors.isEmpty()) {
      return res.render('invite-error', {errors: errors.array()});
    }
    const project_id: NonUniqueProjectID = req.params.id;
    const role: string = req.body.role;

    if (!userHasPermission(req.user, project_id, 'modify')) {
      res.render('invite-error', {
        errors: [
          {
            msg: `You do not have permission to invite users to project ${project_id}`,
            location: 'header',
            param: 'user',
          },
        ],
      });
    } else {
      await createInvite(project_id, role);
      res.redirect('/notebooks/' + project_id);
    }
  }
);

app.get('/notebooks/', requireAuthentication, async (req, res) => {
  const user = req.user;
  if (user) {
    const notebooks = await getNotebooks(user);

    const ownNotebooks = notebooks.filter(nb => nb.is_admin);
    const otherNotebooks = notebooks.filter(nb => !nb.is_admin);

    res.render('notebooks', {
      user: user,
      ownNotebooks: ownNotebooks,
      otherNotebooks: otherNotebooks,
      cluster_admin: userIsClusterAdmin(user),
      can_create_notebooks: userCanCreateNotebooks(user),
      developer: DEVELOPER_MODE,
    });
  } else {
    res.status(401).end();
  }
});

app.get(
  '/notebooks/:notebook_id/',
  requireNotebookMembership,
  async (req, res) => {
    const user = req.user as Express.User; // requireAuthentication ensures user
    const project_id = req.params.notebook_id;
    const notebook = await getNotebookMetadata(project_id);
    const uiSpec = await getNotebookUISpec(project_id);
    const invitesQR: any[] = [];
    if (notebook && uiSpec) {
      const isAdmin = userHasPermission(user, project_id, 'modify');
      if (isAdmin) {
        const invites = await getInvitesForNotebook(project_id);
        for (let index = 0; index < invites.length; index++) {
          const invite = invites[index];
          const url = CONDUCTOR_PUBLIC_URL + '/register/' + invite._id;
          invitesQR.push({
            invite: invite,
            url: url,
            qrcode: await QRCode.toDataURL(url),
          });
        }
      }
      res.render('notebook-landing', {
        isAdmin: isAdmin,
        cluster_admin: userIsClusterAdmin(user),
        can_create_notebooks: userCanCreateNotebooks(req.user),
        notebook: notebook,
        records: await countRecordsInNotebook(project_id),
        invites: invitesQR,
        views: Object.keys(uiSpec.viewsets),
        developer: DEVELOPER_MODE,
      });
    } else {
      res.sendStatus(404);
    }
  }
);

app.get('/templates/', requireAuthentication, async (req, res) => {
  const user = req.user;
  if (userCanCreateNotebooks(user)) {
    const templates = await getTemplates();
    res.render('templates', {
      user: user,
      templates: templates,
      cluster_admin: userIsClusterAdmin(user),
      can_create_notebooks: userCanCreateNotebooks(req.user),
      developer: DEVELOPER_MODE,
    });
  } else {
    res.status(401).end();
  }
});

app.get(
  '/templates/:template_id/',
  requireNotebookMembership,
  async (req, res) => {
    const user = req.user as Express.User; // requireAuthentication ensures user
    if (!userCanCreateNotebooks(user)) {
      res.status(401).end();
    }
    const template_id = req.params.template_id;
    const template = await getTemplate(template_id);
    if (template) {
      res.render('template-landing', {
        user: user,
        cluster_admin: userIsClusterAdmin(user),
        can_create_notebooks: userCanCreateNotebooks(user),
        template: template,
        developer: DEVELOPER_MODE,
      });
    } else {
      res.sendStatus(404);
    }
  }
);

function make_html_safe(s: string): string {
  return handlebars.escapeExpression(s);
}

function render_project_roles(roles: AllProjectRoles): handlebars.SafeString {
  const all_project_sections = [];
  for (const project in roles) {
    const project_sections = [];
    for (const role of roles[project]) {
      project_sections.push('<li>' + make_html_safe(role) + '</li>');
    }
    const safe_name = make_html_safe(project);
    all_project_sections.push(
      '<h6>Roles for project "' +
        `<a href="./notebooks/${safe_name}/">` +
        safe_name +
        '</a>' +
        '"</h6>' +
        '<ul>' +
        project_sections.join('') +
        '</ul>'
    );
  }
  return new handlebars.SafeString(all_project_sections.join(''));
}

app.get('/', async (req, res) => {
  if (req.user) {
    // Handlebars is pretty useless at including render logic in templates, just
    // parse the raw, pre-processed string in...
    const rendered_project_roles = render_project_roles(req.user.project_roles);
    const provider = Object.keys(req.user.profiles)[0];
    // BBS 20221101 Adding token to here so we can support copy from conductor
    const signingKey = await KEY_SERVICE.getSigningKey();
<<<<<<< HEAD
    const jwt_token = await createAuthKey(req.user, signingKey);

=======
    const token = generateUserToken(req.user);
>>>>>>> c16d0acc
    if (signingKey === null || signingKey === undefined) {
      res.status(500).send('Signing key not set up');
    } else {
      res.render('home', {
        user: req.user,
        token: jwt_token,
        project_roles: rendered_project_roles,
        other_roles: req.user.other_roles,
        cluster_admin: userIsClusterAdmin(req.user),
        can_create_notebooks: userCanCreateNotebooks(req.user),
        provider: provider,
        public_key: signingKey.publicKey,
        developer: DEVELOPER_MODE,
      });
    }
  } else {
    res.redirect('/auth/');
  }
});

app.get('/send-token/', (req, res) => {
  if (req.user) {
    res.render('send-token', {
      user: req.user,
      web_url: WEBAPP_PUBLIC_URL,
      android_url: ANDROID_APP_URL,
      ios_url: IOS_APP_URL,
    });
  } else {
    res.redirect('/');
  }
});

app.get('/get-token/', async (req, res) => {
  if (req.user) {
    try {
      const token = await generateUserToken(req.user);
      res.send(token);
    } catch {
      res.status(500).send('Signing key not set up');
    }
  } else {
    res.status(403).end();
  }
  return;
});

app.get('/notebooks/:id/users', requireClusterAdmin, async (req, res) => {
  if (req.user) {
    const project_id = req.params.id;

    const notebook = await getNotebookMetadata(project_id);

    const userList = await getUserInfoForNotebook(project_id);
    res.render('users', {
      roles: userList.roles,
      users: userList.users,
      notebook: notebook,
      cluster_admin: userIsClusterAdmin(req.user),
      can_create_notebooks: userCanCreateNotebooks(req.user),
      developer: DEVELOPER_MODE,
    });
  } else {
    res.status(401).end();
  }
});

app.get('/users', requireClusterAdmin, async (req, res) => {
  if (req.user) {
    const id = req.user._id;
    const userList = await getUsers();
    res.render('cluster-users', {
      cluster_admin: userIsClusterAdmin(req.user),
      can_create_notebooks: userCanCreateNotebooks(req.user),
      users: userList
        .filter(user => user._id !== id)
        .map(user => {
          return {
            username: user._id,
            name: user.name,
          };
        }),
    });
  } else {
    res.status(401).end();
  }
});

if (DEVELOPER_MODE)
  app.get('/restore/', requireClusterAdmin, async (req, res) => {
    if (req.user) {
      res.render('restore', {
        cluster_admin: userIsClusterAdmin(req.user),
        can_create_notebooks: userCanCreateNotebooks(req.user),
        developer: DEVELOPER_MODE,
      });
    } else {
      res.status(401).end();
    }
  });

app.get('/up/', (req, res) => {
  res.status(200).json({up: 'true'});
});<|MERGE_RESOLUTION|>--- conflicted
+++ resolved
@@ -55,11 +55,7 @@
   getNotebooks,
   getRolesForNotebook,
 } from './couchdb/notebooks';
-<<<<<<< HEAD
-import {createAuthKey} from './authkeys/create';
-=======
-import {generateUserToken} from './authkeys/create';
->>>>>>> c16d0acc
+import {createAuthKey, generateUserToken} from './authkeys/create';
 import {add_auth_providers} from './auth_providers';
 import {add_auth_routes} from './auth_routes';
 import {getTemplate, getTemplates} from './couchdb/templates';
@@ -248,12 +244,8 @@
     const provider = Object.keys(req.user.profiles)[0];
     // BBS 20221101 Adding token to here so we can support copy from conductor
     const signingKey = await KEY_SERVICE.getSigningKey();
-<<<<<<< HEAD
     const jwt_token = await createAuthKey(req.user, signingKey);
 
-=======
-    const token = generateUserToken(req.user);
->>>>>>> c16d0acc
     if (signingKey === null || signingKey === undefined) {
       res.status(500).send('Signing key not set up');
     } else {

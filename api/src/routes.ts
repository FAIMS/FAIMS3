--- conflicted
+++ resolved
@@ -18,53 +18,49 @@
  *   This module exports the configuration of the build, including things like
  *   which server to use and whether to include test data
  */
+import { NonUniqueProjectID } from '@faims3/data-model';
+import { body, validationResult } from 'express-validator';
 import handlebars from 'handlebars';
-import {body, validationResult} from 'express-validator';
 import QRCode from 'qrcode';
-import {app} from './core';
-import {NonUniqueProjectID} from '@faims3/data-model';
-import {AllProjectRoles} from './datamodel/users';
+import { app } from './core';
+import { AllProjectRoles } from './datamodel/users';
 
 // BBS 20221101 Adding this as a proxy for the pouch db url
+import { add_auth_providers } from './auth_providers';
+import { add_auth_routes } from './auth_routes';
+import { createAuthKey, generateUserToken } from './authkeys/create';
 import {
-  WEBAPP_PUBLIC_URL,
-  IOS_APP_URL,
-  ANDROID_APP_URL,
-  CONDUCTOR_PUBLIC_URL,
-  DEVELOPER_MODE,
-  CONDUCTOR_AUTH_PROVIDERS,
-  KEY_SERVICE,
+    ANDROID_APP_URL,
+    CONDUCTOR_AUTH_PROVIDERS,
+    CONDUCTOR_PUBLIC_URL,
+    DEVELOPER_MODE,
+    IOS_APP_URL,
+    KEY_SERVICE,
+    WEBAPP_PUBLIC_URL,
 } from './buildconfig';
+import { createInvite, getInvitesForNotebook } from './couchdb/invites';
 import {
-  requireAuthentication,
-  requireClusterAdmin,
-  requireNotebookMembership,
-} from './middleware';
-import {createInvite, getInvitesForNotebook} from './couchdb/invites';
+    countRecordsInNotebook,
+    getNotebookMetadata,
+    getNotebookUISpec,
+    getNotebooks,
+    getRolesForNotebook,
+} from './couchdb/notebooks';
+import { getTemplate, getTemplates } from './couchdb/templates';
 import {
-  getUserInfoForNotebook,
-  getUsers,
-  userCanCreateNotebooks,
-  userHasPermission,
-  userIsClusterAdmin,
+    getUserInfoForNotebook,
+    getUsers,
+    userCanCreateNotebooks,
+    userHasPermission,
+    userIsClusterAdmin,
 } from './couchdb/users';
 import {
-  countRecordsInNotebook,
-  getNotebookMetadata,
-  getNotebookUISpec,
-  getNotebooks,
-  getRolesForNotebook,
-} from './couchdb/notebooks';
-<<<<<<< HEAD
-import {createAuthKey} from './authkeys/create';
-=======
-import {generateUserToken} from './authkeys/create';
->>>>>>> c16d0acc
-import {add_auth_providers} from './auth_providers';
-import {add_auth_routes} from './auth_routes';
-import {getTemplate, getTemplates} from './couchdb/templates';
-
-export {app};
+    requireAuthentication,
+    requireClusterAdmin,
+    requireNotebookMembership,
+} from './middleware';
+
+export { app };
 
 add_auth_providers(CONDUCTOR_AUTH_PROVIDERS);
 add_auth_routes(app, CONDUCTOR_AUTH_PROVIDERS);
@@ -248,18 +244,13 @@
     const provider = Object.keys(req.user.profiles)[0];
     // BBS 20221101 Adding token to here so we can support copy from conductor
     const signingKey = await KEY_SERVICE.getSigningKey();
-<<<<<<< HEAD
-    const jwt_token = await createAuthKey(req.user, signingKey);
-
-=======
     const token = generateUserToken(req.user);
->>>>>>> c16d0acc
     if (signingKey === null || signingKey === undefined) {
       res.status(500).send('Signing key not set up');
     } else {
       res.render('home', {
         user: req.user,
-        token: jwt_token,
+        token: token,
         project_roles: rendered_project_roles,
         other_roles: req.user.other_roles,
         cluster_admin: userIsClusterAdmin(req.user),

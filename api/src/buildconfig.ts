--- conflicted
+++ resolved
@@ -19,12 +19,8 @@
  *   which server to use and whether to include test data
  */
 
-<<<<<<< HEAD
 import {slugify} from '@faims3/data-model';
 import {existsSync} from 'fs';
-=======
-import {existsSync, readFileSync} from 'fs';
->>>>>>> 1c0d291d
 import {v4 as uuidv4} from 'uuid';
 import {
   createEmailService,
@@ -34,11 +30,6 @@
   SMTPEmailServiceConfig,
 } from './services/emailService';
 import {getKeyService, IKeyService, KeySource} from './services/keyService';
-<<<<<<< HEAD
-=======
-import {slugify} from './utils';
-import {z} from 'zod';
->>>>>>> 1c0d291d
 
 const TRUTHY_STRINGS = ['true', '1', 'on', 'yes'];
 

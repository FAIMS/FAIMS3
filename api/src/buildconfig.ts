/*
 * Copyright 2021, 2022 Macquarie University
 *
 * Licensed under the Apache License Version 2.0 (the, "License");
 * you may not use, this file except in compliance with the License.
 * You may obtain a copy of the License at
 *
 *     http://www.apache.org/licenses/LICENSE-2.0
 *
 * Unless required by applicable law or agreed to in writing software
 * distributed under the License is distributed on an "AS IS" BASIS
 * WITHOUT WARRANTIES OR CONDITIONS OF ANY KIND either express or implied.
 * See, the License, for the specific language governing permissions and
 * limitations under the License.
 *
 * Filename: buildconfig.ts
 * Description:
 *   This module exports the configuration of the build, including things like
 *   which server to use and whether to include test data
 */

import {v4 as uuidv4} from 'uuid';
import {getKeyService, IKeyService, KeySource} from './services/keyService';
import {existsSync} from 'fs';

const TRUTHY_STRINGS = ['true', '1', 'on', 'yes'];

// If a URL for the conductor instance is not provided this will be used as a fall-through
const DEFAULT_CONDUCTOR_URL = 'http://localhost:8080';

/*
  conductor_url - returns the base URL of this Conductor server
*/
function conductor_url(): string {
  const url = process.env.CONDUCTOR_PUBLIC_URL;
  if (url === '' || url === undefined) {
    console.warn(
      `No value for CONDUCTOR_PUBLIC_URL was provided in the environment. Defaulting to ${DEFAULT_CONDUCTOR_URL}.`
    );
    return DEFAULT_CONDUCTOR_URL;
  } else {
    return url;
  }
}

function app_url(): string {
  const url = process.env.WEB_APP_PUBLIC_URL;
  if (url === '' || url === undefined) {
    return 'http://localhost:3000';
  }
  return url;
}

function android_url(): string {
  const url = process.env.ANDROID_APP_PUBLIC_URL;
  return url || '';
}

function ios_url(): string {
  const url = process.env.IOS_APP_PUBLIC_URL;
  return url || '';
}

function designer_url(): string {
  const url = process.env.DESIGNER_URL;
  return url || '';
}

function is_testing() {
  const jest_worker_is_running = process.env.JEST_WORKER_ID !== undefined;
  const jest_imported = false; //typeof jest !== 'undefined';
  const test_node_env = process.env.NODE_ENV === 'test';
  return jest_worker_is_running || jest_imported || test_node_env;
}

function couchdb_internal_url(): string {
  let couchdb = process.env.COUCHDB_INTERNAL_URL;
  const couchdbDefault = 'http://localhost:5984';
  if (couchdb === '' || couchdb === undefined) {
    console.log('COUCHDB_INTERNAL_URL not set, using default');
    return couchdbDefault;
  } else {
    if (couchdb.endsWith('/')) {
      console.log('COUCHDB_URL should not end with / - removing it');
      couchdb = couchdb.substring(0, couchdb.length - 1);
    }
    return couchdb;
  }
}

function couchdb_public_url(): string {
  let couchdb = process.env.COUCHDB_PUBLIC_URL;
  const couchdbDefault = 'http://localhost:5984';
  if (couchdb === '' || couchdb === undefined) {
    console.log('COUCHDB_PUBLIC_URL not set, using default');
    return couchdbDefault;
  } else {
    if (couchdb.endsWith('/')) {
      console.log('COUCHDB_PUBLIC_URL should not end with / - removing it');
      couchdb = couchdb.substring(0, couchdb.length - 1);
    }
    return couchdb;
  }
}

function local_couchdb_auth():
  | undefined
  | {username: string; password: string} {
  // Used in the server, as opposed to COUCHDB_USER and PASSWORD for testing.
  const username = process.env.COUCHDB_USER;
  const password = process.env.COUCHDB_PASSWORD;

  if (
    username === '' ||
    username === undefined ||
    password === '' ||
    password === undefined
  ) {
    console.warn('Falling back to default local couchdb auth');
    return {username: 'admin', password: 'password'};
  } else {
    return {username: username, password: password};
  }
}

function signing_key_id(): string {
  const key_id = process.env.PROFILE_NAME;
  if (key_id === '' || key_id === undefined) {
    console.log('PROFILE_NAME not set, using default for signing key');
    return 'test';
  } else {
    return key_id;
  }
}

// Generate public and private keys file names in the same way as makeInstanceKeys.sh

function key_file_path(): string {
  const path = process.env.KEY_FILE_PATH;
  if (path === '' || path === undefined) {
    console.log('KEY_FILE_PATH not set, using default');
    return '.';
  } else {
    if (existsSync(path)) {
      return path;
    } else {
      console.log('KEY_FILE_PATH does not exist, using default');
      return '.';
    }
  }
}

export function private_key_path(): string {
  let host = process.env.PROFILE_NAME;
  if (host === '' || host === undefined) {
    host = 'conductor';
  }
  const path = key_file_path();
  const keyfile = `${path}/keys/${host}_private_key.pem`;
  if (existsSync(keyfile)) {
    console.log(`Private key file ${keyfile} exists.`);
    return keyfile;
  } else {
    throw new Error(
      `Private key file ${keyfile} does not exist. Please run makeInstanceKeys.sh to generate keys.`
    );
  }
}

export function public_key_path(): string {
  let host = process.env.PROFILE_NAME;
  if (host === '' || host === undefined) {
    host = 'conductor';
  }
  const path = key_file_path();
  const keyfile = `${path}/keys/${host}_public_key.pem`;
  if (existsSync(keyfile)) {
    console.log(`Public key file ${keyfile} exists.`);
    return keyfile;
  } else {
    throw new Error(
      `Public key file ${keyfile} does not exist. Please run makeInstanceKeys.sh to generate keys.`
    );
  }
}

function instance_name(): string {
  const name = process.env.CONDUCTOR_INSTANCE_NAME;
  if (name === '' || name === undefined) {
    console.log(
      'CONDUCTOR_INSTANCE_NAME not set, using PROFILE_NAME for instance name'
    );
    return signing_key_id();
  } else {
    return name;
  }
}

function short_code_prefix(): string {
  const prefix = process.env.CONDUCTOR_SHORT_CODE_PREFIX;
  if (prefix === '' || prefix === undefined) {
    console.log(
      'CONDUCTOR_SHORT_CODE_PREFIX not set, using "FAIMS" as default'
    );
    return 'FAIMS';
  } else {
    return prefix;
  }
}

function instance_description(): string {
  const name = process.env.CONDUCTOR_DESCRIPTION;
  if (name === '' || name === undefined) {
    return 'Fieldmark Conductor Server';
  } else {
    return name;
  }
}

function cookie_secret(): string {
  const cookie = process.env.FAIMS_COOKIE_SECRET;
  if (cookie === '' || cookie === undefined) {
    console.log('FAIMS_COOKIE_SECRET not set, using generated secret');
    return uuidv4();
  } else {
    return cookie;
  }
}

function google_client_id(): string {
  const s = process.env.GOOGLE_CLIENT_ID;
  if (s === '' || s === undefined) {
    console.log('GOOGLE_CLIENT_ID not set, setting empty');
    return '';
  } else {
    return s;
  }
}

function google_client_secret(): string {
  const s = process.env.GOOGLE_CLIENT_SECRET;
  if (s === '' || s === undefined) {
    console.log('GOOGLE_CLIENT_SECRET not set, setting empty');
    return '';
  } else {
    return s;
  }
}

function get_providers_to_use(): string[] {
  const providers = process.env.CONDUCTOR_AUTH_PROVIDERS;
  if (providers === '' || providers === undefined) {
    console.log('CONDUCTOR_AUTH_PROVIDERS not set, defaulting to empty');
    return [];
  }
  return providers.split(';');
}

function conductor_internal_port(): number {
  const port = process.env.CONDUCTOR_INTERNAL_PORT;
  if (port === '' || port === undefined) {
    return 8000;
  }
  return parseInt(port);
}

function developer_mode(): any {
  const develop = process.env.DEVELOPER_MODE;
  if (develop) {
    return TRUTHY_STRINGS.includes(develop?.toLowerCase());
  } else {
    return false;
  }
}

// 5 minute access token expiry by default
const DEFAULT_ACCESS_TOKEN_EXPIRY_MINUTES = 5;

/**
 * @returns The minimum valid time for a token before attempting refreshes
 */
function accessTokenExpiryMinutes(): number {
  const accessTokenExpiryMinutes = process.env.ACCESS_TOKEN_EXPIRY_MINUTES;
  if (
    accessTokenExpiryMinutes === '' ||
    accessTokenExpiryMinutes === undefined
  ) {
    return DEFAULT_ACCESS_TOKEN_EXPIRY_MINUTES;
  }
  try {
    return parseInt(accessTokenExpiryMinutes);
  } catch (err) {
    console.error(
      'ACCESS_TOKEN_EXPIRY_MINUTES unparseable, defaulting to ' +
        DEFAULT_ACCESS_TOKEN_EXPIRY_MINUTES
    );
    return DEFAULT_ACCESS_TOKEN_EXPIRY_MINUTES;
  }
}

// 2 days refresh token expiry by default
const DEFAULT_REFRESH_TOKEN_EXPIRY_MINUTES = 60 * 24 * 2;

/**
 * @returns The minimum valid time for a token before attempting refreshes
 */
function refreshTokenExpiryMinutes(): number {
  const refreshTokenExpiryMinutes = process.env.REFRESH_TOKEN_EXPIRY_MINUTES;
  if (
    refreshTokenExpiryMinutes === '' ||
    refreshTokenExpiryMinutes === undefined
  ) {
    return DEFAULT_REFRESH_TOKEN_EXPIRY_MINUTES;
  }
  try {
    return parseInt(refreshTokenExpiryMinutes);
  } catch (err) {
    console.error(
      'REFRESH_TOKEN_EXPIRY_MINUTES unparseable, defaulting to ' +
        DEFAULT_REFRESH_TOKEN_EXPIRY_MINUTES
    );
    return DEFAULT_REFRESH_TOKEN_EXPIRY_MINUTES;
  }
}

export const DEVELOPER_MODE = developer_mode();
export const COUCHDB_INTERNAL_URL = couchdb_internal_url();
export const COUCHDB_PUBLIC_URL = couchdb_public_url();
export const LOCAL_COUCHDB_AUTH = local_couchdb_auth();
export const RUNNING_UNDER_TEST = is_testing();
export const CONDUCTOR_PUBLIC_URL = conductor_url();
export const CONDUCTOR_INTERNAL_PORT = conductor_internal_port();
export const CONDUCTOR_KEY_ID = signing_key_id();
export const CONDUCTOR_INSTANCE_NAME = instance_name();
export const CONDUCTOR_SHORT_CODE_PREFIX = short_code_prefix();
export const CONDUCTOR_DESCRIPTION = instance_description();
export const COOKIE_SECRET = cookie_secret();
export const GOOGLE_CLIENT_ID = google_client_id();
export const GOOGLE_CLIENT_SECRET = google_client_secret();
export const CONDUCTOR_AUTH_PROVIDERS = get_providers_to_use();
export const WEBAPP_PUBLIC_URL = app_url();
export const ANDROID_APP_URL = android_url();
export const IOS_APP_URL = ios_url();
<<<<<<< HEAD
export const ACCESS_TOKEN_EXPIRY_MINUTES = accessTokenExpiryMinutes();
export const REFRESH_TOKEN_EXPIRY_MINUTES = refreshTokenExpiryMinutes();
=======
export const DESIGNER_URL = designer_url();
>>>>>>> 3a7bc76e

/**
 * Checks the KEY_SOURCE env variable to ensure its a KEY_SOURCE or defaults to
 * FILE.
 * @returns the KeySource enum to use
 */
function getKeySourceConfig(): KeySource {
  const keySource = process.env.KEY_SOURCE as KeySource;
  if (keySource === undefined || !(keySource in KeySource)) {
    console.log('KEY_SOURCE not set or invalid, using default FILE');
    return KeySource.FILE;
  }
  return keySource;
}

function getAwsSecretKeyArn(): string {
  const arn = process.env.AWS_SECRET_KEY_ARN;
  if (!arn) {
    throw new Error('AWS_SECRET_KEY_ARN is not set but KEY_SOURCE is AWS_SM');
  }
  return arn;
}

// Dependency injection pattern for key service
export const KEY_SOURCE: KeySource = getKeySourceConfig();
export const AWS_SECRET_KEY_ARN: string | undefined =
  KEY_SOURCE === KeySource.AWS_SM ? getAwsSecretKeyArn() : undefined;

export const KEY_SERVICE: IKeyService = getKeyService(KEY_SOURCE);<|MERGE_RESOLUTION|>--- conflicted
+++ resolved
@@ -341,12 +341,9 @@
 export const WEBAPP_PUBLIC_URL = app_url();
 export const ANDROID_APP_URL = android_url();
 export const IOS_APP_URL = ios_url();
-<<<<<<< HEAD
 export const ACCESS_TOKEN_EXPIRY_MINUTES = accessTokenExpiryMinutes();
 export const REFRESH_TOKEN_EXPIRY_MINUTES = refreshTokenExpiryMinutes();
-=======
 export const DESIGNER_URL = designer_url();
->>>>>>> 3a7bc76e
 
 /**
  * Checks the KEY_SOURCE env variable to ensure its a KEY_SOURCE or defaults to

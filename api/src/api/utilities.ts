/*
 * Copyright 2021, 2022 Macquarie University
 *
 * Licensed under the Apache License Version 2.0 (the, "License");
 * you may not use, this file except in compliance with the License.
 * You may obtain a copy of the License at
 *
 *     http://www.apache.org/licenses/LICENSE-2.0
 *
 * Unless required by applicable law or agreed to in writing software
 * distributed under the License is distributed on an "AS IS" BASIS
 * WITHOUT WARRANTIES OR CONDITIONS OF ANY KIND either express or implied.
 * See, the License, for the specific language governing permissions and
 * limitations under the License.
 *
 * Description:
 *   This module contains utility routes at /api
 */

import {
  PostRefreshTokenInputSchema,
  PostRefreshTokenResponse,
<<<<<<< HEAD
  PublicServerInfo,
=======
  Action,
>>>>>>> 83ff58ef
} from '@faims3/data-model';
import express, {Response} from 'express';
import multer from 'multer';
import {
  CONDUCTOR_DESCRIPTION,
  CONDUCTOR_INSTANCE_NAME,
  CONDUCTOR_PUBLIC_URL,
  CONDUCTOR_SHORT_CODE_PREFIX,
  DEVELOPER_MODE,
  EMAIL_CONFIG,
  EMAIL_SERVICE,
  EMAIL_SERVICE_TYPE,
  TEST_EMAIL_ADDRESS,
} from '../buildconfig';
import {initialiseDbAndKeys} from '../couchdb';
import {restoreFromBackup} from '../couchdb/backupRestore';
import {getUserProjectsDirectory} from '../couchdb/notebooks';
import * as Exceptions from '../exceptions';
import {
  isAllowedToMiddleware,
  optionalAuthenticationJWT,
  requireAuthenticationAPI,
} from '../middleware';
import {slugify} from '../utils';

// TODO: configure this directory
const upload = multer({dest: '/tmp/'});

import {processRequest} from 'zod-express-middleware';
import {generateUserToken} from '../authkeys/create';
import {validateRefreshToken} from '../couchdb/refreshTokens';
import patch from '../utils/patchExpressAsync';

// This must occur before express api is used
patch();

export const api = express.Router();

api.get('/hello/', requireAuthenticationAPI, (_req: any, res: any) => {
  res.send({message: 'hello from the api!'});
});

/**
 * POST to /api/initialise does initialisation on the databases
 * - this does not have any auth requirement because it should be used
 *   to set up the users database and create the admin user
 *   if databases exist, this is a no-op
 */
api.post('/initialise/', async (req, res) => {
  initialiseDbAndKeys({force: false});
  res.json({success: true});
});

/**
 * Forcefully re-initialise the DB i.e. disable checks for existing design
 * documents.
 */
api.post(
  '/forceInitialise',
  requireAuthenticationAPI,
  isAllowedToMiddleware({action: Action.INITIALISE_SYSTEM_API}),
  async (req, res) => {
    await initialiseDbAndKeys({force: true});
    res.json({success: true});
  }
);

/**
 * Handle info requests, basic identifying information for this server
 */
api.get('/info', async (req, res) => {
  const response: PublicServerInfo = {
    id: slugify(CONDUCTOR_INSTANCE_NAME),
    name: CONDUCTOR_INSTANCE_NAME,
    conductor_url: CONDUCTOR_PUBLIC_URL,
    description: CONDUCTOR_DESCRIPTION,
    prefix: CONDUCTOR_SHORT_CODE_PREFIX,
  };
  res.json(response);
});

api.get(
  '/directory/',
  requireAuthenticationAPI,
  isAllowedToMiddleware({action: Action.LIST_PROJECTS}),
  async (req, res) => {
    // get the directory of notebooks on this server
    if (!req.user) {
      throw new Exceptions.UnauthorizedException();
    }
    const projects = await getUserProjectsDirectory(req.user);
    res.json(projects);
  }
);

/**
 * Refresh - get a new JWT using a refresh token.
 *
 * Anyone can use this route, since your access token may have expired
 */
api.post(
  '/auth/refresh',
  optionalAuthenticationJWT,
  processRequest({body: PostRefreshTokenInputSchema}),
  async (req, res: Response<PostRefreshTokenResponse>) => {
    // If the user is logged in - then record the user ID as an additional
    // security measure - don't allow a user who currently has a JWT of user
    // A, to use a refresh token for user B, but if the user is not logged in
    // at all (e.g. JWT expired) we still want to ensure they can generate a
    // fresh JWT
    const userId: string | undefined = req.user?._id;

    // validate the token
    const {valid, validationError, user} = await validateRefreshToken(
      req.body.refreshToken,
      userId
    );

    // If the refresh token is not valid, let user know
    if (!valid) {
      throw new Exceptions.InvalidRequestException(
        `Validation of refresh token failed. Validation error: ${validationError}.`
      );
    }

    // We know the refresh is valid, generate a JWT (no refresh) for this
    // existing user.
    const {token} = await generateUserToken(user!, false);

    // return the token
    res.json({token});
  }
);

if (DEVELOPER_MODE) {
  api.post(
    '/restore',
    requireAuthenticationAPI,
    isAllowedToMiddleware({action: Action.RESTORE_FROM_BACKUP}),
    upload.single('backup'),
    async (req: any, res) => {
      await restoreFromBackup(req.file.path);
      res.json({status: 'success'});
    }
  );
}

/**
 * Email testing route to verify email service configuration
 */
api.post(
  '/admin/test-email',
  requireAuthenticationAPI,
  requireClusterAdmin,
  async (req, res) => {
    if (!req.user) {
      throw new Exceptions.UnauthorizedException('Authentication required.');
    }

    const startTime = Date.now();

    // Log starting the test
    console.log(
      `[Email Test] Starting email test requested by admin user ${req.user._id}`
    );

    const responseData = {
      success: false,
      status: 'unknown',
      message: '',
      details: {},
      timings: {
        total: 0,
        configValidation: 0,
        emailSending: 0,
      },
    };

    try {
      // Start timing the config validation
      const configStartTime = Date.now();

      // End timing for config validation
      const configEndTime = Date.now();
      responseData.timings.configValidation = configEndTime - configStartTime;

      // Build the debug email content
      const emailOptions = {
        to: TEST_EMAIL_ADDRESS,
        subject: `Email Service Test from ${CONDUCTOR_INSTANCE_NAME}`,
        html: `
          <h1>Email Service Test</h1>
          <p>This is a test email from the ${CONDUCTOR_INSTANCE_NAME} server.</p>
          <h2>Service Information</h2>
          <ul>
            <li><strong>Server:</strong> ${CONDUCTOR_INSTANCE_NAME}</li>
            <li><strong>Conductor URL:</strong> ${CONDUCTOR_PUBLIC_URL}</li>
            <li><strong>Email Service Type:</strong> ${EMAIL_SERVICE_TYPE}</li>
            <li><strong>From Address:</strong> ${EMAIL_CONFIG.fromEmail}</li>
            <li><strong>From Name:</strong> ${EMAIL_CONFIG.fromName}</li>
            <li><strong>Test Address:</strong> ${TEST_EMAIL_ADDRESS}</li>
            <li><strong>Time Generated:</strong> ${new Date().toISOString()}</li>
            <li><strong>Requested by:</strong> ${req.user._id}</li>
          </ul>
          <p>If you received this email, the email service is configured correctly.</p>
        `,
        text: `
Email Service Test

This is a test email from the ${CONDUCTOR_INSTANCE_NAME} server.

Service Information:
- Server: ${CONDUCTOR_INSTANCE_NAME}
- Conductor URL: ${CONDUCTOR_PUBLIC_URL}
- Email Service Type: ${EMAIL_SERVICE_TYPE}
- From Address: ${EMAIL_CONFIG.fromEmail}
- From Name: ${EMAIL_CONFIG.fromName}
- Test Address: ${TEST_EMAIL_ADDRESS}
- Time Generated: ${new Date().toISOString()}
- Requested by: ${req.user._id}

If you received this email, the email service is configured correctly.
        `,
      };

      // Log sending attempt
      console.log(
        `[Email Test] Attempting to send test email to ${TEST_EMAIL_ADDRESS}`
      );

      // Start timing the email sending
      const emailStartTime = Date.now();

      // Send the test email
      const emailResult = await EMAIL_SERVICE.sendEmail({
        options: emailOptions,
      });

      // End timing for email sending
      const emailEndTime = Date.now();
      responseData.timings.emailSending = emailEndTime - emailStartTime;

      // Email sent successfully
      responseData.success = true;
      responseData.status = 'sent';
      responseData.message = `Test email successfully sent to ${TEST_EMAIL_ADDRESS}`;
      responseData.details = {
        messageId: emailResult.messageId,
        recipient: TEST_EMAIL_ADDRESS,
        emailServiceType: EMAIL_SERVICE_TYPE,
        emailResponse: emailResult.response,
      };

      console.log(
        `[Email Test] Test email sent successfully. Message ID: ${emailResult.messageId}`
      );
    } catch (error: any) {
      // Email failed to send
      responseData.success = false;
      responseData.status = 'error';
      responseData.message = `Failed to send test email: ${error.message}`;

      // Prepare detailed error information
      const errorDetail = {
        name: error.name,
        message: error.message,
        stack: error.stack,
        suggestion: '',
      };

      // Check for specific error types to provide better guidance
      if (error.code === 'ECONNREFUSED') {
        errorDetail.suggestion =
          'SMTP server connection refused. Check your SMTP host and port configuration.';
      } else if (error.code === 'ETIMEDOUT') {
        errorDetail.suggestion =
          'Connection to SMTP server timed out. Check your network configuration and SMTP server availability.';
      } else if (error.code === 'EAUTH') {
        errorDetail.suggestion =
          'Authentication failed. Check your SMTP username and password.';
      } else if (error.message.includes('getaddrinfo')) {
        errorDetail.suggestion =
          'DNS resolution failed. Check your SMTP host configuration.';
      }

      responseData.details = {error: errorDetail};

      console.error('[Email Test] Failed to send test email:', error);
    } finally {
      // Calculate total execution time
      const endTime = Date.now();
      responseData.timings.total = endTime - startTime;

      // Log test completion
      console.log(
        `[Email Test] Email test complete. Status: ${responseData.status}. Duration: ${responseData.timings.total}ms`
      );

      // Return the result to the client
      res.json(responseData);
    }
  }
);<|MERGE_RESOLUTION|>--- conflicted
+++ resolved
@@ -20,11 +20,8 @@
 import {
   PostRefreshTokenInputSchema,
   PostRefreshTokenResponse,
-<<<<<<< HEAD
   PublicServerInfo,
-=======
   Action,
->>>>>>> 83ff58ef
 } from '@faims3/data-model';
 import express, {Response} from 'express';
 import multer from 'multer';
@@ -178,7 +175,7 @@
 api.post(
   '/admin/test-email',
   requireAuthenticationAPI,
-  requireClusterAdmin,
+  isAllowedToMiddleware({action: Action.SEND_TEST_EMAIL}),
   async (req, res) => {
     if (!req.user) {
       throw new Exceptions.UnauthorizedException('Authentication required.');

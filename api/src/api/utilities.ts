--- conflicted
+++ resolved
@@ -64,22 +64,13 @@
  * Handle info requests, basic identifying information for this server
  */
 api.get('/info', async (req, res) => {
-<<<<<<< HEAD
-  const info: ListingsObject = {
-=======
   res.json({
->>>>>>> 23f02e0a
     id: slugify(CONDUCTOR_INSTANCE_NAME),
     name: CONDUCTOR_INSTANCE_NAME,
     conductor_url: CONDUCTOR_PUBLIC_URL,
     description: CONDUCTOR_DESCRIPTION,
     prefix: CONDUCTOR_SHORT_CODE_PREFIX,
-<<<<<<< HEAD
-  };
-  res.json(info);
-=======
   } as ListingsObject);
->>>>>>> 23f02e0a
 });
 
 api.get('/directory/', requireAuthenticationAPI, async (req, res) => {

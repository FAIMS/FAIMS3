/*
 * Copyright 2021, 2022 Macquarie University
 *
 * Licensed under the Apache License Version 2.0 (the, "License");
 * you may not use, this file except in compliance with the License.
 * You may obtain a copy of the License at
 *
 *     http://www.apache.org/licenses/LICENSE-2.0
 *
 * Unless required by applicable law or agreed to in writing software
 * distributed under the License is distributed on an "AS IS" BASIS
 * WITHOUT WARRANTIES OR CONDITIONS OF ANY KIND either express or implied.
 * See, the License, for the specific language governing permissions and
 * limitations under the License.
 *
 * Description:
 *   This module contains user based API routes at /api/users
 */

import express, {Response} from 'express';
import * as Exceptions from '../exceptions';
import {requireAuthenticationAPI} from '../middleware';
import {
  addOtherRoleToUser,
  addProjectRoleToUser,
  getUserFromEmailOrUsername,
  getUsers,
  removeOtherRoleFromUser,
<<<<<<< HEAD
  removeProjectRoleFromUser,
=======
  removeUser,
>>>>>>> 604a694d
  saveUser,
  userIsClusterAdmin,
} from '../couchdb/users';
import {processRequest} from 'zod-express-middleware';
import {z} from 'zod';
import {
<<<<<<< HEAD
  PostUpdateUserInputSchema,
  UpdateUserProjectRoleInputSchema,
=======
  CLUSTER_ADMIN_GROUP_NAME,
  PostUpdateUserInputSchema,
>>>>>>> 604a694d
} from '@faims3/data-model';

import patch from '../utils/patchExpressAsync';

// This must occur before express api is used
patch();

export const api = express.Router();

// update a user
api.post(
  '/:id/admin',
  requireAuthenticationAPI,
  processRequest({
    params: z.object({id: z.string()}),
    body: PostUpdateUserInputSchema,
  }),
  async (req, res) => {
    // Cluster admins only
    if (!userIsClusterAdmin(req.user)) {
      throw new Exceptions.UnauthorizedException(
        'You are not authorised to update user details.'
      );
    }

    // Get the current user from DB
    const user = await getUserFromEmailOrUsername(req.params.id);
    if (!user) {
      throw new Exceptions.ItemNotFoundException(
        'Username cannot be found in user database.'
      );
    }

    if (req.body.addrole) {
      addOtherRoleToUser(user, req.body.role);
    } else {
      removeOtherRoleFromUser(user, req.body.role);
    }

    await saveUser(user);
    res.status(200).send();
  }
);

// Update a users project role
api.put(
  '/:id/projects/:project/roles',
  requireAuthenticationAPI,
  processRequest({
    params: z.object({id: z.string(), project: z.string()}),
    body: UpdateUserProjectRoleInputSchema,
  }),
  async (req, res) => {
    if (!userIsClusterAdmin(req.user)) {
      throw new Exceptions.UnauthorizedException(
        'You are not authorised to update user details.'
      );
    }

    const {
      params: {id, project},
      body: {action, role},
    } = req;

    const user = await getUserFromEmailOrUsername(id);
    if (!user) {
      throw new Exceptions.ItemNotFoundException(
        'Username cannot be found in user database.'
      );
    }

    if (action === 'add') addProjectRoleToUser(user, project, role);
    if (action === 'remove') removeProjectRoleFromUser(user, project, role);

    await saveUser(user);
    return res.status(200).send();
  }
);

// GET current user
api.get(
  '/current',
  requireAuthenticationAPI,
  async (
    req: any,
    res: Response<{
      id: string;
      name: string;
      email: string;
      cluster_admin: boolean;
    }>
  ) => {
    if (!req.user) {
      throw new Exceptions.UnauthorizedException(
        'You are not allowed to get the current user.'
      );
    }

    const {_id: id, name, emails} = req.user;

    return res.json({
      id,
      name,
      email: emails[0],
      cluster_admin: req.user.other_roles.includes(CLUSTER_ADMIN_GROUP_NAME),
    });
  }
);

// GET all users
api.get(
  '/',
  requireAuthenticationAPI,
  async (req: any, res: Response<Express.User[]>) => {
    if (!req.user || !userIsClusterAdmin(req.user)) {
      throw new Exceptions.UnauthorizedException(
        'You are not allowed to get users.'
      );
    }

    return res.json(await getUsers());
  }
);

// REMOVE a user
api.delete(
  '/:id',
  requireAuthenticationAPI,
  processRequest({
    params: z.object({id: z.string()}),
  }),
  async ({params: {id}, user}, res) => {
    if (!userIsClusterAdmin(user))
      throw new Exceptions.UnauthorizedException(
        'Only cluster admins can remove users.'
      );

    if (!id) throw new Exceptions.ValidationException('User ID not specified');

    const userToRemove = await getUserFromEmailOrUsername(id);

    if (!userToRemove)
      throw new Exceptions.ItemNotFoundException(
        'Username cannot be found in user database.'
      );

    if (userIsClusterAdmin(userToRemove))
      throw new Exceptions.UnauthorizedException(
        'You are not allowed to remove cluster admins.'
      );

    try {
      removeUser(userToRemove);
    } catch (e) {
      throw new Exceptions.InternalSystemError('Error removing user');
    }
    res.status(200).send();
  }
);<|MERGE_RESOLUTION|>--- conflicted
+++ resolved
@@ -26,24 +26,16 @@
   getUserFromEmailOrUsername,
   getUsers,
   removeOtherRoleFromUser,
-<<<<<<< HEAD
   removeProjectRoleFromUser,
-=======
   removeUser,
->>>>>>> 604a694d
   saveUser,
   userIsClusterAdmin,
 } from '../couchdb/users';
 import {processRequest} from 'zod-express-middleware';
 import {z} from 'zod';
 import {
-<<<<<<< HEAD
-  PostUpdateUserInputSchema,
-  UpdateUserProjectRoleInputSchema,
-=======
   CLUSTER_ADMIN_GROUP_NAME,
   PostUpdateUserInputSchema,
->>>>>>> 604a694d
 } from '@faims3/data-model';
 
 import patch from '../utils/patchExpressAsync';
@@ -94,7 +86,7 @@
   requireAuthenticationAPI,
   processRequest({
     params: z.object({id: z.string(), project: z.string()}),
-    body: UpdateUserProjectRoleInputSchema,
+    body: z.object({action: z.string(), role: z.string()}),
   }),
   async (req, res) => {
     if (!userIsClusterAdmin(req.user)) {

--- conflicted
+++ resolved
@@ -18,36 +18,26 @@
  */
 
 import {
-<<<<<<< HEAD
   Action,
   addGlobalRole,
   PostUpdateUserInputSchema,
   removeGlobalRole,
+  Role,
   roleDetails,
   RoleScope,
+  userHasGlobalRole,
 } from '@faims3/data-model';
 import express, {Response} from 'express';
 import {z} from 'zod';
 import {processRequest} from 'zod-express-middleware';
-import {getUserFromEmailOrUsername, getUsers, saveUser} from '../couchdb/users';
+import {
+  getUserFromEmailOrUsername,
+  getUsers,
+  removeUser,
+  saveUser,
+} from '../couchdb/users';
 import * as Exceptions from '../exceptions';
 import {isAllowedToMiddleware, requireAuthenticationAPI} from '../middleware';
-=======
-  addOtherRoleToUser,
-  getUserFromEmailOrUsername,
-  getUsers,
-  removeOtherRoleFromUser,
-  removeUser,
-  saveUser,
-  userIsClusterAdmin,
-} from '../couchdb/users';
-import {processRequest} from 'zod-express-middleware';
-import {z} from 'zod';
-import {
-  CLUSTER_ADMIN_GROUP_NAME,
-  PostUpdateUserInputSchema,
-} from '@faims3/data-model';
->>>>>>> 090fa686
 
 import patch from '../utils/patchExpressAsync';
 
@@ -121,7 +111,10 @@
       id,
       name,
       email: emails[0],
-      cluster_admin: req.user.other_roles.includes(CLUSTER_ADMIN_GROUP_NAME),
+      cluster_admin: userHasGlobalRole({
+        role: Role.GENERAL_ADMIN,
+        user: req.user,
+      }),
     });
   }
 );
@@ -140,17 +133,16 @@
 api.delete(
   '/:id',
   requireAuthenticationAPI,
+  isAllowedToMiddleware({
+    action: Action.DELETE_USER,
+    getResourceId(req) {
+      return req.params.id;
+    },
+  }),
   processRequest({
     params: z.object({id: z.string()}),
   }),
-  async ({params: {id}, user}, res) => {
-    if (!userIsClusterAdmin(user))
-      throw new Exceptions.UnauthorizedException(
-        'Only cluster admins can remove users.'
-      );
-
-    if (!id) throw new Exceptions.ValidationException('User ID not specified');
-
+  async ({params: {id}}, res) => {
     const userToRemove = await getUserFromEmailOrUsername(id);
 
     if (!userToRemove)
@@ -158,7 +150,7 @@
         'Username cannot be found in user database.'
       );
 
-    if (userIsClusterAdmin(userToRemove))
+    if (userHasGlobalRole({role: Role.GENERAL_ADMIN, user: userToRemove}))
       throw new Exceptions.UnauthorizedException(
         'You are not allowed to remove cluster admins.'
       );

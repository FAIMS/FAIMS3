--- conflicted
+++ resolved
@@ -60,33 +60,21 @@
     params: z.object({id: z.string()}),
     body: PostUpdateUserInputSchema,
   }),
-<<<<<<< HEAD
-  async ({body: {role, addrole: addRole}, params: {id}}, res) => {
-=======
-  async (req, res) => {
-    if (!req.user) {
+  async ({body: {role, addrole: addRole}, user, params: {id}}, res) => {
+    if (!user) {
       throw new Exceptions.UnauthorizedException(
         'You are not allowed to update user details.'
       );
     }
 
-    // Cluster admins only
-    if (!userIsClusterAdmin(req.user)) {
-      throw new Exceptions.ForbiddenException(
-        'You are not authorised to update user details.'
-      );
-    }
-
->>>>>>> 9135aef0
     // Get the current user from DB
-    const user = await getUserFromEmailOrUsername(id);
-    if (!user) {
+    const foundUser = await getUserFromEmailOrUsername(id);
+    if (!foundUser) {
       throw new Exceptions.ItemNotFoundException(
         'Username cannot be found in user database.'
       );
     }
 
-<<<<<<< HEAD
     // Check that the role is a global role
     if (!(roleDetails[role].scope === RoleScope.GLOBAL)) {
       throw new Exceptions.ValidationException(
@@ -94,22 +82,19 @@
       );
     }
 
+    if (id === user.user_id) {
+      throw new Exceptions.ForbiddenException(
+        'You are not allowed to update your own roles.'
+      );
+    }
+
     if (addRole) {
-      addGlobalRole({role, user});
-=======
-    if (req.params.id === req.user?.user_id) {
-      throw new Exceptions.ForbiddenException(
-        'You are not allowed to update your own roles.'
-      );
-    }
-
-    if (req.body.addrole) {
-      addOtherRoleToUser(user, req.body.role);
->>>>>>> 9135aef0
+      addGlobalRole({role, user: foundUser});
     } else {
-      removeGlobalRole({role, user});
-    }
-    await saveUser(user);
+      removeGlobalRole({role, user: foundUser});
+    }
+
+    await saveUser(foundUser);
     res.status(200).send();
   }
 );
@@ -153,19 +138,16 @@
   requireAuthenticationAPI,
   isAllowedToMiddleware({action: Action.VIEW_USER_LIST}),
   async (req: any, res: Response<Express.User[]>) => {
-<<<<<<< HEAD
-=======
     if (!req.user) {
       throw new Exceptions.UnauthorizedException('You are not logged in.');
     }
 
-    if (!userIsClusterAdmin(req.user)) {
+    if (!userHasGlobalRole({user: req.user, role: Role.GENERAL_ADMIN})) {
       throw new Exceptions.ForbiddenException(
         'You are not allowed to get users.'
       );
     }
 
->>>>>>> 9135aef0
     return res.json(await getUsers());
   }
 );
@@ -179,12 +161,14 @@
       throw new Exceptions.UnauthorizedException('You are not logged in.');
     }
 
-    if (!userIsClusterAdmin(req.user)) {
+    // TODO fix this
+    if (!userHasGlobalRole({user: req.user, role: Role.GENERAL_ADMIN})) {
       throw new Exceptions.ForbiddenException(
         'You are not allowed to get roles.'
       );
     }
 
+    // TODO fix this
     return res.json(['cluster-admin']);
   }
 );
@@ -202,18 +186,9 @@
   processRequest({
     params: z.object({id: z.string()}),
   }),
-<<<<<<< HEAD
-  async ({params: {id}}, res) => {
-=======
   async ({params: {id}, user}, res) => {
-    if (!userIsClusterAdmin(user))
-      throw new Exceptions.ForbiddenException(
-        'Only cluster admins can remove users.'
-      );
-
     if (!id) throw new Exceptions.ValidationException('User ID not specified');
 
->>>>>>> 9135aef0
     const userToRemove = await getUserFromEmailOrUsername(id);
 
     if (!userToRemove)
@@ -221,13 +196,8 @@
         'Username cannot be found in user database.'
       );
 
-<<<<<<< HEAD
     if (userHasGlobalRole({role: Role.GENERAL_ADMIN, user: userToRemove}))
-      throw new Exceptions.UnauthorizedException(
-=======
-    if (userIsClusterAdmin(userToRemove))
-      throw new Exceptions.ForbiddenException(
->>>>>>> 9135aef0
+      throw new Exceptions.ForbiddenException(
         'You are not allowed to remove cluster admins.'
       );
 

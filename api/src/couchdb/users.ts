/*
 * Copyright 2021, 2022 Macquarie University
 *
 * Licensed under the Apache License Version 2.0 (the, "License");
 * you may not use, this file except in compliance with the License.
 * You may obtain a copy of the License at
 *
 *     http://www.apache.org/licenses/LICENSE-2.0
 *
 * Unless required by applicable law or agreed to in writing software
 * distributed under the License is distributed on an "AS IS" BASIS
 * WITHOUT WARRANTIES OR CONDITIONS OF ANY KIND either express or implied.
 * See, the License, for the specific language governing permissions and
 * limitations under the License.
 *
 * Filename: users.ts
 * Description:
 * CRUD helper methods for the users DB
 */

import {
  addGlobalRole,
  CouchDBUsername,
  NotebookAuthSummary,
  PeopleDBFields,
  Role,
  safeWriteDocument,
  userHasResourceRole,
} from '@faims3/data-model';
import {getUsersDB} from '.';
import {
  addLocalPasswordForUser,
  registerLocalUser,
} from '../auth_providers/local';
import {LOCAL_COUCHDB_AUTH} from '../buildconfig';
import * as Exceptions from '../exceptions';
import {getRolesForNotebook} from './notebooks';

/**
 * Builds a minimum spec user object - need to add profiles
 * @returns User object
 */
export const generateInitialUser = ({
  email,
  username,
  name,
}: {
  email?: string;
  username: string;
  name: string;
}): Express.User => {
  return {
    _id: username,
    user_id: username,
    name,
    emails: !!email ? [email.toLowerCase()] : [],
    // General user is given by default
    globalRoles: [Role.GENERAL_USER],
    // Resource roles are empty to start with
    resourceRoles: [],
    // Profiles are injected later
    profiles: {},
  };
};

/**
 * Registers the admin user into the people DB
 * @param db
 */
export const registerAdminUser = async (db: PouchDB.Database | undefined) => {
  // register a local admin user with the same password as couchdb if there
  // isn't already one there
  if (db && LOCAL_COUCHDB_AUTH) {
    const adminUser = await getUserFromEmailOrUsername('admin');
    if (adminUser) {
      return;
    }
    const [user, error] = await registerLocalUser(
      'admin',
      '', // no email address
      'Admin User',
      LOCAL_COUCHDB_AUTH.password
    );
    if (user) {
      addGlobalRole({user, role: Role.GENERAL_ADMIN});
      saveUser(user);
    } else {
      console.error(error);
    }
  }
};

/**
 * createUser - create a new user record ensuring that the username or password
 *   - at least one of these needs to be supplied but the other can be empty
 * @param email? - email address
 * @param username? - username
 * @param name? - full name
 * @returns a new Express.User object ready to be saved in the DB
 */
export async function createUser({
  email,
  username,
  name,
}: {
  email?: string;
  username?: string;
  name: string;
}): Promise<[Express.User | null, string]> {
  if (!email && !username) {
    return [null, 'At least one of username or email is required'];
  }
  if (email && (await getUserFromEmail(email))) {
    return [null, `User with email '${email}' already exists`];
  }
  if (username && (await getUserFromUsername(username))) {
    return [null, `User with username '${username}' already exists`];
  }
  if (!username) {
    username = email!.toLowerCase();
  }

  // make a new user record
  const initialUser = generateInitialUser({email: email, username, name});
  return [initialUser, ''];
}

/**
 * Gets the user by ID, then updates the password by writing the local auth
 * strategy for the given username with the updated password.
 * @param userId User id (email/username)
 * @param newPassword new password (not hashed)
 * @returns void
 */
export async function updateUserPassword(
  userId: string,
  newPassword: string
): Promise<void> {
  const possibleUser = await getUserFromEmailOrUsername(userId);

  if (!possibleUser) {
    throw new Exceptions.ItemNotFoundException(
      'Could not find specified user.'
    );
  }

  addLocalPasswordForUser(possibleUser, newPassword);
}

/**
 * Return all users from the users database, if it does not exist, throws error.
 * TODO wherever possible dumping the whole db will not be ideal as scales.
 * @returns all users as Express.User[]
 */
export async function getUsers(): Promise<Express.User[]> {
  // Get the users database
  const users_db = getUsersDB();
  // Fetch all user records from the database and get doc
  return (await users_db.allDocs({include_docs: true})).rows
    .map(r => r.doc!)
    .filter(d => !d._id.startsWith('_'));
}

/**
 * Return all users from the users database, if it does not exist, throws error.
 * TODO wherever possible dumping the whole db will not be ideal as scales.
 * @returns all users as Express.User[]
 */
export async function getUsersForResource({
  resourceId,
}: {
  resourceId: string;
}): Promise<Express.User[]> {
  // Get the users database
  const usersDb = getUsersDB();
  // Fetch all user records from the database and get doc
  return (
    await usersDb.query<PeopleDBFields>('indexes/byResource', {
      key: resourceId,
      include_docs: true,
    })
  ).rows.reduce((filtered, option) => {
    if (option.doc) filtered.push(option.doc);
    return filtered;
  }, [] as Express.User[]);
}

/**
 * getUserFromEmailOrUsername - find a user based on an identifier that could be either an email or username
 * @param identifier - either an email address or username
 * @returns The Express.User record denoted by the identifier or null if it doesn't exist
 */
export async function getUserFromEmailOrUsername(
  identifier: string
): Promise<null | Express.User> {
  let user;
  user = await getUserFromEmail(identifier);
  if (!user) {
    user = await getUserFromUsername(identifier);
  }
  return user;
}

/**
 * getUserFromEmail - retrieve a user record given their email address
 * @param email User email address
 * @returns An Express.User record or null if the user is not in the database
 */
async function getUserFromEmail(email: string): Promise<null | Express.User> {
  const users_db = getUsersDB();
  if (users_db) {
    const result = await users_db.find({
      selector: {emails: {$elemMatch: {$eq: email.toLowerCase()}}},
    });
    if (result.docs.length === 0) {
      return null;
    } else if (result.docs.length === 1) {
      return result.docs[0] as Express.User;
    } else {
      throw Error(`Multiple conflicting users with email ${email}`);
    }
  } else {
    throw Error('Failed to connect to user database');
  }
}

/**
 * getUserFromUsername - retrieve a user record given their username
 * @param username - the username
 * @returns An Express.User record or null if the user is not in the database
 */
async function getUserFromUsername(
  username: CouchDBUsername
): Promise<Express.User | null> {
  const users_db = getUsersDB();
  try {
    const user = (await users_db.get(username)) as Express.User;
    return user;
    //return (await users_db.get(username)) as Express.User;
  } catch (err) {
    return null;
  }
}

/**
 * saveUser - save a user record to the database as a new record or new revision
 * @param user An Express.User record to be written to the database
 */
export async function saveUser(user: Express.User): Promise<void> {
<<<<<<< HEAD
  await safeWriteDocument({db: getUsersDB(), data: user, writeOnClash: true});
=======
  const users_db = getUsersDB();
  if (users_db) {
    try {
      user._id = user.user_id;
      await users_db.put(user);
    } catch (err: any) {
      if (err.status === 409) {
        try {
          const existing_user = await users_db.get(user.user_id);
          user._rev = existing_user._rev;
          await users_db.put(user);
        } catch (err) {
          console.error('Failed to update user in conflict', err);
          throw Error('Failed to update user in conflict');
        }
      } else {
        console.error('Failed to update user', err);
        throw Error('Failed to update user');
      }
    }
  } else {
    throw Error('Failed to connect to user database');
  }
}

export function addOtherRoleToUser(user: Express.User, role: string) {
  if (user.other_roles.indexOf(role) < 0) {
    user.other_roles.push(role);
  }
  user.roles = compactRoles(user.project_roles, user.other_roles);
}

/**
 * Add given role for given project in the user object and compact
 * @param user The express user to modify
 * @param project_id The project ID to add role for
 * @param role The role
 */
export function addProjectRoleToUser(
  user: Express.User,
  project_id: ProjectID,
  role: ProjectRole
): void {
  // Add roles for given project in the user information
  if (project_id in user.project_roles) {
    if (!user.project_roles[project_id].includes(role)) {
      user.project_roles[project_id].push(role);
    }
  } else {
    user.project_roles[project_id] = [role];
  }
  // update the roles property based on this
  user.roles = compactRoles(user.project_roles, user.other_roles);
}

/**
 * Checks if a user has a given role on a project. This is defined by the user
 * project roles map containing a list for the project ID which contains this
 * role.
 * @param user - a user object
 * @param project_id - a project identifier
 * @param role - a role name
 * @returns true if this user has this role on this project, false otherwise
 */
export function userHasProjectRole(
  user: Express.User,
  project_id: ProjectID,
  role: ProjectRole
): boolean {
  if (project_id in user.project_roles) {
    if (user.project_roles[project_id].includes(role)) {
      return true;
    }
  }
  return false;
}

/*
 * The following convert between two representations of roles.
 * Compact roles are like 'project_identifier||admin'  and stored in the `roles`
 *  property of a user.
 * Role structures are objects like: `{project_identifier: ['admin']}` and are
 * stored in the `project_roles` property.
 *
 * We only really need the latter but the compact roles are what is sent to
 * FAIMS3 front end so until that can be updated we'll maintain both.
 * (this is a hangover from the dual user representations).
 */

function compactProjectRole(
  project_id: NonUniqueProjectID,
  role: ConductorRole
): string {
  return project_id + '||' + role;
}

/**
 * Turn a project role structure into a compact list of <project_id>||<role>
 * @param project_roles - project role information - object with project_id as keys, roles as values
 * @param other_roles - list of other roles
 * @returns - a list of compacted roles
 */
function compactRoles(
  project_roles: AllProjectRoles,
  other_roles: OtherRoles
): CouchDBUserRoles {
  const roles: CouchDBUserRoles = [];
  for (const project in project_roles) {
    for (const role of project_roles[project]) {
      roles.push(compactProjectRole(project, role));
    }
  }
  return roles.concat(other_roles);
}

/**
 * Turn a compact list of roles into a role structure
 * @param roles - an array of compact role names
 * @returns a project role structure object + a list of other roles
 */
// function expandRoles(roles: CouchDBUserRoles): [AllProjectRoles, OtherRoles] {
//   const project_roles: AllProjectRoles = {};
//   const other_roles: OtherRoles = [];

//   for (const role of roles) {
//     const split_role = role.split('||', 2);
//     if (split_role.length === 1) {
//       other_roles.push(split_role[0]);
//     } else {
//       const project_name = split_role[0];
//       const proj_roles = project_roles[project_name] ?? [];
//       proj_roles.push(split_role[1]);
//       project_roles[project_name] = proj_roles;
//     }
//   }
//   return [project_roles, other_roles];
// }

/**
 * Removes a given role for specified project ID. If it doesn't exist, nothing
 * happens.
 * @param user The express user to update
 * @param project_id The project ID for which this role should be removed
 * @param role The role to remove
 */
export function removeProjectRoleFromUser(
  user: Express.User,
  project_id: NonUniqueProjectID,
  role: ConductorRole
): void {
  user.project_roles[project_id] = user.project_roles[project_id].filter(
    projectRole => projectRole !== role
  );

  if (user.project_roles[project_id].length === 0)
    delete user.project_roles[project_id];

  user.roles = compactRoles(user.project_roles, user.other_roles);
}

/**
 * Removes the given role from global roles for user
 * @param user The express user to modify
 * @param role The role which should be removed from the global roles array
 */
export function removeOtherRoleFromUser(
  user: Express.User,
  role: ConductorRole
) {
  const other_roles = user.other_roles ?? [];
  user.other_roles = other_roles.filter(r => r !== role);

  // update the roles property based on this
  user.roles = compactRoles(user.project_roles, user.other_roles);
}

/**
 * addEmailsToUser - modify the 'emails' property of this record (but don't save it to the db)
 * @param user an Express.User record
 * @param emails an array of email addresses
 */
export async function addEmailsToUser(user: Express.User, emails: string[]) {
  const all_emails = Array.from(new Set(user.emails.concat(emails)));
  // check that no other user has any of these emails
  for (let i = 0; i < all_emails.length; i++) {
    const existing = await getUserFromEmail(emails[i]);
    if (existing) {
      throw Error(`email address ${emails[i]} exists for another user`);
    } else {
      user.emails.push(emails[i].toLowerCase());
    }
  }
}

export type ProjectPermission = 'read' | 'modify';
export type TemplateAction = 'read' | 'update' | 'delete' | 'create' | 'list';

/**
 * Determine whether we should return this project
 *  based on user permissions I guess (copied from FAIMS3)
 * @param user - a user
 * @param project_id - project identifier
 * @param permission - 'read' or 'modify'
 * @returns true if the user has the given permission to access to this project
 */
export function userHasPermission(
  user: Express.User | undefined | null,
  project_id: string,
  permission: ProjectPermission
): boolean {
  if (!user) {
    return false;
  }

  // cluster admin can do anything
  if (user.other_roles.indexOf(CLUSTER_ADMIN_GROUP_NAME) >= 0) {
    return true;
  }

  if (project_id in user.project_roles) {
    if (permission === 'read') {
      // any permission allows read
      return user.project_roles[project_id].length > 0;
    } else if (permission === 'modify') {
      return user.project_roles[project_id].indexOf('admin') >= 0;
    }
  }
  return false;
}

/**
 * Test function to check if a user can/cannot perform a given action on a
 * template.
 * @param user The express user
 * @param templateId The template Id to interact with if this is a modify
 * operation
 * @param permission The action to take
 * @returns True iff the user is authorised to perform this action
 */
export function userCanDoWithTemplate(
  user: Express.User | undefined | null,
  templateId: string | undefined,
  permission: TemplateAction
): boolean {
  // An undefined user is not allowed
  if (!user) {
    return false;
  }

  // All logged in users can read templates including listing all
  if (permission === 'read' || permission === 'list') {
    return true;
  }

  // cluster admin can do anything
  if (user.other_roles.indexOf(CLUSTER_ADMIN_GROUP_NAME) >= 0) {
    return true;
  }

  // Right now only cluster admins can perform CRUD operations other than read.
  return false;
>>>>>>> 090fa686
}

export async function getUserInfoForProject({
  projectId,
}: {
  projectId: string;
}): Promise<NotebookAuthSummary> {
  const roleDetails = getRolesForNotebook();
  const roles = roleDetails.map(r => r.role);

  // TODO filter this better?
  const allUsers = await getUsers();

  const userList: NotebookAuthSummary = {
    // What roles does the notebook have
    roles,
    users: allUsers.map(user => ({
      name: user.name,
      username: user.user_id,
      roles: roles.map(role => ({
        name: role,
        value: userHasResourceRole({
          user,
          resourceId: projectId,
          resourceRole: role,
        }),
      })),
    })),
  };

<<<<<<< HEAD
  return userList;
=======
  return false;
}

/**
 * Remove a user from the database
 * @param user - the user to remove
 */
export function removeUser(user: Express.User) {
  const users_db = getUsersDB();

  if (!users_db) throw new Error('Failed to connect to user database');

  if (!user._id || !user._rev) throw new Error('User not found');

  users_db.remove({_id: user._id, _rev: user._rev});
>>>>>>> 090fa686
}<|MERGE_RESOLUTION|>--- conflicted
+++ resolved
@@ -247,271 +247,7 @@
  * @param user An Express.User record to be written to the database
  */
 export async function saveUser(user: Express.User): Promise<void> {
-<<<<<<< HEAD
   await safeWriteDocument({db: getUsersDB(), data: user, writeOnClash: true});
-=======
-  const users_db = getUsersDB();
-  if (users_db) {
-    try {
-      user._id = user.user_id;
-      await users_db.put(user);
-    } catch (err: any) {
-      if (err.status === 409) {
-        try {
-          const existing_user = await users_db.get(user.user_id);
-          user._rev = existing_user._rev;
-          await users_db.put(user);
-        } catch (err) {
-          console.error('Failed to update user in conflict', err);
-          throw Error('Failed to update user in conflict');
-        }
-      } else {
-        console.error('Failed to update user', err);
-        throw Error('Failed to update user');
-      }
-    }
-  } else {
-    throw Error('Failed to connect to user database');
-  }
-}
-
-export function addOtherRoleToUser(user: Express.User, role: string) {
-  if (user.other_roles.indexOf(role) < 0) {
-    user.other_roles.push(role);
-  }
-  user.roles = compactRoles(user.project_roles, user.other_roles);
-}
-
-/**
- * Add given role for given project in the user object and compact
- * @param user The express user to modify
- * @param project_id The project ID to add role for
- * @param role The role
- */
-export function addProjectRoleToUser(
-  user: Express.User,
-  project_id: ProjectID,
-  role: ProjectRole
-): void {
-  // Add roles for given project in the user information
-  if (project_id in user.project_roles) {
-    if (!user.project_roles[project_id].includes(role)) {
-      user.project_roles[project_id].push(role);
-    }
-  } else {
-    user.project_roles[project_id] = [role];
-  }
-  // update the roles property based on this
-  user.roles = compactRoles(user.project_roles, user.other_roles);
-}
-
-/**
- * Checks if a user has a given role on a project. This is defined by the user
- * project roles map containing a list for the project ID which contains this
- * role.
- * @param user - a user object
- * @param project_id - a project identifier
- * @param role - a role name
- * @returns true if this user has this role on this project, false otherwise
- */
-export function userHasProjectRole(
-  user: Express.User,
-  project_id: ProjectID,
-  role: ProjectRole
-): boolean {
-  if (project_id in user.project_roles) {
-    if (user.project_roles[project_id].includes(role)) {
-      return true;
-    }
-  }
-  return false;
-}
-
-/*
- * The following convert between two representations of roles.
- * Compact roles are like 'project_identifier||admin'  and stored in the `roles`
- *  property of a user.
- * Role structures are objects like: `{project_identifier: ['admin']}` and are
- * stored in the `project_roles` property.
- *
- * We only really need the latter but the compact roles are what is sent to
- * FAIMS3 front end so until that can be updated we'll maintain both.
- * (this is a hangover from the dual user representations).
- */
-
-function compactProjectRole(
-  project_id: NonUniqueProjectID,
-  role: ConductorRole
-): string {
-  return project_id + '||' + role;
-}
-
-/**
- * Turn a project role structure into a compact list of <project_id>||<role>
- * @param project_roles - project role information - object with project_id as keys, roles as values
- * @param other_roles - list of other roles
- * @returns - a list of compacted roles
- */
-function compactRoles(
-  project_roles: AllProjectRoles,
-  other_roles: OtherRoles
-): CouchDBUserRoles {
-  const roles: CouchDBUserRoles = [];
-  for (const project in project_roles) {
-    for (const role of project_roles[project]) {
-      roles.push(compactProjectRole(project, role));
-    }
-  }
-  return roles.concat(other_roles);
-}
-
-/**
- * Turn a compact list of roles into a role structure
- * @param roles - an array of compact role names
- * @returns a project role structure object + a list of other roles
- */
-// function expandRoles(roles: CouchDBUserRoles): [AllProjectRoles, OtherRoles] {
-//   const project_roles: AllProjectRoles = {};
-//   const other_roles: OtherRoles = [];
-
-//   for (const role of roles) {
-//     const split_role = role.split('||', 2);
-//     if (split_role.length === 1) {
-//       other_roles.push(split_role[0]);
-//     } else {
-//       const project_name = split_role[0];
-//       const proj_roles = project_roles[project_name] ?? [];
-//       proj_roles.push(split_role[1]);
-//       project_roles[project_name] = proj_roles;
-//     }
-//   }
-//   return [project_roles, other_roles];
-// }
-
-/**
- * Removes a given role for specified project ID. If it doesn't exist, nothing
- * happens.
- * @param user The express user to update
- * @param project_id The project ID for which this role should be removed
- * @param role The role to remove
- */
-export function removeProjectRoleFromUser(
-  user: Express.User,
-  project_id: NonUniqueProjectID,
-  role: ConductorRole
-): void {
-  user.project_roles[project_id] = user.project_roles[project_id].filter(
-    projectRole => projectRole !== role
-  );
-
-  if (user.project_roles[project_id].length === 0)
-    delete user.project_roles[project_id];
-
-  user.roles = compactRoles(user.project_roles, user.other_roles);
-}
-
-/**
- * Removes the given role from global roles for user
- * @param user The express user to modify
- * @param role The role which should be removed from the global roles array
- */
-export function removeOtherRoleFromUser(
-  user: Express.User,
-  role: ConductorRole
-) {
-  const other_roles = user.other_roles ?? [];
-  user.other_roles = other_roles.filter(r => r !== role);
-
-  // update the roles property based on this
-  user.roles = compactRoles(user.project_roles, user.other_roles);
-}
-
-/**
- * addEmailsToUser - modify the 'emails' property of this record (but don't save it to the db)
- * @param user an Express.User record
- * @param emails an array of email addresses
- */
-export async function addEmailsToUser(user: Express.User, emails: string[]) {
-  const all_emails = Array.from(new Set(user.emails.concat(emails)));
-  // check that no other user has any of these emails
-  for (let i = 0; i < all_emails.length; i++) {
-    const existing = await getUserFromEmail(emails[i]);
-    if (existing) {
-      throw Error(`email address ${emails[i]} exists for another user`);
-    } else {
-      user.emails.push(emails[i].toLowerCase());
-    }
-  }
-}
-
-export type ProjectPermission = 'read' | 'modify';
-export type TemplateAction = 'read' | 'update' | 'delete' | 'create' | 'list';
-
-/**
- * Determine whether we should return this project
- *  based on user permissions I guess (copied from FAIMS3)
- * @param user - a user
- * @param project_id - project identifier
- * @param permission - 'read' or 'modify'
- * @returns true if the user has the given permission to access to this project
- */
-export function userHasPermission(
-  user: Express.User | undefined | null,
-  project_id: string,
-  permission: ProjectPermission
-): boolean {
-  if (!user) {
-    return false;
-  }
-
-  // cluster admin can do anything
-  if (user.other_roles.indexOf(CLUSTER_ADMIN_GROUP_NAME) >= 0) {
-    return true;
-  }
-
-  if (project_id in user.project_roles) {
-    if (permission === 'read') {
-      // any permission allows read
-      return user.project_roles[project_id].length > 0;
-    } else if (permission === 'modify') {
-      return user.project_roles[project_id].indexOf('admin') >= 0;
-    }
-  }
-  return false;
-}
-
-/**
- * Test function to check if a user can/cannot perform a given action on a
- * template.
- * @param user The express user
- * @param templateId The template Id to interact with if this is a modify
- * operation
- * @param permission The action to take
- * @returns True iff the user is authorised to perform this action
- */
-export function userCanDoWithTemplate(
-  user: Express.User | undefined | null,
-  templateId: string | undefined,
-  permission: TemplateAction
-): boolean {
-  // An undefined user is not allowed
-  if (!user) {
-    return false;
-  }
-
-  // All logged in users can read templates including listing all
-  if (permission === 'read' || permission === 'list') {
-    return true;
-  }
-
-  // cluster admin can do anything
-  if (user.other_roles.indexOf(CLUSTER_ADMIN_GROUP_NAME) >= 0) {
-    return true;
-  }
-
-  // Right now only cluster admins can perform CRUD operations other than read.
-  return false;
->>>>>>> 090fa686
 }
 
 export async function getUserInfoForProject({
@@ -542,10 +278,7 @@
     })),
   };
 
-<<<<<<< HEAD
   return userList;
-=======
-  return false;
 }
 
 /**
@@ -553,12 +286,13 @@
  * @param user - the user to remove
  */
 export function removeUser(user: Express.User) {
-  const users_db = getUsersDB();
-
-  if (!users_db) throw new Error('Failed to connect to user database');
-
-  if (!user._id || !user._rev) throw new Error('User not found');
-
-  users_db.remove({_id: user._id, _rev: user._rev});
->>>>>>> 090fa686
+  const usersDb = getUsersDB();
+  usersDb
+    .get(user._id)
+    .then(doc => {
+      return usersDb.remove(doc);
+    })
+    .catch(err => {
+      throw new Error(`User not found or could not be removed! Error: ${err}.`);
+    });
 }
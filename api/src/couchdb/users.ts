--- conflicted
+++ resolved
@@ -77,13 +77,8 @@
 export const registerAdminUser = async () => {
   // register a local admin user with the same password as couchdb if there
   // isn't already one there
-<<<<<<< HEAD
-  if (db && LOCAL_COUCHDB_AUTH) {
+  if (LOCAL_COUCHDB_AUTH) {
     const adminUser = await getCouchUserFromEmailOrUsername('admin');
-=======
-  if (LOCAL_COUCHDB_AUTH) {
-    const adminUser = await getUserFromEmailOrUsername('admin');
->>>>>>> 731ecb4b
     if (adminUser) {
       return;
     }
@@ -95,11 +90,7 @@
     );
     if (user) {
       addGlobalRole({user, role: Role.GENERAL_ADMIN});
-<<<<<<< HEAD
-      saveCouchUser(user);
-=======
-      await saveUser(user);
->>>>>>> 731ecb4b
+      await saveCouchUser(user);
     } else {
       console.error(error);
     }

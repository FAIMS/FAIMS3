--- conflicted
+++ resolved
@@ -69,10 +69,7 @@
 import {Stringifier, stringify} from 'csv-stringify';
 import {userCanDo} from '../middleware';
 import {slugify} from '../utils';
-<<<<<<< HEAD
-import {userHasPermission} from './users';
 import ExcelJS from 'exceljs';
-=======
 
 /**
  * Gets project IDs by teamID (who owns it)
@@ -105,7 +102,6 @@
     );
   }
 };
->>>>>>> 0b935f19
 
 /**
  * getAllProjects - get the internal project documents that reference

--- conflicted
+++ resolved
@@ -53,7 +53,6 @@
 export const app = express();
 app.use(morgan('combined'));
 
-<<<<<<< HEAD
 if (process.env.NODE_ENV !== 'test') {
   // set up rate limiter: maximum of 30 requests per minute
   const limiter = RateLimit({
@@ -63,20 +62,7 @@
   });
   app.use(limiter);
   console.log('Rate limiter enabled');
-  
 }
-=======
-// if (process.env.NODE_ENV !== 'test') {
-//   // set up rate limiter: maximum of 30 requests per minute
-//   const limiter = RateLimit({
-//     windowMs: 1 * 60 * 1000, // 1 minute
-//     max: 30,
-//     validate: true,
-//   });
-//   app.use(limiter);
-//   console.log('Rate limiter enabled');
-// }
->>>>>>> b4038892
 
 // Only parse query parameters into strings, not objects
 app.set('query parser', 'simple');

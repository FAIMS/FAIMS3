/*
 * Copyright 2021, 2022 Macquarie University
 *
 * Licensed under the Apache License Version 2.0 (the, "License");
 * you may not use, this file except in compliance with the License.
 * You may obtain a copy of the License at
 *
 *     http://www.apache.org/licenses/LICENSE-2.0
 *
 * Unless required by applicable law or agreed to in writing software
 * distributed under the License is distributed on an "AS IS" BASIS
 * WITHOUT WARRANTIES OR CONDITIONS OF ANY KIND either express or implied.
 * See, the License, for the specific language governing permissions and
 * limitations under the License.
 *
 * Filename: src/auth_routes.ts
 * Description:
 *   This module exports the configuration of the build, including things like
 *   which server to use and whether to include test data
 */

import {
  AuthContextSchema,
  PeopleDBDocument,
  PostChangePasswordInput,
  PostChangePasswordInputSchema,
  PostForgotPasswordInputSchema,
  PostLoginInput,
  PostLoginInputSchema,
  PostRegisterInput,
  PostRegisterInputSchema,
<<<<<<< HEAD
  PutLogoutInputSchema,
=======
  PostResetPasswordInput,
  PostResetPasswordInputSchema,
>>>>>>> 0e8888d6
} from '@faims3/data-model';
import {NextFunction, Router} from 'express';
import passport from 'passport';
import {processRequest} from 'zod-express-middleware';
import {AuthProvider, WEBAPP_PUBLIC_URL} from '../buildconfig';
import {getTokenByToken, invalidateToken} from '../couchdb/refreshTokens';
import {
  createNewEmailCode,
  markCodeAsUsed,
  validateEmailCode,
} from '../couchdb/emailReset';
import {
  getCouchUserFromEmailOrUserId,
  saveCouchUser,
  saveExpressUser,
  updateUserPassword,
} from '../couchdb/users';
import {createVerificationChallenge} from '../couchdb/verificationChallenges';
<<<<<<< HEAD
import {InternalSystemError, UnauthorizedException} from '../exceptions';
import {requireAuthenticationAPI} from '../middleware';
=======
import {TooManyRequestsException} from '../exceptions';
>>>>>>> 0e8888d6
import {AuthAction, CustomSessionData} from '../types';
import {sendEmailVerificationChallenge} from '../utils/emailHelpers';
import patch from '../utils/patchExpressAsync';
import {
  sendEmailVerificationChallenge,
  sendPasswordResetEmail,
} from '../utils/emailHelpers';
import patch from '../utils/patchExpressAsync';
import {
  buildQueryString,
  handleZodErrors,
  redirectWithToken,
  registerLocalUser,
  validateAndApplyInviteToUser,
  validateRedirect,
} from './helpers';
import {upgradeCouchUserToExpressUser} from './keySigning/create';
import {AUTH_PROVIDER_DETAILS} from './strategies/applyStrategies';
import {verifyUserCredentials} from './strategies/localStrategy';

patch();

// This is the place to go if all else fails - it will have a token!
export const DEFAULT_REDIRECT_URL = WEBAPP_PUBLIC_URL + '/auth-return';

/**
 * Add authentication routes for local and federated login
 * The list of handlers are the ids of the configured federated handlers (eg. ['google'])
 * routes will be set up for each of these for auth and registration
 * See `auth_providers/index.ts` for registration of providers.
 *
 * @param app Express router
 * @param socialProviders an array of login provider identifiers
 */
export function addAuthRoutes(app: Router, socialProviders: AuthProvider[]) {
  /**
   * Handle local login OR register request with username and password
   */
  app.post('/auth/local', async (req, res, next: NextFunction) => {
    // determine the action first
    const action = req.body.action as AuthAction;

    if (action === 'login') {
      // LOGIN
      // ========

      // parse the body as the login schema
      let loginPayload: PostLoginInput;

      const errorRedirect = `/login${buildQueryString({
        values: {
          inviteId: req.body.inviteId,
          redirect: req.body.redirect,
        },
      })}`;

      // If anything goes wrong - flash back to form fields
      try {
        loginPayload = PostLoginInputSchema.parse(req.body);
      } catch (validationError) {
        const handled = handleZodErrors({
          error: validationError,
          // type hacking here due to override not being picked up
          req: req as unknown as Request,
          res,
          formData: {email: req.body.email, name: req.body.name},
          redirect: errorRedirect,
        });
        if (!handled) {
          console.error('Auth error:', validationError);
          req.flash('error', 'An unexpected error occurred');
          res.status(500).redirect(errorRedirect);
          return;
        }
        return;
      }

      // Now we have a validated login payload - proceed

      // Are we redirecting?
      const {valid, redirect} = validateRedirect(
        loginPayload.redirect || DEFAULT_REDIRECT_URL
      );

      if (!valid) {
        return res.render('redirect-error', {redirect});
      }

      // Is there an invite present?
      const inviteId = loginPayload.inviteId;

      // Login with local passport strategy - catching the on success to apply
      // invite (if present) and redirect with token back to client
      // application (at redirect URL requested)
      return passport.authenticate(
        // local strategy (user/pass)
        'local',
        // do not use session (JWT only - no persistence)
        {session: false},
        // custom success function which signs JWT and redirects
        async (err: string | Error | null, user: Express.User) => {
          if (err) {
            req.flash('error', {loginError: {msg: err}});
            return res.redirect(errorRedirect);
          }
          // We have logged in - do we also want to consume an invite?
          if (inviteId) {
            // We have an invite to consume - go ahead and use it
            await validateAndApplyInviteToUser({
              inviteCode: inviteId,
              dbUser: user,
            });
            // avoid saving unwanted details here
            await saveExpressUser(user);
          }
          // Always upgrade prior to returning token to ensure we have latest!

          // token
          return redirectWithToken({
            res,
            user: await upgradeCouchUserToExpressUser({dbUser: user}),
            redirect,
          });
        }
      )(req, res, next);
    } else if (action === 'register') {
      // REGISTER
      // ========

      // parse the body as the login schema
      let registerPayload: PostRegisterInput;

      const errorRedirect = `/register${buildQueryString({
        values: {
          inviteId: req.body.inviteId,
          redirect: req.body.redirect,
        },
      })}`;

      // If anything goes wrong - flash back to form fields
      try {
        registerPayload = PostRegisterInputSchema.parse(req.body);
      } catch (validationError) {
        const handled = handleZodErrors({
          error: validationError,
          // type hacking here due to override not being picked up
          req: req as unknown as Request,
          res,
          formData: {email: req.body.email, name: req.body.name},
          redirect: errorRedirect,
        });
        if (!handled) {
          req.flash('error', 'An unexpected error occurred');
          res.status(500).redirect(errorRedirect);
          return;
        }
        return;
      }

      // Now we have a validated register payload - proceed

      // Are we redirecting?
      const {valid, redirect} = validateRedirect(
        registerPayload.redirect || DEFAULT_REDIRECT_URL
      );

      if (!valid) {
        return res.render('redirect-error', {redirect});
      }

      // Is there an invite present?
      const inviteId = registerPayload.inviteId;

      if (!inviteId) {
        // 400 error as this is an invalid request
        res.status(400);
        req.flash('error', {
          registrationError: {msg: 'No invite provided for registration.'},
        });
        // go back to auth homepage
        res.redirect('/auth');
        return;
      }

      // Check our payload for required fields
      const password = registerPayload.password;
      const repeat = registerPayload.repeat;
      const name = registerPayload.name;
      const email = registerPayload.email;

      if (password !== repeat) {
        req.flash('error', {
          repeat: {msg: "Password and repeat don't match."},
        });
        req.flash('email', email);
        req.flash('name', name);
        res.status(400);

        // This is the registration page - let's go back with full auth
        // context
        res.redirect(errorRedirect);
        return;
      }

      // Build the user creation hook which will run once the invite is
      // accepted and consumed
      const createUser = async () => {
        // this will throw if the user already exists
        const [user, error] = await registerLocalUser(
          // Email is used as username
          {username: email, email, name, password}
        );
        if (!user) {
          req.flash('error', {registrationError: {msg: error}});
          req.flash('email', email);
          req.flash('name', name);
          res.status(400);
          res.redirect(errorRedirect);
          throw Error(
            'User could not be created due to an issue writing to the database!'
          );
        }

        // Here we send a verification challenge email(s)
        for (const emailDetails of user.emails) {
          if (!emailDetails.verified) {
            createVerificationChallenge({
              userId: user._id,
              email: emailDetails.email,
            }).then(challenge => {
              return sendEmailVerificationChallenge({
                recipientEmail: emailDetails.email,
                username: user._id,
                verificationCode: challenge.code,
                expiryTimestampMs: challenge.record.expiryTimestampMs,
              });
            });
          }
        }
        return user;
      };

      // Do we have an existing user if so - reuse our login behaviour instead!
      // (This checks the password is correct)
      if (await getCouchUserFromEmailOrUserId(email)) {
        return passport.authenticate(
          // local strategy (user/pass)
          'local',
          // do not use session (JWT only - no persistence)
          {session: false},
          // custom success function which signs JWT and redirects
          async (err: string | Error | null, user: Express.User) => {
            if (err) {
              req.flash('error', {registrationError: {msg: err}});
              return res.redirect(errorRedirect);
            }
            // We have logged in - do we also want to consume an invite?
            if (inviteId) {
              // We have an invite to consume - go ahead and use it
              await validateAndApplyInviteToUser({
                inviteCode: inviteId,
                dbUser: user,
              });
              // avoid saving unwanted details here
              await saveExpressUser(user);
            }
            // No longer login user with session - now redirect straight back with
            // token
            return redirectWithToken({
              res,
              user: await upgradeCouchUserToExpressUser({dbUser: user}),
              redirect,
            });
          }
        )(req, res, next);
      }

      let createdDbUser: PeopleDBDocument;
      try {
        createdDbUser = await validateAndApplyInviteToUser({
          // We don't have this yet
          dbUser: undefined,
          // instead we generate it once invite is OK
          createUser,
          // Pass in the invite - it's all validated
          inviteCode: inviteId,
        });
        await saveCouchUser(createdDbUser);
      } catch (e) {
        res.status(400);
        req.flash('error', {
          registrationError: {
            msg: 'Invite is not valid for registration! Is it expired, or has been used too many times?',
          },
        });
        res.redirect(errorRedirect);
        return;
      }

      req.flash('message', 'Registration successful');

      // Upgrade to express.User by drilling permissions/associations
      const expressUser = await upgradeCouchUserToExpressUser({
        dbUser: createdDbUser,
      });

      return redirectWithToken({
        res,
        user: expressUser,
        redirect,
      });
    }
  });

  /**
   * Handle password change for local users
   */
  app.post('/auth/changePassword', async (req, res) => {
    // Parse the body of the payload - we do this here so we can flash err messages
    let payload: PostChangePasswordInput = req.body;
    const errRedirect = `/change-password${buildQueryString({values: {username: payload.username, redirect: payload.redirect}})}`;

    // If anything goes wrong - flash back to form fields
    try {
      payload = PostChangePasswordInputSchema.parse(req.body);
    } catch (validationError) {
      const handled = handleZodErrors({
        error: validationError,
        // type hacking here due to override not being picked up
        req: req as unknown as Request,
        res,
        formData: {},
        redirect: errRedirect,
      });
      if (!handled) {
        req.flash('error', {
          changePasswordError: {msg: 'An unexpected error occurred'},
        });
        res.status(500).redirect(errRedirect);
        return;
      }
      return;
    }

    // We now have a validated payload
    const {username, currentPassword, newPassword, confirmPassword, redirect} =
      payload;

    // Validate the redirect URL
    const {valid, redirect: validatedRedirect} = validateRedirect(
      redirect || DEFAULT_REDIRECT_URL
    );

    if (!valid) {
      return res.render('redirect-error', {redirect: validatedRedirect});
    }

    // Check if passwords match
    if (newPassword !== confirmPassword) {
      req.flash('error', {
        changePasswordError: {msg: 'New passwords do not match'},
      });
      return res.redirect(errRedirect);
    }

    try {
      // Verify current password using our standalone verification function
      const verificationResult = await verifyUserCredentials({
        username,
        password: currentPassword,
      });

      if (!verificationResult.success) {
        req.flash('error', {
          currentPassword: {
            msg: verificationResult.error || 'Password incorrect.',
          },
        });
        return res.redirect(errRedirect);
      }

      const dbUser = verificationResult.user;
      if (!dbUser) {
        req.flash('error', {
          changePasswordError: {msg: 'Failed to change password.'},
        });
        return res.redirect(errRedirect);
      }

      // Check the db user has a local profile
      if (!dbUser.profiles.local) {
        req.flash('error', {
          changePasswordError: {
            msg: 'You are trying to change the password of a social provider account!',
          },
        });
        return res.redirect(errRedirect);
      }

      // Apply change (this also saves)
      await updateUserPassword(username, newPassword);

      // Flash success message and redirect
      req.flash('success', 'Password changed successfully');
      return res.redirect(validatedRedirect);
    } catch (error) {
      console.error('Password change error:', error);
      req.flash('error', {
        changePasswordError: {
          msg: 'An error occurred while changing password. Contact a system administrator.',
        },
      });
      return res.redirect(errRedirect);
    }
  });

  /**
<<<<<<< HEAD
   * Logout - logging out is an optional client 'good will' process in which the
   * client indicates they wish for the specific refresh token to be
   * invalidated. This is just a normal POST operation.
   */
  app.put(
    '/auth/logout',
    requireAuthenticationAPI,
    processRequest({
      body: PutLogoutInputSchema,
    }),
    async ({user, body: {refreshToken}}, res) => {
      if (!user) {
        throw new UnauthorizedException();
      }

      // token
      const refresh = await getTokenByToken(refreshToken);

      if (!refresh) {
        // It's fine - just let client think logout succeeded- this refresh
        // token is invalid anyway
        return res.sendStatus(200);
      }

      // User's should not be able to disable other people's token - but let's
      // not give info here - just return 200
      if (refresh.userId !== user._id) {
        return res.sendStatus(200);
      }

      try {
        await invalidateToken(refreshToken);
      } catch (e) {
        console.error('Invalidation of token failed unexpectedly. Error: ', e);
        throw new InternalSystemError(
          'Unexpected failure to invalidate token.'
        );
      }

      // job done
      return res.sendStatus(200);
    }
  );
=======
   * Handle forgot password requests
   * Generates a password reset code and sends an email to the user
   * Includes rate limiting to prevent abuse
   */
  app.post(
    '/auth/forgotPassword',
    processRequest({
      body: PostForgotPasswordInputSchema,
    }),
    async (req, res) => {
      const {email, redirect} = req.body;

      // Validate the redirect URL
      const {valid, redirect: validatedRedirect} = validateRedirect(
        redirect || DEFAULT_REDIRECT_URL
      );

      if (!valid) {
        return res.render('redirect-error', {redirect: validatedRedirect});
      }

      const errRedirect = `/forgot-password${buildQueryString({
        values: {redirect: validatedRedirect},
      })}`;

      try {
        // Get the user by email
        const user = await getCouchUserFromEmailOrUserId(email);

        if (!user) {
          // For security reasons, don't reveal if the email exists or not
          // Just show the success page as if we sent the email
          req.flash(
            'success',
            'If an account exists with that email, you will receive password reset instructions shortly.'
          );
          return res.redirect(errRedirect);
        }

        // Check if the user has a local profile
        if (!user.profiles.local) {
          req.flash('error', {
            forgotPasswordError: {
              msg: 'This account uses social login. Please sign in with your social provider instead.',
            },
          });
          return res.redirect(errRedirect);
        }

        try {
          // Generate reset code with email and purpose for rate limiting
          const {code, record} = await createNewEmailCode({
            userId: user.user_id,
          });

          // Send the password reset email. We don't await to keep response fast.
          sendPasswordResetEmail({
            recipientEmail: email,
            username: user.name || user.user_id,
            resetCode: code,
            expiryTimestampMs: record.expiryTimestampMs,
            redirect: validatedRedirect,
          });

          // Flash success message
          req.flash(
            'success',
            'If an account exists with that email, you will receive password reset instructions shortly.'
          );
        } catch (error) {
          if (error instanceof TooManyRequestsException) {
            req.flash('error', {
              forgotPasswordError: {
                msg: 'Too many password reset attempts.',
              },
            });
          } else {
            // For other errors, log but don't reveal details to user
            console.error('Password reset error:', error);
            req.flash('error', {
              forgotPasswordError: {
                msg: 'An error occurred while processing your request. Please try again later.',
              },
            });
          }
        }

        return res.redirect(errRedirect);
      } catch (error) {
        console.error('Password reset error:', error);
        req.flash('error', {
          forgotPasswordError: {
            msg: 'An error occurred while processing your request. Please try again later.',
          },
        });
        return res.redirect(errRedirect);
      }
    }
  );

  /**
   * Handle password reset submissions
   */
  app.post('/auth/resetPassword', async (req, res) => {
    // Get redirect and code for error handling redirects
    const code = req.body.code;
    let payload: PostResetPasswordInput = req.body;
    const redirect = payload.redirect || DEFAULT_REDIRECT_URL;

    // Validate the redirect URL
    const {valid, redirect: validatedRedirect} = validateRedirect(redirect);

    if (!valid) {
      return res.render('redirect-error', {redirect: validatedRedirect});
    }

    // Create the error redirect URL
    const errRedirect = `/auth/reset-password${buildQueryString({
      values: {code, redirect: validatedRedirect},
    })}`;

    // Parse and validate the request body
    try {
      payload = PostResetPasswordInputSchema.parse(req.body);
    } catch (validationError) {
      const handled = handleZodErrors({
        error: validationError,
        req: req as unknown as Request,
        res,
        formData: {}, // No form data to preserve
        redirect: errRedirect,
      });

      if (!handled) {
        console.error('Reset password validation error:', validationError);
        req.flash('error', {
          resetPasswordError: {
            msg: 'An unexpected error occurred during validation',
          },
        });
        res.status(500).redirect(errRedirect);
      }
      return;
    }

    try {
      // Validate the reset code
      const validationResult = await validateEmailCode(payload.code);

      if (!validationResult.valid || !validationResult.user) {
        req.flash('error', {
          resetPasswordError: {
            msg: validationResult.validationError || 'Invalid reset code.',
          },
        });
        return res.redirect(errRedirect);
      }

      // Update the user's password
      await updateUserPassword(
        validationResult.user.user_id,
        payload.newPassword
      );

      // Mark the code as used
      await markCodeAsUsed(payload.code);

      // Flash success message and redirect to login page
      req.flash(
        'success',
        'Your password has been successfully reset. You can now log in with your new password.'
      );

      // Redirect to login page with the original redirect parameter
      return res.redirect(
        `/login${buildQueryString({
          values: {redirect: validatedRedirect},
        })}`
      );
    } catch (error) {
      console.error('Password reset error:', error);
      req.flash('error', {
        resetPasswordError: {
          msg: 'An error occurred while resetting your password. Please try again.',
        },
      });
      return res.redirect(errRedirect);
    }
  });
>>>>>>> 0e8888d6

  // For each handler, deploy an auth route + auth return route
  for (const handler of socialProviders) {
    const handlerDetails = AUTH_PROVIDER_DETAILS[handler];

    // **Login OR register** method for this handler - this will result in a
    // redirection to the configured providers URL, then called back to the
    // configured callback (see below)
    app.get(
      `/auth/${handler}`,
      processRequest({
        query: AuthContextSchema,
      }),

      /**
       * The purpose of this handler is to store necessary information into the
       * session before passport manages the redirection off to the provider.
       * The callback function will then be called (below).
       */
      (req, res, next) => {
        // pull out session data
        const sessionData = req.session as CustomSessionData;

        // Are we redirecting?
        const {valid, redirect} = validateRedirect(
          req.query.redirect || DEFAULT_REDIRECT_URL
        );

        if (!valid) {
          return res.render('redirect-error', {redirect});
        }
        const inviteId = req.query.inviteId;
        const action = req.query.action;

        // Store into session (we are about to be redirected! Bye bye)
        sessionData.redirect = redirect;
        if (inviteId) sessionData.inviteId = inviteId;
        if (action) sessionData.action = action;

        // passport authenticate route for this handler (bye bye)
        passport.authenticate(handlerDetails.id, {scope: handlerDetails.scope})(
          req,
          res,
          next
        );
      }
    );

    // the callback URL for this provider - all we need to do is call the
    // validate function again since we will have come back with enough info now
    app.get(handlerDetails.relativeLoginCallbackUrl, (req, res, next) => {
      // we expect these values! (Or some of them e.g. invite may not be
      // present)
      const redirectValues = {
        inviteId: (req.session as CustomSessionData).inviteId,
        redirect: (req.session as CustomSessionData).redirect,
        action: (req.session as CustomSessionData).action,
      };
      const loginErrorRedirect = `/login${buildQueryString({
        values: redirectValues,
      })}`;
      const registerErrorRedirect = `/register${buildQueryString({
        values: redirectValues,
      })}`;
      // authenticate using the associated validate function
      passport.authenticate(
        handlerDetails.id,
        // custom success function which signs JWT and redirects
        async (err: string | Error | null, user: Express.User) => {
          // We have come back from EITHER login or registration. In either case
          // we have either a newly minted user, or an updated existing one -
          // now we just apply an invite if present

          // firstly throw error if needed (flash it out and redirect to the
          // right place returning with full context for another attempt)
          if (err) {
            if ((req.session as CustomSessionData).action === 'login') {
              req.flash('error', {loginError: {msg: err}});
              return res.redirect(loginErrorRedirect);
            } else {
              req.flash('error', {registrationError: {msg: err}});
              return res.redirect(registerErrorRedirect);
            }
          }

          const inviteId = (req.session as CustomSessionData).inviteId;
          const updatedUser = user;
          if (inviteId) {
            // apply invite
            const updatedUser = await validateAndApplyInviteToUser({
              inviteCode: inviteId,
              dbUser: user,
            });
            // save
            await saveCouchUser(updatedUser);
          }

          // Are we redirecting?
          const {valid, redirect} = validateRedirect(
            (req.session as CustomSessionData)?.redirect || DEFAULT_REDIRECT_URL
          );

          if (!valid) {
            return res.render('redirect-error', {redirect});
          }

          return redirectWithToken({
            res,
            user: await upgradeCouchUserToExpressUser({dbUser: updatedUser}),
            redirect,
          });
        }
      )(req, res, next);
    });
  }
}<|MERGE_RESOLUTION|>--- conflicted
+++ resolved
@@ -29,23 +29,20 @@
   PostLoginInputSchema,
   PostRegisterInput,
   PostRegisterInputSchema,
-<<<<<<< HEAD
-  PutLogoutInputSchema,
-=======
   PostResetPasswordInput,
   PostResetPasswordInputSchema,
->>>>>>> 0e8888d6
+  PutLogoutInputSchema,
 } from '@faims3/data-model';
 import {NextFunction, Router} from 'express';
 import passport from 'passport';
 import {processRequest} from 'zod-express-middleware';
 import {AuthProvider, WEBAPP_PUBLIC_URL} from '../buildconfig';
-import {getTokenByToken, invalidateToken} from '../couchdb/refreshTokens';
 import {
   createNewEmailCode,
   markCodeAsUsed,
   validateEmailCode,
 } from '../couchdb/emailReset';
+import {getTokenByToken, invalidateToken} from '../couchdb/refreshTokens';
 import {
   getCouchUserFromEmailOrUserId,
   saveCouchUser,
@@ -53,15 +50,13 @@
   updateUserPassword,
 } from '../couchdb/users';
 import {createVerificationChallenge} from '../couchdb/verificationChallenges';
-<<<<<<< HEAD
-import {InternalSystemError, UnauthorizedException} from '../exceptions';
+import {
+  InternalSystemError,
+  TooManyRequestsException,
+  UnauthorizedException,
+} from '../exceptions';
 import {requireAuthenticationAPI} from '../middleware';
-=======
-import {TooManyRequestsException} from '../exceptions';
->>>>>>> 0e8888d6
 import {AuthAction, CustomSessionData} from '../types';
-import {sendEmailVerificationChallenge} from '../utils/emailHelpers';
-import patch from '../utils/patchExpressAsync';
 import {
   sendEmailVerificationChallenge,
   sendPasswordResetEmail,
@@ -476,7 +471,6 @@
   });
 
   /**
-<<<<<<< HEAD
    * Logout - logging out is an optional client 'good will' process in which the
    * client indicates they wish for the specific refresh token to be
    * invalidated. This is just a normal POST operation.
@@ -520,7 +514,8 @@
       return res.sendStatus(200);
     }
   );
-=======
+
+  /*
    * Handle forgot password requests
    * Generates a password reset code and sends an email to the user
    * Includes rate limiting to prevent abuse
@@ -710,7 +705,6 @@
       return res.redirect(errRedirect);
     }
   });
->>>>>>> 0e8888d6
 
   // For each handler, deploy an auth route + auth return route
   for (const handler of socialProviders) {

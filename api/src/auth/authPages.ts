/*
 * Copyright 2021, 2022 Macquarie University
 *
 * Licensed under the Apache License Version 2.0 (the, "License");
 * you may not use, this file except in compliance with the License.
 * You may obtain a copy of the License at
 *
 *     http://www.apache.org/licenses/LICENSE-2.0
 *
 * Unless required by applicable law or agreed to in writing software
 * distributed under the License is distributed on an "AS IS" BASIS
 * WITHOUT WARRANTIES OR CONDITIONS OF ANY KIND either express or implied.
 * See, the License, for the specific language governing permissions and
 * limitations under the License.
 *
 * Filename: src/auth_routes.ts
 * Description:
 *   This module exports the configuration of the build, including things like
 *   which server to use and whether to include test data
 */

import {AuthContext} from '@faims3/data-model';
import {Router} from 'express';
import {z} from 'zod';
import {processRequest} from 'zod-express-middleware';
import {AuthProvider} from '../buildconfig';
import {getInvite, isInviteValid} from '../couchdb/invites';
import {AuthAction} from '../types';
import {DEFAULT_REDIRECT_URL} from './authRoutes';
import {
  buildQueryString,
  providersToRenderDetails,
  validateRedirect,
} from './helpers';

import {verifyEmailWithCode} from '../api/verificationChallenges';
import patch from '../utils/patchExpressAsync';
<<<<<<< HEAD
=======
import {validateEmailCode} from '../couchdb/emailReset';
>>>>>>> 0f55fb55

// This must occur before express app is used
patch();

/**
 * Add authentication routes for local and federated login
 * The list of handlers are the ids of the configured federated handlers (eg. ['google'])
 * routes will be set up for each of these for auth and registration
 * See `auth_providers/index.ts` for registration of providers.
 *
 * @param app Express router
 * @param socialProviders an array of login provider identifiers
 */
export function addAuthPages(app: Router, socialProviders: AuthProvider[]) {
  // PAGES
  // =====

  // PAGE: This is the base auth handlebars route which is a login form +
  // providers if present
  app.get(
    '/login',
    processRequest({
      query: z.object({
        redirect: z.string().optional(),
        inviteId: z.string().optional(),
      }),
    }),
    (req, res) => {
      // Pull out the invite ID
      const inviteId = req.query.inviteId;

      const {valid, redirect} = validateRedirect(
        req.query.redirect || DEFAULT_REDIRECT_URL
      );

      if (!valid) {
        return res.render('redirect-error', {redirect});
      }

      const action: AuthAction = 'login';

      const providers = providersToRenderDetails({
        handlers: socialProviders,
        redirectUrl: redirect,
        inviteId,
        action,
      });

      return res.render('login', {
        providers: providers.length > 0 ? providers : undefined,
        // Where should the POST endpoint be for the local login form?
        postUrl: '/auth/local',
        localLoginPostPayload: {
          action: 'login',
          inviteId: inviteId,
          redirect: redirect,
        } satisfies AuthContext,
        localAuth: true,
        redirect,
        messages: req.flash(),
      });
    }
  );

  /**
   * PAGE: Register for a notebook or team using an invite, if no existing
   * account then ask them to register.  User is authenticated in either case.
   * Return a redirect response to the given URL
   */
  app.get(
    '/register',
    processRequest({
      query: z.object({
        redirect: z.string().optional(),
        inviteId: z.string().optional(),
      }),
    }),
    async (req, res) => {
      // Check the redirect is valid
      const {valid, redirect} = validateRedirect(
        req.query.redirect || DEFAULT_REDIRECT_URL
      );

      if (!valid) {
        return res.render('redirect-error', {redirect});
      }

      // Pull out the invite ID
      const inviteId = req.query.inviteId;

      // Check it's present
      if (!inviteId) {
        return res.render('invite-error', {redirect});
      }

      // Validate the invite is okay
      const invite = await getInvite({inviteId});

      // If invite is not present or invalid
      if (!invite || !isInviteValid({invite}).isValid) {
        return res.render('invite-error', {redirect});
      }

      // need to sign up the user, show the registration page
      const providers = providersToRenderDetails({
        handlers: socialProviders,
        inviteId,
        redirectUrl: redirect,
        action: 'register',
      });

      return res.render('register', {
        invite: inviteId,
        // pass through on POST -> note that inviteId and redirect are hidden
        // form elements injected below
        postUrl: '/auth/local',
        // This is the URL which will be used for 'already have an account, sign
        // in' button
        loginURL: `/login${buildQueryString({
          values: {
            redirect,
            inviteId,
          },
        })}`,
        providers: providers.length > 0 ? providers : undefined,
        localRegisterPostPayload: {
          redirect,
          inviteId,
          action: 'register',
        } satisfies AuthContext,
        localAuth: true,
        messages: req.flash(),
      });
    }
  );

  /**
   * PAGE: Change password form for local users
   */
  app.get(
    '/change-password',
    processRequest({
      query: z.object({
        // Where should we go once finished?
        redirect: z.string().optional(),
        // Require username as query param - this lets us know who the user is
        username: z.string(),
      }),
    }),
    (req, res) => {
      const username = req.query.username;

      const {valid, redirect} = validateRedirect(
        req.query.redirect || DEFAULT_REDIRECT_URL
      );

      if (!valid) {
        return res.render('redirect-error', {redirect});
      }

      // Render the change password form
      return res.render('change-password', {
        // The POST endpoint to handle password change
<<<<<<< HEAD
        postUrl: '/auth/change-password',
=======
        postUrl: '/auth/changePassword',
>>>>>>> 0f55fb55
        changePasswordPostPayload: {
          username,
          redirect,
        },
        username,
        messages: req.flash(),
      });
    }
  );

  /*
   * PAGE: Email verification landing page
   * This renders a view showing the result of the email verification process
   */
  app.get(
    '/verify-email',
    processRequest({
      query: z.object({
        code: z.string().optional(),
        redirect: z.string().optional(),
      }),
    }),
    async (req, res) => {
      // Check the redirect is valid
      const {valid, redirect} = validateRedirect(
        req.query.redirect || DEFAULT_REDIRECT_URL
      );

      if (!valid) {
        return res.render('redirect-error', {redirect});
      }

      // Pull out the verification code
      const code = req.query.code;

      // If no code was provided, show an error
      if (!code) {
        req.flash('error', 'No verification code was provided.');
        return res.render('verify-email', {
          success: false,
          redirect,
          messages: req.flash(),
        });
      }

      // Call the shared verification function
      const result = await verifyEmailWithCode({code});

      if (!result.success) {
        return res.render('verify-email', {
          success: false,
          redirect,
          messages: {
            error:
              result.error ||
              'Failed to verify email. The code may be invalid or expired.',
          },
        });
      }

      // Verification successful
      return res.render('verify-email', {
        success: true,
        email: result.email,
        redirect: valid ? redirect : DEFAULT_REDIRECT_URL,
      });
    }
  );

  /**
   * PAGE: Forgot password form
   * Allows the user to enter their email to receive a password reset link
   */
  app.get(
    '/forgot-password',
    processRequest({
      query: z.object({
        redirect: z.string().optional(),
      }),
    }),
    (req, res) => {
      const {valid, redirect} = validateRedirect(
        req.query.redirect || DEFAULT_REDIRECT_URL
      );

      if (!valid) {
        return res.render('redirect-error', {redirect});
      }

      return res.render('forgot-password', {
        postUrl: '/auth/forgotPassword',
        forgotPasswordPostPayload: {
          redirect,
        },
        messages: req.flash(),
      });
    }
  );

  /**
   * PAGE: Reset password form
   * Allows the user to set a new password using a reset code
   */
  app.get(
    '/auth/reset-password',
    processRequest({
      query: z.object({
        code: z.string(),
        redirect: z.string(),
      }),
    }),
    async (req, res) => {
      const code = req.query.code;
      const {valid, redirect} = validateRedirect(req.query.redirect);

      if (!valid) {
        return res.render('redirect-error', {redirect});
      }

      // Validate the code
      const validationResult = await validateEmailCode(code);

      if (!validationResult.valid || !validationResult.user) {
        return res.render('reset-password-error', {
          error: validationResult.validationError || 'Invalid reset code.',
          loginUrl: '/login',
          forgotPasswordUrl: '/forgot-password',
        });
      }

      return res.render('reset-password', {
        postUrl: '/auth/resetPassword',
        resetCode: code,
        redirect,
        messages: req.flash(),
      });
    }
  );
}<|MERGE_RESOLUTION|>--- conflicted
+++ resolved
@@ -35,10 +35,7 @@
 
 import {verifyEmailWithCode} from '../api/verificationChallenges';
 import patch from '../utils/patchExpressAsync';
-<<<<<<< HEAD
-=======
 import {validateEmailCode} from '../couchdb/emailReset';
->>>>>>> 0f55fb55
 
 // This must occur before express app is used
 patch();
@@ -202,11 +199,7 @@
       // Render the change password form
       return res.render('change-password', {
         // The POST endpoint to handle password change
-<<<<<<< HEAD
-        postUrl: '/auth/change-password',
-=======
         postUrl: '/auth/changePassword',
->>>>>>> 0f55fb55
         changePasswordPostPayload: {
           username,
           redirect,

--- conflicted
+++ resolved
@@ -33,8 +33,8 @@
   validateRedirect,
 } from './helpers';
 
+import {verifyEmailWithCode} from '../api/verificationChallenges';
 import patch from '../utils/patchExpressAsync';
-import {verifyEmailWithCode} from '../api/verificationChallenges';
 
 // This must occur before express app is used
 patch();
@@ -172,7 +172,6 @@
   );
 
   /**
-<<<<<<< HEAD
    * PAGE: Change password form for local users
    */
   app.get(
@@ -186,31 +185,15 @@
       }),
     }),
     (req, res) => {
-=======
-   * PAGE: Email verification landing page
-   * This renders a view showing the result of the email verification process
-   */
-  app.get(
-    '/verify-email',
-    processRequest({
-      query: z.object({
-        code: z.string().optional(),
-        redirect: z.string().optional(),
-      }),
-    }),
-    async (req, res) => {
-      // Check the redirect is valid
->>>>>>> 779a22ce
-      const {valid, redirect} = validateRedirect(
-        req.query.redirect || DEFAULT_REDIRECT_URL
-      );
-
-      if (!valid) {
-        return res.render('redirect-error', {redirect});
-      }
-
-<<<<<<< HEAD
       const username = req.query.username;
+
+      const {valid, redirect} = validateRedirect(
+        req.query.redirect || DEFAULT_REDIRECT_URL
+      );
+
+      if (!valid) {
+        return res.render('redirect-error', {redirect});
+      }
 
       // Render the change password form
       return res.render('change-password', {
@@ -222,7 +205,32 @@
         },
         username,
         messages: req.flash(),
-=======
+      });
+    }
+  );
+
+  /*
+   * PAGE: Email verification landing page
+   * This renders a view showing the result of the email verification process
+   */
+  app.get(
+    '/verify-email',
+    processRequest({
+      query: z.object({
+        code: z.string().optional(),
+        redirect: z.string().optional(),
+      }),
+    }),
+    async (req, res) => {
+      // Check the redirect is valid
+      const {valid, redirect} = validateRedirect(
+        req.query.redirect || DEFAULT_REDIRECT_URL
+      );
+
+      if (!valid) {
+        return res.render('redirect-error', {redirect});
+      }
+
       // Pull out the verification code
       const code = req.query.code;
 
@@ -256,7 +264,6 @@
         success: true,
         email: result.email,
         redirect: valid ? redirect : DEFAULT_REDIRECT_URL,
->>>>>>> 779a22ce
       });
     }
   );

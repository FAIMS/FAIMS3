/*
 * Copyright 2021, 2022 Macquarie University
 *
 * Licensed under the Apache License Version 2.0 (the, "License"); you may not
 * use, this file except in compliance with the License. You may obtain a copy
 * of the License at
 *
 *     http://www.apache.org/licenses/LICENSE-2.0
 *
 * Unless required by applicable law or agreed to in writing software
 * distributed under the License is distributed on an "AS IS" BASIS WITHOUT
 * WARRANTIES OR CONDITIONS OF ANY KIND either express or implied. See, the
 * License, for the specific language governing permissions and limitations
 * under the License.
 *
 * Filename: local.ts
 *
 * Description: Implements the validate callback for the local passport auth
 * strategy
 */
import {pbkdf2Sync} from 'crypto';
import {Strategy, VerifyFunction} from 'passport-local';
import {upgradeCouchUserToExpressUser} from '../keySigning/create';
<<<<<<< HEAD
import {getCouchUserFromEmailOrUsername} from '../../couchdb/users';
import {PeopleDBDocument} from '@faims3/data-model';
=======
import {getCouchUserFromEmailOrUserId} from '../../couchdb/users';
>>>>>>> 779a22ce

/**
 * Interface for local authentication profile
 * Contains the hashed password and salt for password verification
 */
type LocalProfile = {
  // Hashed password stored as hex string
  password: string;
  // Salt used in password hashing
  salt: string;
};

/**
 * Result of verifying a user's credentials
 */
export type VerifyUserResult = {
  // Whether the verification succeeded
  success: boolean;
  // Error message if verification failed
  error?: string;
  // The user document if verification succeeded
  user?: PeopleDBDocument;
};

/**
 * Verifies a user's credentials by username/email and password
 *
 * @param username - User's email or username
 * @param password - User's plaintext password
 * @returns Promise resolving to the verification result
 */
export const verifyUserCredentials = async ({
  username,
  password,
}: {
  username: string;
  password: string;
}): Promise<VerifyUserResult> => {
  const ambiguousErrorMessage = 'Username or password incorrect.';

  // Look up user in database by email or username
<<<<<<< HEAD
  const dbUser = await getCouchUserFromEmailOrUsername(username);
=======
  const dbUser = await getCouchUserFromEmailOrUserId(email);
>>>>>>> 779a22ce

  // Handle case where user doesn't exist
  if (!dbUser) {
    return {
      success: false,
      error: ambiguousErrorMessage,
    };
  }

  // Get the local authentication profile for the user
  const profile = dbUser.profiles['local'] as LocalProfile;

  // Handle case where user exists but has no local profile (uses social auth instead)
  if (!profile) {
    return {
      success: false,
      error:
        'You are trying to login to an account which has been created using a social provider. Please login using the social provider instead.',
    };
  }

  // Handle case where profile exists but salt is missing (corrupted user data)
  if (!profile.salt) {
    return {
      success: false,
      error:
        'Please contact a system administrator. There was an issue logging you in.',
    };
  }

  // Hash the provided password with the stored salt using PBKDF2
  // 100000 iterations, 64 byte output length, SHA-256 hash function
  const hashedPassword = pbkdf2Sync(
    password,
    profile.salt,
    100000,
    64,
    'sha256'
  );

  // Compare the computed hash with the stored password hash
  if (hashedPassword.toString('hex') === profile.password) {
    // Password matches
    return {
      success: true,
      user: dbUser,
    };
  } else {
    // Password doesn't match
    return {
      success: false,
      error: ambiguousErrorMessage,
    };
  }
};

/**
 * Validates a user attempting to log in with local credentials
 *
 * @param email - User's email or username
 * @param password - User's plaintext password
 * @param done - Passport callback function
 * @returns The run done callback with (err?, user?)
 */
export const validateLocalUser: VerifyFunction = async (
  email,
  password,
  done
): Promise<void> => {
  const result = await verifyUserCredentials({username: email, password});

  if (result.success && result.user) {
    // If verification succeeded, upgrade to Express user and authenticate
    return done(
      null,
      await upgradeCouchUserToExpressUser({dbUser: result.user})
    );
  } else {
    // If verification failed, pass the error message
    return done(result.error, false);
  }
};

/**
 * Creates and returns a configured Passport local authentication strategy
 *
 * @returns Configured Passport local authentication strategy
 */
export const getLocalAuthStrategy = () => {
  // Create the strategy with custom field names and session configuration
  return new Strategy(
    {
      passwordField: 'password',
      usernameField: 'email',
      // Do not persist the user into the session
      session: false,
    },
    validateLocalUser
  );
};<|MERGE_RESOLUTION|>--- conflicted
+++ resolved
@@ -21,12 +21,8 @@
 import {pbkdf2Sync} from 'crypto';
 import {Strategy, VerifyFunction} from 'passport-local';
 import {upgradeCouchUserToExpressUser} from '../keySigning/create';
-<<<<<<< HEAD
-import {getCouchUserFromEmailOrUsername} from '../../couchdb/users';
 import {PeopleDBDocument} from '@faims3/data-model';
-=======
 import {getCouchUserFromEmailOrUserId} from '../../couchdb/users';
->>>>>>> 779a22ce
 
 /**
  * Interface for local authentication profile
@@ -68,11 +64,7 @@
   const ambiguousErrorMessage = 'Username or password incorrect.';
 
   // Look up user in database by email or username
-<<<<<<< HEAD
-  const dbUser = await getCouchUserFromEmailOrUsername(username);
-=======
-  const dbUser = await getCouchUserFromEmailOrUserId(email);
->>>>>>> 779a22ce
+  const dbUser = await getCouchUserFromEmailOrUserId(username);
 
   // Handle case where user doesn't exist
   if (!dbUser) {

/*
 * Copyright 2021, 2022 Macquarie University
 *
 * Licensed under the Apache License Version 2.0 (the, "License");
 * you may not use, this file except in compliance with the License.
 * You may obtain a copy of the License at
 *
 *     http://www.apache.org/licenses/LICENSE-2.0
 *
 * Unless required by applicable law or agreed to in writing software
 * distributed under the License is distributed on an "AS IS" BASIS
 * WITHOUT WARRANTIES OR CONDITIONS OF ANY KIND either express or implied.
 * See, the License, for the specific language governing permissions and
 * limitations under the License.
 *
 * Filename: src/types.ts
 * Description:
 *   This module contains the type overrides/definitions which the conductor
 *   uses in relation to third-party code.
 */
import type {OAuth2} from 'oauth';
<<<<<<< HEAD
import type {ExpressUser} from '@faims3/data-model';
=======
import {PeopleDBDocument, ResourceRole} from '@faims3/data-model';
>>>>>>> af46ba89

export type DoneFunction = (err?: Error | null, profile?: any) => void;
export type UserProfileCallback = (
  oauth: OAuth2,
  accessToken: string,
  done: DoneFunction
) => void;
export type VerifyCallback = (
  err?: Error | null,
  user?: Express.User,
  info?: object
) => void;

interface Flash {
  flash(type: string, message?: any): any;
  flash(type: string): any[];
  flash(): {[key: string]: any[]};
  session: any;
}

// See https://stackoverflow.com/questions/65772869/how-do-i-type-hint-the-user-argument-when-calling-passport-serializeuser-in-type
declare global {
  namespace Express {
    // eslint-disable-next-line @typescript-eslint/no-empty-interface
<<<<<<< HEAD
    interface User extends ExpressUser {}
=======
    interface User extends PeopleDBDocument {
      // The drilled resource roles which pre-compute the teams membership etc
      resourceRoles: ResourceRole[];
    }
    // eslint-disable-next-line @typescript-eslint/no-empty-interface
    interface Request extends Flash {}
>>>>>>> af46ba89
  }
}<|MERGE_RESOLUTION|>--- conflicted
+++ resolved
@@ -19,11 +19,7 @@
  *   uses in relation to third-party code.
  */
 import type {OAuth2} from 'oauth';
-<<<<<<< HEAD
-import type {ExpressUser} from '@faims3/data-model';
-=======
 import {PeopleDBDocument, ResourceRole} from '@faims3/data-model';
->>>>>>> af46ba89
 
 export type DoneFunction = (err?: Error | null, profile?: any) => void;
 export type UserProfileCallback = (
@@ -48,15 +44,11 @@
 declare global {
   namespace Express {
     // eslint-disable-next-line @typescript-eslint/no-empty-interface
-<<<<<<< HEAD
-    interface User extends ExpressUser {}
-=======
     interface User extends PeopleDBDocument {
       // The drilled resource roles which pre-compute the teams membership etc
       resourceRoles: ResourceRole[];
     }
     // eslint-disable-next-line @typescript-eslint/no-empty-interface
     interface Request extends Flash {}
->>>>>>> af46ba89
   }
 }
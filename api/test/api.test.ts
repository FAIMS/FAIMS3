/*
 * Copyright 2021, 2022 Macquarie University
 *
 * Licensed under the Apache License Version 2.0 (the, "License");
 * you may not use, this file except in compliance with the License.
 * You may obtain a copy of the License at
 *
 *     http://www.apache.org/licenses/LICENSE-2.0
 *
 * Unless required by applicable law or agreed to in writing software
 * distributed under the License is distributed on an "AS IS" BASIS
 * WITHOUT WARRANTIES OR CONDITIONS OF ANY KIND either express or implied.
 * See, the License, for the specific language governing permissions and
 * limitations under the License.
 *
 * Filename: api.test.ts
 * Description:
 *   Tests for the API
 */

import PouchDB from 'pouchdb';
import PouchDBFind from 'pouchdb-find';
PouchDB.plugin(PouchDBFind);
PouchDB.plugin(require('pouchdb-adapter-memory')); // enable memory adapter for testing

import {
  EncodedProjectUIModel,
  getDataDB,
  GetListAllUsersResponseSchema,
  GetNotebookResponse,
  ProjectStatus,
  registerClient,
  resourceRoles,
  Role,
  userHasProjectRole,
} from '@faims3/data-model';
import {expect} from 'chai';
import fs from 'fs';
import request from 'supertest';
import {
  generateJwtFromUser,
  upgradeCouchUserToExpressUser,
} from '../src/auth/keySigning/create';
import {
  CONDUCTOR_DESCRIPTION,
  CONDUCTOR_INSTANCE_NAME,
  CONDUCTOR_PUBLIC_URL,
  CONDUCTOR_SHORT_CODE_PREFIX,
  DEVELOPER_MODE,
  KEY_SERVICE,
} from '../src/buildconfig';
import {restoreFromBackup} from '../src/couchdb/backupRestore';
import {
  createNotebook,
  getNotebookMetadata,
  getUserProjectsDetailed,
} from '../src/couchdb/notebooks';
import {getExpressUserFromEmailOrUserId} from '../src/couchdb/users';
import {app} from '../src/expressSetup';
import {callbackObject, databaseList} from './mocks';
import {
  adminToken,
  beforeApiTests,
  localUserName,
  localUserToken,
  notebookUserName,
  notebookUserToken,
} from './utils';

export const NOTEBOOKS_API_BASE = '/api/notebooks';

// set up the database module @faims3/data-model with our callbacks to get databases
registerClient(callbackObject);

const uispec: EncodedProjectUIModel = {
  fields: [],
  fviews: {},
  viewsets: {},
  visible_types: [],
};

describe('API tests', () => {
  beforeEach(beforeApiTests);

  it('responds to /info', async () => {
    return request(app)
      .get('/api/info')
      .expect(200)
      .expect(response => {
        expect(response.body.name).to.equal(CONDUCTOR_INSTANCE_NAME);
        expect(response.body.description).to.equal(CONDUCTOR_DESCRIPTION);
        expect(response.body.conductor_url).to.equal(CONDUCTOR_PUBLIC_URL);
        expect(response.body.prefix).to.equal(CONDUCTOR_SHORT_CODE_PREFIX);
      });
  });

  it('check is up - not authenticated', async () => {
    const result = await request(app).get('/api/hello');
    expect(result.statusCode).to.equal(401);
  });

  it('check is up - authenticated', async () => {
    const result = await request(app)
      .get('/api/hello')
      .set('Authorization', `Bearer ${adminToken}`);
    expect(result.statusCode).to.equal(200);
  });

  it('get notebooks', async () => {
    const filename = 'notebooks/sample_notebook.json';
    const jsonText = fs.readFileSync(filename, 'utf-8');
    const {metadata, 'ui-specification': uiSpec} = JSON.parse(jsonText);

    await createNotebook('test-notebook', uiSpec, metadata);

    return request(app)
      .get('/api/notebooks')
      .set('Authorization', `Bearer ${adminToken}`)
      .expect(200)
      .expect(response => {
        expect(response.body).to.have.lengthOf(1);
      });
  });

  it('can create a notebook', () => {
    const filename = 'notebooks/sample_notebook.json';
    const jsonText = fs.readFileSync(filename, 'utf-8');
    const {metadata, 'ui-specification': uiSpec} = JSON.parse(jsonText);

    return request(app)
      .post('/api/notebooks')
      .send({
        'ui-specification': uiSpec,
        metadata: metadata,
        name: 'test notebook',
      })
      .set('Authorization', `Bearer ${adminToken}`)
      .set('Content-Type', 'application/json')
      .expect(200)
      .expect(response => {
        expect(response.body.notebook).to.include('-test-notebook');
      });
  });

  it('will not create a notebook if not authorised', () => {
    const filename = 'notebooks/sample_notebook.json';
    const jsonText = fs.readFileSync(filename, 'utf-8');
    const {metadata, 'ui-specification': uiSpec} = JSON.parse(jsonText);

    return request(app)
      .post('/api/notebooks')
      .send({
        'ui-specification': uiSpec,
        metadata: metadata,
        name: 'test notebook',
      })
      .set('Authorization', `Bearer ${localUserToken}`)
      .set('Content-Type', 'application/json')
      .expect(401);
  });

  it('can create a notebook and set up ownership', async () => {
    const filename = 'notebooks/sample_notebook.json';
    const jsonText = fs.readFileSync(filename, 'utf-8');
    const {metadata, 'ui-specification': uiSpec} = JSON.parse(jsonText);
    const response = await request(app)
      .post('/api/notebooks')
      .send({
        'ui-specification': uiSpec,
        metadata: metadata,
        name: 'test notebook',
      })
      .set('Authorization', `Bearer ${notebookUserToken}`)
      .set('Content-Type', 'application/json')
      .expect(200);

    const project_id = response.body.notebook;
    expect(project_id).not.to.be.undefined;
    expect(project_id).to.include('-test-notebook');

    const notebookUser =
      await getExpressUserFromEmailOrUserId(notebookUserName);
    if (notebookUser) {
      // check that this user now has the right roles on this notebook
      expect(
        userHasProjectRole({
          user: notebookUser,
          projectId: project_id,
          role: Role.PROJECT_ADMIN,
        })
      ).to.be.true;
    } else {
      console.log('notebookUser', notebookUser);
      expect(notebookUser).not.to.be.null;
    }
  });

  it('update notebook', async () => {
    const filename = 'notebooks/sample_notebook.json';
    const jsonText = fs.readFileSync(filename, 'utf-8');
    const {metadata, 'ui-specification': uiSpec} = JSON.parse(jsonText);

    // create notebook
    const response = await request(app)
      .post('/api/notebooks')
      .send({
        'ui-specification': uiSpec,
        metadata: metadata,
        name: 'test notebook',
      })
      .set('Authorization', `Bearer ${adminToken}`)
      .set('Content-Type', 'application/json')
      .expect(200);

    const projectID = response.body.notebook;
    // update the notebook
    metadata['name'] = 'Updated Test Notebook';
    metadata['project_lead'] = 'Bob Bobalooba';
    uiSpec.fviews['FORM1SECTION1']['label'] = 'Updated Label';

    // add a new autoincrementer field
    const newField = {
      'component-namespace': 'faims-custom',
      'component-name': 'BasicAutoIncrementer',
      'type-returned': 'faims-core::String',
      'component-parameters': {
        name: 'newincrementor',
        id: 'newincrementor',
        variant: 'outlined',
        required: false,
        num_digits: 5,
        form_id: 'FORM1SECTION1',
        label: 'FeatureIDincrementor',
      },
      validationSchema: [['yup.string'], ['yup.required']],
      initialValue: null,
      meta: {
        annotation_label: 'annotation',
        annotation: true,
        uncertainty: {
          include: false,
          label: 'uncertainty',
        },
      },
    };

    uiSpec.fields['newincrementor'] = newField;
    uiSpec.fviews['FORM1SECTION1']['fields'].push('newincrementor');

    const newResponse = await request(app)
      .put(`/api/notebooks/${projectID}`)
      .send({
        'ui-specification': uiSpec,
        metadata: metadata,
        name: 'test notebook',
      })
      .set('Authorization', `Bearer ${adminToken}`)
      .set('Content-Type', 'application/json')
      .expect(200);

    expect(newResponse.body.notebook).to.include('-test-notebook');
    const newNotebook = await getNotebookMetadata(projectID);
    if (newNotebook) {
      expect(newNotebook.name).to.equal('Updated Test Notebook');
    } else {
      expect(newNotebook).not.to.be.null;
    }
  });

  it('update notebook status', async () => {
    const filename = 'notebooks/sample_notebook.json';
    const jsonText = fs.readFileSync(filename, 'utf-8');
    const {metadata, 'ui-specification': uiSpec} = JSON.parse(jsonText);

    // create notebook
    let response = await request(app)
      .post('/api/notebooks')
      .send({
        'ui-specification': uiSpec,
        metadata: metadata,
        name: 'test notebook',
      })
      .set('Authorization', `Bearer ${adminToken}`)
      .set('Content-Type', 'application/json')
      .expect(200);

    const projectId = response.body.notebook as string;

    // Get the notebook
    response = await request(app)
      .get(`/api/notebooks/${projectId}`)
      .set('Authorization', `Bearer ${adminToken}`)
      .set('Content-Type', 'application/json')
      .expect(content => {
        const body = content.body as GetNotebookResponse;
        expect(body.status).to.eq(ProjectStatus.OPEN);
      });

    response = await request(app)
      .put(`/api/notebooks/${projectId}/status`)
      .send({
        status: ProjectStatus.OPEN,
      })
      .set('Authorization', `Bearer ${adminToken}`)
      .set('Content-Type', 'application/json')
      .expect(200);

    // Get the notebook expect OPEN
    response = await request(app)
      .get(`/api/notebooks/${projectId}`)
      .set('Authorization', `Bearer ${adminToken}`)
      .set('Content-Type', 'application/json')
      .expect(content => {
        const body = content.body as GetNotebookResponse;
        expect(body.status).to.eq(ProjectStatus.OPEN);
      });

    response = await request(app)
      .put(`/api/notebooks/${projectId}/status`)
      .send({
        status: ProjectStatus.CLOSED,
      })
      .set('Authorization', `Bearer ${adminToken}`)
      .set('Content-Type', 'application/json')
      .expect(200);

    // Get the notebook expect CLOSED
    response = await request(app)
      .get(`/api/notebooks/${projectId}`)
      .set('Authorization', `Bearer ${adminToken}`)
      .set('Content-Type', 'application/json')
      .expect(content => {
        const body = content.body as GetNotebookResponse;
        expect(body.status).to.eq(ProjectStatus.CLOSED);
      });

    response = await request(app)
      .put(`/api/notebooks/${projectId}/status`)
      .send({
        status: ProjectStatus.OPEN,
      })
      .set('Authorization', `Bearer ${adminToken}`)
      .set('Content-Type', 'application/json')
      .expect(200);

    // Get the notebook expect OPEN
    response = await request(app)
      .get(`/api/notebooks/${projectId}`)
      .set('Authorization', `Bearer ${adminToken}`)
      .set('Content-Type', 'application/json')
      .expect(content => {
        const body = content.body as GetNotebookResponse;
        expect(body.status).to.eq(ProjectStatus.OPEN);
      });
  });

  it('get notebook', async () => {
    const filename = 'notebooks/sample_notebook.json';
    const jsonText = fs.readFileSync(filename, 'utf-8');
    const {metadata, 'ui-specification': uiSpec} = JSON.parse(jsonText);

    const project_id = await createNotebook('test-notebook', uiSpec, metadata);

    expect(project_id).not.to.be.undefined;
    return request(app)
      .get('/api/notebooks/' + project_id)
      .set('Authorization', `Bearer ${adminToken}`)
      .set('Content-Type', 'application/json')
      .expect(200)
      .expect(response => {
        expect(response.body.metadata.name).to.equal('test-notebook');
      });
  });

  it('can delete a notebook', async () => {
    const filename = 'notebooks/sample_notebook.json';
    const jsonText = fs.readFileSync(filename, 'utf-8');
    const {metadata, 'ui-specification': uiSpec} = JSON.parse(jsonText);
    const adminDbUser = await getExpressUserFromEmailOrUserId('admin');
    if (!adminDbUser) {
      throw Error('Admin db user missing!');
    }
    const adminUser = await upgradeCouchUserToExpressUser({
      dbUser: adminDbUser,
    });

    const project_id = await createNotebook('test-notebook', uiSpec, metadata);
    let notebooks = await getUserProjectsDetailed(adminUser);
    const dataDb = await getDataDB(project_id!);
    expect(notebooks).to.have.lengthOf(1);
    expect(project_id).not.to.be.undefined;
    await request(app)
      .post('/api/notebooks/' + project_id + '/delete')
      .set('Authorization', `Bearer ${adminToken}`)
      .set('Content-Type', 'application/json')
      .expect(200);
    notebooks = await getUserProjectsDetailed(adminUser);
    expect(notebooks).to.be.empty;

    // Because of how mocks work with db list, we need to manually remove the
    // data db from the list TODO make the mock respect database deletion
    // properly - this was being masked before as I don't think the delete
    // operation was actually occurring, instead the redirect request was
    // being accepted despite a hidden error. If we don't do this, the
    // db.destroy() method will run forever.
    for (const db_name of Object.keys(databaseList)) {
      if (databaseList[db_name].name === dataDb.name) {
        delete databaseList[db_name];
      }
    }
  });

  it('list users, ensuring no profile info is leaked', async () => {
    await request(app)
      .get('/api/users')
      .set('Content-Type', 'application/json')
      .set('Authorization', `Bearer ${adminToken}`)
      .expect(200)
      .then(response => {
        // parse as proper type
        const res = GetListAllUsersResponseSchema.parse(response.body);

        // there are a couple of users
        expect(res.length).to.eq(3);

        // ensure they don't have profile info!!
        for (const user of res) {
          expect((user as any).profiles).to.be.undefined;

          // but other properties should be valid
          expect(user.name).to.not.be.undefined;
        }
      });
  });

  it('update admin user - no auth', async () => {
    await request(app)
      .post(`/api/users/${localUserName}/admin`)
      .send({addrole: true, role: Role.GENERAL_ADMIN})
      .set('Content-Type', 'application/json')
      .expect(401);
  });

  it('update admin user - add cluster admin role', async () => {
    await request(app)
      .post(`/api/users/${localUserName}/admin`)
      .set('Authorization', `Bearer ${adminToken}`)
      .set('Content-Type', 'application/json')
      .send({addrole: true, role: Role.GENERAL_ADMIN})
      .expect(200);
  });

  it('update admin user - remove cluster admin role', () => {
    request(app)
      .post(`/api/users/${localUserName}/admin`)
      .set('Authorization', `Bearer ${adminToken}`)
      .set('Content-Type', 'application/json')
      .send({addrole: false, role: Role.GENERAL_ADMIN})
      .expect(200);
  });

  it('update admin user - add notebook creator role', async () => {
    return await request(app)
      .post(`/api/users/${localUserName}/admin`)
      .set('Authorization', `Bearer ${adminToken}`)
      .set('Content-Type', 'application/json')
      .send({addrole: true, role: Role.GENERAL_CREATOR})
      .expect(200);
  });

  it('update admin user - fail to add unknown role', async () => {
    return await request(app)
      .post(`/api/users/${localUserName}/admin`)
      .set('Authorization', `Bearer ${adminToken}`)
      .set('Content-Type', 'application/json')
      .send({addrole: true, role: 'unknown-role'})
      .expect(400);
  });

  it('get notebook users', async () => {
    const filename = 'notebooks/sample_notebook.json';
    const jsonText = fs.readFileSync(filename, 'utf-8');
    const {metadata, 'ui-specification': uiSpec} = JSON.parse(jsonText);

    const project_id = await createNotebook('test-notebook', uiSpec, metadata);

    return request(app)
      .get(`/api/notebooks/${project_id}/users`)
      .set('Authorization', `Bearer ${adminToken}`)
      .set('Content-Type', 'application/json')
      .expect(200)
      .then(response => {
        expect(response.body.roles).to.deep.equal(
          resourceRoles.PROJECT.map(r => r.role)
        );
        // only includes users who have at least one resource role on this
        // notebook
        expect(response.body.users.length).to.equal(0);
      });
  });

  it('update notebook roles', async () => {
    // make some notebooks
    const nb1 = await createNotebook('NB1', uispec, {});

    if (nb1) {
      await request(app)
        .post(`/api/notebooks/${nb1}/users/`)
        .set('Authorization', `Bearer ${adminToken}`)
        .set('Content-Type', 'application/json')
        .send({
          username: localUserName,
          role: Role.PROJECT_CONTRIBUTOR,
          addrole: true,
        })
        .expect(200);

      // take it away again
      await request(app)
        .post(`/api/notebooks/${nb1}/users/`)
        .set('Authorization', `Bearer ${adminToken}`)
        .set('Content-Type', 'application/json')
        .send({
          username: localUserName,
          role: Role.PROJECT_CONTRIBUTOR,
          addrole: false,
        })
        .expect(200);
    } else {
      throw new Error('could not make test notebooks');
    }
  });

  it('fails to update notebook roles', async () => {
    // make some notebooks
    const nb1 = await createNotebook('NB1', uispec, {});

    if (nb1) {
      // invalid notebook name
      await request(app)
        .post('/api/notebooks/invalid-notebook/users/')
        .set('Authorization', `Bearer ${adminToken}`)
        .set('Content-Type', 'application/json')
        .send({
          username: localUserName,
          role: Role.PROJECT_CONTRIBUTOR,
          addrole: true,
        })
        .expect(404);

      // invalid role name
      console.log('invalid role name');
      await request(app)
        .post(`/api/notebooks/${nb1}/users/`)
        .set('Authorization', `Bearer ${adminToken}`)
        .set('Content-Type', 'application/json')
        .send({
          username: localUserName,
          role: 'not a valid role',
          addrole: true,
        })
        .expect(400);

      // invalid user name
      console.log('invalid user name');
      await request(app)
        .post(`/api/notebooks/${nb1}/users/`)
        .set('Authorization', `Bearer ${adminToken}`)
        .set('Content-Type', 'application/json')
        .send({
          username: 'fred dag',
          role: Role.PROJECT_CONTRIBUTOR,
          addrole: true,
        })
        .expect(404);

      const bobbyDb = await getExpressUserFromEmailOrUserId(localUserName);
      if (!bobbyDb) {
        throw new Error('Bobby gone-a missin!');
      }
      const bobby = await upgradeCouchUserToExpressUser({dbUser: bobbyDb});
      const signingKey = await KEY_SERVICE.getSigningKey();
      const bobbyToken = await generateJwtFromUser({user: bobby, signingKey});

      // invalid user name
      console.log('bobby token');
      await request(app)
        .post(`/api/notebooks/${nb1}/users/`)
        .set('Authorization', `Bearer ${bobbyToken}`)
        .set('Content-Type', 'application/json')
        .send({
          username: localUserName,
          role: Role.PROJECT_CONTRIBUTOR,
          addrole: true,
        })
        .expect(401);
    }
  });

  it('can download records as json', async () => {
    // pull in some test data
    await restoreFromBackup('test/backup.jsonl');

    const admin = await getExpressUserFromEmailOrUserId('admin');
    if (!admin) {
      throw new Error('Admin gone missing');
    }

    const notebooks = await getUserProjectsDetailed(admin);
    expect(notebooks).to.have.lengthOf(2);

    await request(app)
      .get('/api/notebooks/1693291182736-campus-survey-demo/records/')
      .set('Authorization', `Bearer ${adminToken}`)
      .set('Content-Type', 'application/json')
      .expect(200)
      .expect('Content-Type', 'application/json; charset=utf-8');
  });

  it('can download records as csv', async () => {
    // pull in some test data
    await restoreFromBackup('test/backup.jsonl');

<<<<<<< HEAD
    const adminUser = await getExpressUserFromEmailOrUserId('admin');
=======
    const url =
      '/api/notebooks/1693291182736-campus-survey-demo/records/FORM2.csv';
    const adminUser = await getExpressUserFromEmailOrUsername('admin');
>>>>>>> 4c4844d2
    if (adminUser) {
      const notebooks = await getUserProjectsDetailed(adminUser);
      expect(notebooks).to.have.lengthOf(2);

      let redirectURL = '';
      await request(app)
        .get(url)
        .set('Authorization', `Bearer ${adminToken}`)
        .set('Content-Type', 'application/json')
        .expect(302)
        .expect(response => {
          expect(response.headers.location).to.match(/\/download\/.*/);
          redirectURL = response.headers.location;
        });

      if (redirectURL)
        await request(app)
          .get(redirectURL)
          .expect('Content-Type', 'text/csv')
          .expect(response => {
            // response body should be csv data
            expect(response.text).to.contain('identifier');
            const lines = response.text.split('\n');
            lines.forEach(line => {
              if (line !== '' && !line.startsWith('identifier')) {
                expect(line).to.contain('rec');
                expect(line).to.contain('FORM2');
                expect(line).to.contain('frev');
              }
            });
            // one more newline than the number of records + header
            expect(lines).to.have.lengthOf(19);
          });
    }
  });

  it('can download files as zip', async () => {
    // pull in some test data
    await restoreFromBackup('test/backup.jsonl');

    const adminUser = await getExpressUserFromEmailOrUserId('admin');
    if (adminUser) {
      const notebooks = await getUserProjectsDetailed(adminUser);
      expect(notebooks).to.have.lengthOf(2);

      const url =
        '/api/notebooks/1693291182736-campus-survey-demo/records/FORM2.zip';
      let redirectURL = '';
      await request(app)
        .get(url)
        .set('Authorization', `Bearer ${adminToken}`)
        .set('Content-Type', 'application/json')
        .expect(302)
        .expect(response => {
          expect(response.headers.location).to.match(/\/download\/.*/);
          redirectURL = response.headers.location;
        });

      if (redirectURL)
        await request(app)
          .get(redirectURL)
          .set('Authorization', `Bearer ${adminToken}`)
          .expect(200)
          .expect('Content-Type', 'application/zip')
          .expect(response => {
            const zipContent = response.text;
            // check for _1 filename which should be there because of
            // a clash of names
            expect(zipContent).to.contain(
              'take-photo/DuplicateHRID-take-photo_1.png'
            );
          });
    }
  });

  it('test email route - not authenticated', async () => {
    const result = await request(app).post('/api/admin/test-email');
    expect(result.statusCode).to.equal(401);
  });

  it('test email route - not admin', async () => {
    const result = await request(app)
      .post('/api/admin/test-email')
      .set('Authorization', `Bearer ${localUserToken}`);
    expect(result.statusCode).to.equal(401);
  });

  it('test email route - admin user', async () => {
    // Mock the email service
    const originalEmailService = require('../src/buildconfig').EMAIL_SERVICE;
    const mockSendEmail = async () => ({
      messageId: 'test-message-id-123',
      response: 'Test email sent successfully',
      envelope: {
        from: 'test@example.com',
        to: ['test-recipient@example.com'],
      },
    });

    // Replace with mock temporarily
    require('../src/buildconfig').EMAIL_SERVICE = {
      sendEmail: mockSendEmail,
    };

    try {
      const result = await request(app)
        .post('/api/admin/test-email')
        .set('Authorization', `Bearer ${adminToken}`);

      expect(result.statusCode).to.equal(200);
      expect(result.body.success).to.be.true;
      expect(result.body.status).to.equal('sent');
      expect(result.body.details.messageId).to.equal('test-message-id-123');
      expect(result.body.timings).to.have.property('total');
    } finally {
      // Restore original email service
      require('../src/buildconfig').EMAIL_SERVICE = originalEmailService;
    }
  });

  it('test email route - handles errors', async () => {
    // Mock the email service with an error
    const originalEmailService = require('../src/buildconfig').EMAIL_SERVICE;
    const mockSendEmail = async () => {
      const error: any = new Error('SMTP connection failed');
      error.code = 'ECONNREFUSED';
      throw error;
    };

    // Replace with mock temporarily
    require('../src/buildconfig').EMAIL_SERVICE = {
      sendEmail: mockSendEmail,
    };

    try {
      const result = await request(app)
        .post('/api/admin/test-email')
        .set('Authorization', `Bearer ${adminToken}`);

      expect(result.statusCode).to.equal(200);
      expect(result.body.success).to.be.false;
      expect(result.body.status).to.equal('error');
      expect(result.body.message).to.include('Failed to send test email');
      expect(result.body.details.error).to.have.property('name', 'Error');
      expect(result.body.details.error).to.have.property(
        'message',
        'SMTP connection failed'
      );
      expect(result.body.details.error).to.have.property('suggestion');
      expect(result.body.details.error.suggestion).to.include(
        'Check your SMTP host'
      );
    } finally {
      // Restore original email service
      require('../src/buildconfig').EMAIL_SERVICE = originalEmailService;
    }
  });

  //======= DEV ONLY ===========
  //============================

  if (DEVELOPER_MODE) {
    it('can create some random records', async () => {
      const jsonText = fs.readFileSync(
        './notebooks/sample_notebook.json',
        'utf-8'
      );
      const {metadata, 'ui-specification': uiSpec} = JSON.parse(jsonText);

      const projectID = await createNotebook('Test Notebook', uiSpec, metadata);

      if (projectID) {
        return request(app)
          .post(`/api/notebooks/${projectID}/generate`)
          .set('Authorization', `Bearer ${adminToken}`)
          .set('Content-Type', 'application/json')
          .send({count: 10})
          .expect(200);
      } else {
        throw new Error('could not make test notebook');
      }
    });
  }
});<|MERGE_RESOLUTION|>--- conflicted
+++ resolved
@@ -621,13 +621,9 @@
     // pull in some test data
     await restoreFromBackup('test/backup.jsonl');
 
-<<<<<<< HEAD
-    const adminUser = await getExpressUserFromEmailOrUserId('admin');
-=======
     const url =
       '/api/notebooks/1693291182736-campus-survey-demo/records/FORM2.csv';
-    const adminUser = await getExpressUserFromEmailOrUsername('admin');
->>>>>>> 4c4844d2
+    const adminUser = await getExpressUserFromEmailOrUserId('admin');
     if (adminUser) {
       const notebooks = await getUserProjectsDetailed(adminUser);
       expect(notebooks).to.have.lengthOf(2);

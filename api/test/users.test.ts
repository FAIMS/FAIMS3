/*
 * Copyright 2021, 2022 Macquarie University
 *
 * Licensed under the Apache License Version 2.0 (the, "License");
 * you may not use, this file except in compliance with the License.
 * You may obtain a copy of the License at
 *
 *     http://www.apache.org/licenses/LICENSE-2.0
 *
 * Unless required by applicable law or agreed to in writing software
 * distributed under the License is distributed on an "AS IS" BASIS
 * WITHOUT WARRANTIES OR CONDITIONS OF ANY KIND either express or implied.
 * See, the License, for the specific language governing permissions and
 * limitations under the License.
 *
 * Filename: users.tests.ts
 * Description:
 *   Tests for user handling
 */

import PouchDB from 'pouchdb';
import PouchDBFind from 'pouchdb-find';
PouchDB.plugin(require('pouchdb-adapter-memory')); // enable memory adapter for testing
PouchDB.plugin(PouchDBFind);

import {assert, expect} from 'chai';
import {
  addLocalPasswordForUser,
  validateLocalUser,
} from '../src/auth_providers/local';
import {getUsersDB, initialiseDbAndKeys} from '../src/couchdb';
import {
  createUser,
  getUserInfoForProject,
<<<<<<< HEAD
  saveCouchUser,
=======
  registerAdminUser,
  saveUser,
>>>>>>> 731ecb4b
} from '../src/couchdb/users';

import {
  Action,
  addGlobalRole,
  addProjectRole,
  removeGlobalRole,
  removeProjectRole,
  Resource,
  Role,
  userHasProjectRole,
  userProjectRoles,
} from '@faims3/data-model';
import * as fs from 'fs';
import {createNotebook} from '../src/couchdb/notebooks';
import {userCanDo} from '../src/middleware';
import {upgradeDbUserToExpressUser} from '../src/authkeys/create';

const clearUsers = async () => {
  const usersDB = getUsersDB();
  if (usersDB) {
    const docs = await usersDB.allDocs();
    for (let i = 0; i < docs.rows.length; i++) {
      await usersDB.remove(docs.rows[i].id, docs.rows[i].value.rev);
    }
  }
};
describe('user creation', () => {
  beforeEach(clearUsers);

  it('create user - good', async () => {
    const email = 'BOB@Here.com';
    const username = 'bobalooba';
    const [newUserUsername, errorUsername] = await createUser({
      username,
      name: username,
    });
    expect(errorUsername).to.equal('');
    if (newUserUsername) {
      expect(newUserUsername.user_id).to.equal(username);
      expect(newUserUsername.emails.length).to.equal(0);
    } else {
      assert.fail('user is null after createUser with valid username');
    }

    const [newUserEmail, errorEmail] = await createUser({email, name: email});
    expect(errorEmail).to.equal('');
    if (newUserEmail) {
      expect(newUserEmail.user_id).not.to.equal('');
      expect(newUserEmail.emails).to.include(email.toLowerCase());
    } else {
      assert.fail('user is null after createUser with valid email');
    }
  });

  it('create user - duplicates and missing', async () => {
    const email = 'BOBBY@here.com';
    const username = 'bobalooba';

    const [newUser, errorFirst] = await createUser({email, name: email});
    expect(errorFirst).to.equal('');
    if (newUser) {
      await saveCouchUser(newUser);
      // now make another user with the same email
      const [anotherUser, errorSecond] = await createUser({email, name: email});
      expect(errorSecond).to.equal(`User with email '${email}' already exists`);
      expect(anotherUser).to.be.null;
    }
    const [newUserU, errorFirstU] = await createUser({
      username,
      name: username,
    });
    expect(errorFirstU).to.equal('');
    if (newUserU) {
      await saveCouchUser(newUserU);
      // now make another user with the same email
      const [anotherUserU, errorSecondU] = await createUser({
        username,
        name: username,
      });
      expect(errorSecondU).to.equal(
        `User with username '${username}' already exists`
      );
      expect(anotherUserU).to.be.null;
    }

    const [newUserM, errorM] = await createUser({name: 'name'});
    expect(errorM).to.equal('At least one of username or email is required');
    expect(newUserM).to.be.null;
  });

  it('user roles', async () => {
    const email = 'BOBBY@here.com';
    const username = 'bobalooba';

    const [newUser, error] = await createUser({
      email,
      username,
      name: username,
    });
    expect(error).to.equal('');
    if (newUser !== null) {
      // add some global roles using Role enum
      addGlobalRole({user: newUser, role: Role.GENERAL_ADMIN});
      addGlobalRole({user: newUser, role: Role.GENERAL_CREATOR});

      // check that global roles have been updated
      expect(newUser.globalRoles.length).to.equal(3);
      expect(newUser.globalRoles).to.include(Role.GENERAL_USER);
      expect(newUser.globalRoles).to.include(Role.GENERAL_ADMIN);
      expect(newUser.globalRoles).to.include(Role.GENERAL_CREATOR);

      // add resource role
      addProjectRole({
        user: newUser,
        projectId: 'important-project',
        role: Role.PROJECT_ADMIN,
      });

      // verify global roles remain unchanged
      expect(newUser.globalRoles.length).to.equal(3);
      expect(newUser.globalRoles).to.include(Role.GENERAL_USER);
      expect(newUser.globalRoles).to.include(Role.GENERAL_ADMIN);
      expect(newUser.globalRoles).to.include(Role.GENERAL_CREATOR);

      // verify resource role was added
      expect(newUser.projectRoles.length).to.equal(1);
      expect(
        userHasProjectRole({
          user: newUser,
          projectId: 'important-project',
          role: Role.PROJECT_ADMIN,
        })
      ).to.be.true;

      // Get all roles for the resource
      const projectRoles = userProjectRoles({
        user: newUser,
        projectId: 'important-project',
      });
      expect(projectRoles).to.include(Role.PROJECT_ADMIN);
      // These are not drilled explicitly anymore
      expect(projectRoles.length).to.equal(1);

      addGlobalRole({user: newUser, role: Role.GENERAL_ADMIN});
      expect(newUser.globalRoles.length).to.equal(3);
      expect(newUser.projectRoles.length).to.equal(1);

      // remove resource role
      removeProjectRole({
        user: newUser,
        projectId: 'important-project',
        role: Role.PROJECT_ADMIN,
      });

      // Still true due to general admin
      // This asks "does this user explicitly have this role" so does not drill!
      expect(
        userHasProjectRole({
          user: newUser,
          projectId: 'important-project',
          role: Role.PROJECT_ADMIN,
        })
      ).to.be.false;

      // remove global role
      removeGlobalRole({user: newUser, role: Role.GENERAL_ADMIN});
      expect(newUser.globalRoles.length).to.equal(2);
      expect(newUser.globalRoles).to.include(Role.GENERAL_CREATOR);
      expect(newUser.globalRoles).to.include(Role.GENERAL_USER);

      // remove roles that aren't there should be harmless
      const userBeforeNonExistentRemoval = {...newUser};
      removeProjectRole({
        user: newUser,
        projectId: 'important-project',
        role: Role.PROJECT_GUEST, // trying to remove a role that isn't assigned
      });
      expect(newUser).to.deep.equal(userBeforeNonExistentRemoval);
    }
  });

  it('checking permissions', async () => {
    const email = 'BOBBY@here.com';
    const username = 'bobalooba';
    const project_id = 'myProject';
    const [dbUser, error] = await createUser({email, username, name: username});
    if (!dbUser) {
      throw new Error('Failed to create user! Error: ' + error);
    }
    let user = await upgradeDbUserToExpressUser({dbUser});

    // Use userCanDo with proper Action enums instead of the old userHasPermission
    expect(
      userCanDo({
        user,
        action: Action.READ_PROJECT_METADATA,
        resourceId: project_id,
      })
    ).to.be.false;

    expect(
      userCanDo({
        user,
        action: Action.UPDATE_PROJECT_DETAILS,
        resourceId: project_id,
      })
    ).to.be.false;

    // Now user should have read/modify permissions for all projects
    // Add GENERAL_ADMIN role - this should grant all permissions
    addGlobalRole({user, role: Role.GENERAL_ADMIN});
    // Now user should have read/modify permissions for all projects

    // Recompile permissions
    user = await upgradeDbUserToExpressUser({dbUser: user});

    // Now user should have read/modify permissions for all projects
    expect(
      userCanDo({
        user,
        action: Action.READ_PROJECT_METADATA,
        resourceId: project_id,
      })
    ).to.be.true;

    expect(
      userCanDo({
        user,
        action: Action.UPDATE_PROJECT_DETAILS,
        resourceId: project_id,
      })
    ).to.be.true;

    // Remove the admin role
    removeGlobalRole({user, role: Role.GENERAL_ADMIN});

    // Add PROJECT_GUEST role (similar to old 'user' role) for specific project
    addProjectRole({
      user,
      projectId: project_id,
      role: Role.PROJECT_GUEST,
    });
    // Recompile permissions
    user = await upgradeDbUserToExpressUser({dbUser: user});

    // Should have read but not modify permission for this project
    expect(
      userCanDo({
        user,
        action: Action.READ_PROJECT_METADATA,
        resourceId: project_id,
      })
    ).to.be.true;

    expect(
      userCanDo({
        user,
        action: Action.UPDATE_PROJECT_DETAILS,
        resourceId: project_id,
      })
    ).to.be.false;

    // But can't access another project
    expect(
      userCanDo({
        user,
        action: Action.READ_PROJECT_METADATA,
        resourceId: 'anotherProject',
      })
    ).to.be.false;

    expect(
      userCanDo({
        user,
        action: Action.UPDATE_PROJECT_DETAILS,
        resourceId: 'anotherProject',
      })
    ).to.be.false;

    // Give them PROJECT_ADMIN permission for the project
    addProjectRole({
      user,
      projectId: project_id,
      role: Role.PROJECT_ADMIN,
    });

    // Recompile permissions
    user = await upgradeDbUserToExpressUser({dbUser: user});

    // Now should have full permissions for this project
    expect(
      userCanDo({
        user,
        action: Action.READ_PROJECT_METADATA,
        resourceId: project_id,
      })
    ).to.be.true;

    expect(
      userCanDo({
        user,
        action: Action.UPDATE_PROJECT_DETAILS,
        resourceId: project_id,
      })
    ).to.be.true;
  });

  it('add local password', async () => {
    const username = 'bobalooba';
    const password = 'verysecret';
    const [user, error] = await createUser({username, name: username});
    expect(error).to.equal('');
    if (user) {
      await addLocalPasswordForUser(user, password);
      const profile = user.profiles['local'] as any; // really LocalProfile
      expect(profile).not.to.be.undefined;
      expect(profile.salt).not.to.be.null;
      expect(profile.password).not.to.be.null;

      await validateLocalUser(
        username,
        password,
        (error: string, validUser: Express.User | false) => {
          expect(validUser).not.to.be.false;
          if (validUser) {
            expect(validUser.user_id).to.equal(username);
            expect(error).to.be.null;
          }
        }
      );

      await validateLocalUser(
        username,
        'not the password',
        (error: string, validUser: Express.User | false) => {
          expect(validUser).to.be.false;
          expect(error).to.be.null;
        }
      );
    } else {
      assert.fail('user is null after createUser with valid username');
    }
  });

  it('listing users for notebooks', async () => {
    await initialiseDbAndKeys({force: false});
    registerAdminUser();

    const jsonText = fs.readFileSync(
      './notebooks/sample_notebook.json',
      'utf-8'
    );
    const {metadata, 'ui-specification': uiSpec} = JSON.parse(jsonText);
    const name = 'Test Notebook';
    const project_id = await createNotebook(name, uiSpec, metadata);
    const username = 'bobalooba';

    // eslint-disable-next-line @typescript-eslint/no-unused-vars
    const [user, error] = await createUser({username, name: username});
    if (user && project_id) {
      addProjectRole({
        user,
        projectId: project_id,
        role: Role.PROJECT_CONTRIBUTOR,
      });
      addProjectRole({
        user,
        projectId: project_id,
        role: Role.PROJECT_MANAGER,
      });
      await saveCouchUser(user);

      const userInfo = await getUserInfoForProject({projectId: project_id});

      expect(userInfo.roles).to.include(Role.PROJECT_ADMIN);
      expect(userInfo.roles).to.include(Role.PROJECT_MANAGER);
      expect(userInfo.roles).to.include(Role.PROJECT_CONTRIBUTOR);
      // should have the admin user and this new one
      expect(userInfo.users.length).to.equal(2);
      expect(userInfo.users[1].username).to.equal(username);
      expect(userInfo.users[1].roles[0].value).to.be.false;
    }
  });
});<|MERGE_RESOLUTION|>--- conflicted
+++ resolved
@@ -32,12 +32,8 @@
 import {
   createUser,
   getUserInfoForProject,
-<<<<<<< HEAD
   saveCouchUser,
-=======
   registerAdminUser,
-  saveUser,
->>>>>>> 731ecb4b
 } from '../src/couchdb/users';
 
 import {

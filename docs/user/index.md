---
sd_hide_title: true
---

<<<<<<< HEAD
# Fieldmark™ User Guide

::::::{div} landing-title
:style: "padding: 0.1rem 0.5rem 0.6rem 0; background-image: linear-gradient(0deg,#dbdbdb,#8c9f58 58%); clip-path: polygon(0px 0px, 100% 0%, 100% 100%, 0% calc(100% - 1.5rem)); -webkit-clip-path: polygon(0px 0px, 100% 0%, 100% 100%, 0% calc(100% - 1.5rem));"

::::{grid}
:reverse:
:gutter: 2 3 3 3
:margin: 4 4 1 2

:::{grid-item}
:columns: 12 4 4 4

```{image} ./images/fieldmark-logo.svg
:width: 200px
:class: sd-m-auto sd-animate-grow50-rot20
```

:::

:::{grid-item}
:columns: 12 8 8 8
:child-align: justify
:class: sd-text-white sd-fs-3

**Fieldmark™** is an open-source tool for **offline field data** collection brought to you by
Electronic Field Notebooks.

```{button-ref} intro/getting-started
:ref-type: doc
:outline:
:color: white
:class: sd-px-4 sd-fs-5

Get Started
```

:::
::::

::::::

**Fieldmark™** is an open-source tool for creating custom mobile applications to collect research data, while offline. It was launched in 2023 by the [FAIMS Project](https://faims.edu.au/) in partnership with the Australian Research Data Commons ([doi:10.47486/PL110](https://dx.doi.org/10.47486/PL110)), [Macquarie University](https://www.mq.edu.au/), [CSIRO](https://www.csiro.au/) and [other collaborators](https://faims.edu.au/partners/).  Commercial support and hosting of Fieldmark is now availabel from 
[Electronic Field Notebooks](https://fieldnote.au).

:::{About this User Guide}
This **User Guide** is for users wanting to learn about the Web app, Android and iOS versions.
:::

=======
# {{FAIMS}} User Guide

**{{FAIMS}}** is an open-source tool for creating custom mobile applications to collect research data, while offline. It was launched in 2023 by the [FAIMS Project](https://faims.edu.au/) in partnership with the Australian Research Data Commons ([doi:10.47486/PL110](https://dx.doi.org/10.47486/PL110)), [Macquarie University](https://www.mq.edu.au/), [CSIRO](https://www.csiro.au/) and [other collaborators](https://faims.edu.au/partners/).

>>>>>>> c08673b2
```{toctree}
---
caption: Introductory Content
maxdepth: 1
---

intro-notebook-user/getting-started.md

```

```{toctree}
---
caption: Core Documentation
maxdepth: 1
---

<<<<<<< HEAD
```{toctree}
---
caption: Concept index
---
genindex
glossary
=======
core/authentication.md
core/permissions.md

>>>>>>> c08673b2
```

```{toctree}
---
caption: Authoring {{Notebooks}}
maxdepth: 1
---

authoring/quick-start-researchers.md
authoring/structure.md
authoring/conditions.md
authoring/templates.md
authoring/field-selection-best-practices.md
authoring/field-type-reference-table.md

```<|MERGE_RESOLUTION|>--- conflicted
+++ resolved
@@ -2,62 +2,10 @@
 sd_hide_title: true
 ---
 
-<<<<<<< HEAD
-# Fieldmark™ User Guide
-
-::::::{div} landing-title
-:style: "padding: 0.1rem 0.5rem 0.6rem 0; background-image: linear-gradient(0deg,#dbdbdb,#8c9f58 58%); clip-path: polygon(0px 0px, 100% 0%, 100% 100%, 0% calc(100% - 1.5rem)); -webkit-clip-path: polygon(0px 0px, 100% 0%, 100% 100%, 0% calc(100% - 1.5rem));"
-
-::::{grid}
-:reverse:
-:gutter: 2 3 3 3
-:margin: 4 4 1 2
-
-:::{grid-item}
-:columns: 12 4 4 4
-
-```{image} ./images/fieldmark-logo.svg
-:width: 200px
-:class: sd-m-auto sd-animate-grow50-rot20
-```
-
-:::
-
-:::{grid-item}
-:columns: 12 8 8 8
-:child-align: justify
-:class: sd-text-white sd-fs-3
-
-**Fieldmark™** is an open-source tool for **offline field data** collection brought to you by
-Electronic Field Notebooks.
-
-```{button-ref} intro/getting-started
-:ref-type: doc
-:outline:
-:color: white
-:class: sd-px-4 sd-fs-5
-
-Get Started
-```
-
-:::
-::::
-
-::::::
-
-**Fieldmark™** is an open-source tool for creating custom mobile applications to collect research data, while offline. It was launched in 2023 by the [FAIMS Project](https://faims.edu.au/) in partnership with the Australian Research Data Commons ([doi:10.47486/PL110](https://dx.doi.org/10.47486/PL110)), [Macquarie University](https://www.mq.edu.au/), [CSIRO](https://www.csiro.au/) and [other collaborators](https://faims.edu.au/partners/).  Commercial support and hosting of Fieldmark is now availabel from 
-[Electronic Field Notebooks](https://fieldnote.au).
-
-:::{About this User Guide}
-This **User Guide** is for users wanting to learn about the Web app, Android and iOS versions.
-:::
-
-=======
 # {{FAIMS}} User Guide
 
 **{{FAIMS}}** is an open-source tool for creating custom mobile applications to collect research data, while offline. It was launched in 2023 by the [FAIMS Project](https://faims.edu.au/) in partnership with the Australian Research Data Commons ([doi:10.47486/PL110](https://dx.doi.org/10.47486/PL110)), [Macquarie University](https://www.mq.edu.au/), [CSIRO](https://www.csiro.au/) and [other collaborators](https://faims.edu.au/partners/).
 
->>>>>>> c08673b2
 ```{toctree}
 ---
 caption: Introductory Content
@@ -74,18 +22,9 @@
 maxdepth: 1
 ---
 
-<<<<<<< HEAD
-```{toctree}
----
-caption: Concept index
----
-genindex
-glossary
-=======
 core/authentication.md
 core/permissions.md
 
->>>>>>> c08673b2
 ```
 
 ```{toctree}

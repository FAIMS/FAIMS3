--- conflicted
+++ resolved
@@ -11,13 +11,8 @@
 # -- Project information -----------------------------------------------------
 # https://www.sphinx-doc.org/en/master/usage/configuration.html#project-information
 
-<<<<<<< HEAD
-project = "Fieldmark"
-copyright = "2024, Electronic Field Notebooks Pty Ltd"
-=======
 project = os.getenv("VITE_APP_NAME", "FAIMS")
 copyright = "2023, Electronic Field Notebooks Pty Ltd"
->>>>>>> c08673b2
 author = "Electronic Field Notebooks Pty Ltd"
 release = "1.2.2"
 

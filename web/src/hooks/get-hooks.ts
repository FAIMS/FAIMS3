--- conflicted
+++ resolved
@@ -1,17 +1,14 @@
-import {useQuery} from '@tanstack/react-query';
 import {User} from '@/context/auth-provider';
 import {
   GetListTeamsResponse,
   GetListTemplatesResponse,
-<<<<<<< HEAD
   GetNotebookResponse,
-=======
   GetProjectInvitesResponse,
->>>>>>> 45efc6a4
   GetTeamByIdResponse,
   GetTeamInvitesResponse,
   GetTeamMembersResponse,
 } from '@faims3/data-model';
+import {useQuery} from '@tanstack/react-query';
 import QRCode from 'qrcode';
 
 /**

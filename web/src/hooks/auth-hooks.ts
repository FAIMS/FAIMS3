<<<<<<< HEAD
import {useAuth} from '@/context/auth-provider';
import {Action, isAuthorized} from '@faims3/data-model';
=======
import {useAuth, User} from '@/context/auth-provider';
import {Action, isAuthorized, Role} from '@faims3/data-model';
>>>>>>> 9f782f68
import {useMemo} from 'react';

/**
 * helper to map our user to the isAuthorized user
 */
export const userCanDo = ({
  user,
  action,
  resourceId,
}: {
  user: User;
  action: Action;
  resourceId?: string;
}): boolean => {
  return isAuthorized({
    decodedToken: user.decodedToken!,
    action,
    resourceId,
  });
};

/**
 * helper to map our user to the isAuthorized user
 */
export const webUserHasGlobalRole = ({
  user,
  role,
}: {
  user: User;
  role: Role;
}): boolean => {
  return (user.decodedToken?.globalRoles ?? []).includes(role);
};

/**
 * A simple custom hook which returns whether the user can do the thing, and
 * re-renders if token changes. Applies to the active user.
 */
export const useIsAuthorisedTo = ({
  action,
  resourceId,
}: {
  action: Action;
  resourceId?: string;
}): boolean => {
  const {user} = useAuth();

  if (!user || !user.decodedToken) {
    return false;
  }

  return useMemo(
    () =>
      userCanDo({
        user,
        action,
        resourceId,
      }),
    [action, resourceId, user.token]
  );
};<|MERGE_RESOLUTION|>--- conflicted
+++ resolved
@@ -1,10 +1,5 @@
-<<<<<<< HEAD
-import {useAuth} from '@/context/auth-provider';
-import {Action, isAuthorized} from '@faims3/data-model';
-=======
 import {useAuth, User} from '@/context/auth-provider';
 import {Action, isAuthorized, Role} from '@faims3/data-model';
->>>>>>> 9f782f68
 import {useMemo} from 'react';
 
 /**

<<<<<<< HEAD
import {useAuth} from '@/context/auth-provider';
import {isAuthorized, Action} from '@faims3/data-model';
=======
import {useAuth, User} from '@/context/auth-provider';
import {Action, isAuthorized} from '@faims3/data-model';
>>>>>>> 4484c643
import {useMemo} from 'react';

/**
 * helper to map our user to the isAuthorized user
 */
export const userCanDo = ({
  user,
  action,
  resourceId,
}: {
  user: User;
  action: Action;
  resourceId?: string;
}): boolean => {
  return isAuthorized({
    decodedToken: user.decodedToken!,
    action,
    resourceId,
  });
};

/**
 * A simple custom hook which returns whether the user can do the thing, and
 * re-renders if token changes. Applies to the active user.
 */
export const useIsAuthorisedTo = ({
  action,
  resourceId,
}: {
  action: Action;
  resourceId?: string;
}): boolean => {
  const {user} = useAuth();

  if (!user || !user.decodedToken) {
    return false;
  }

  return useMemo(
    () =>
      userCanDo({
        user,
        action,
        resourceId,
      }),
    [action, resourceId, user.token]
  );
};<|MERGE_RESOLUTION|>--- conflicted
+++ resolved
@@ -1,11 +1,6 @@
-<<<<<<< HEAD
-import {useAuth} from '@/context/auth-provider';
-import {isAuthorized, Action} from '@faims3/data-model';
-=======
-import {useAuth, User} from '@/context/auth-provider';
-import {Action, isAuthorized} from '@faims3/data-model';
->>>>>>> 4484c643
-import {useMemo} from 'react';
+import { useAuth, User } from '@/context/auth-provider';
+import { Action, isAuthorized } from '@faims3/data-model';
+import { useMemo } from 'react';
 
 /**
  * helper to map our user to the isAuthorized user

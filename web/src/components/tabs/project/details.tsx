import {useAuth} from '@/context/auth-provider';
import {ListItem, ListLabel, ListDescription} from '@/components/ui/list';
import {Skeleton} from '@/components/ui/skeleton';
import {List} from '@/components/ui/list';
import {Card} from '@/components/ui/card';
<<<<<<< HEAD
import {useGetProject} from '@/hooks/queries';
=======
import {useGetProjects} from '@/hooks/get-hooks';
import {TeamCellComponent} from '@/components/tables/cells/team-cell';
>>>>>>> b84a55dd

const detailsFields = [
  {field: 'name', label: 'Name'},
  {field: 'pre_description', label: 'Description'},
  {field: 'project_lead', label: 'Created by'},
  {field: 'notebook_version', label: 'Version'},
<<<<<<< HEAD
] as const;
=======
  {
    field: 'ownedByTeamId',
    label: 'Team',
    render: (teamId: string | undefined) => {
      if (!teamId) {
        return 'Not created in a team';
      } else {
        return <TeamCellComponent teamId={teamId} />;
      }
    },
    isMetadata: false,
  },
];
>>>>>>> b84a55dd

/**
 * ProjectDetails component renders a list of details for a project.
 * It displays the project name, description, created by, team, and version.
 *
 * @param {string} projectId - The unique identifier of the project.
 * @returns {JSX.Element} The rendered ProjectDetails component.
 */
const ProjectDetails = ({projectId}: {projectId: string}) => {
  const {user} = useAuth();

  const {data, isPending} = useGetProject(user, projectId);

  return (
    <Card>
      <List>
<<<<<<< HEAD
        {detailsFields.map(({field, label}) => (
          <ListItem key={field}>
            <ListLabel>{label}</ListLabel>
            {isPending ? (
              <Skeleton />
            ) : (
              <ListDescription>
                {data?.metadata[field] as string}
              </ListDescription>
            )}
          </ListItem>
        ))}
=======
        {detailsFields.map(({field, label, render, isMetadata = true}) => {
          const cellData = isMetadata ? data?.metadata[field] : data?.[field];
          return (
            <ListItem key={field}>
              <ListLabel>{label}</ListLabel>
              {isPending ? (
                <Skeleton />
              ) : (
                <ListDescription>
                  {render ? render(cellData) : cellData}
                </ListDescription>
              )}
            </ListItem>
          );
        })}
>>>>>>> b84a55dd
      </List>
    </Card>
  );
};

export default ProjectDetails;<|MERGE_RESOLUTION|>--- conflicted
+++ resolved
@@ -3,21 +3,14 @@
 import {Skeleton} from '@/components/ui/skeleton';
 import {List} from '@/components/ui/list';
 import {Card} from '@/components/ui/card';
-<<<<<<< HEAD
 import {useGetProject} from '@/hooks/queries';
-=======
-import {useGetProjects} from '@/hooks/get-hooks';
 import {TeamCellComponent} from '@/components/tables/cells/team-cell';
->>>>>>> b84a55dd
 
 const detailsFields = [
   {field: 'name', label: 'Name'},
   {field: 'pre_description', label: 'Description'},
   {field: 'project_lead', label: 'Created by'},
   {field: 'notebook_version', label: 'Version'},
-<<<<<<< HEAD
-] as const;
-=======
   {
     field: 'ownedByTeamId',
     label: 'Team',
@@ -31,7 +24,6 @@
     isMetadata: false,
   },
 ];
->>>>>>> b84a55dd
 
 /**
  * ProjectDetails component renders a list of details for a project.
@@ -48,7 +40,6 @@
   return (
     <Card>
       <List>
-<<<<<<< HEAD
         {detailsFields.map(({field, label}) => (
           <ListItem key={field}>
             <ListLabel>{label}</ListLabel>
@@ -61,23 +52,6 @@
             )}
           </ListItem>
         ))}
-=======
-        {detailsFields.map(({field, label, render, isMetadata = true}) => {
-          const cellData = isMetadata ? data?.metadata[field] : data?.[field];
-          return (
-            <ListItem key={field}>
-              <ListLabel>{label}</ListLabel>
-              {isPending ? (
-                <Skeleton />
-              ) : (
-                <ListDescription>
-                  {render ? render(cellData) : cellData}
-                </ListDescription>
-              )}
-            </ListItem>
-          );
-        })}
->>>>>>> b84a55dd
       </List>
     </Card>
   );

<<<<<<< HEAD
import {Form} from '@/components/form';
import {useAuth} from '@/context/auth-provider';
import {Route} from '@/routes/_protected/projects/$projectId';
import {Resource, Role, roleDetails, RoleScope} from '@faims3/data-model';
import {useQueryClient} from '@tanstack/react-query';
import {z} from 'zod';

export const fields = [
  {
    name: 'role',
    label: 'Role',
    options: Object.entries(roleDetails)
      .filter(
        ([, {scope, resource}]) =>
          scope === RoleScope.RESOURCE_SPECIFIC && resource === Resource.PROJECT
      )
      .map(([value, {name: label}]) => ({label, value})),
    schema: z.nativeEnum(Role),
  },
];
=======
import {Field, Form} from '@/components/form';
import {useAuth} from '@/context/auth-provider';
import {userCanDo} from '@/hooks/auth-hooks';
import {Route} from '@/routes/_protected/projects/$projectId';
import {
  PostCreateInviteInput,
  projectInviteToAction,
  Resource,
  Role,
  roleDetails,
  RoleScope,
} from '@faims3/data-model';
import {useQueryClient} from '@tanstack/react-query';
import {ErrorComponent} from '@tanstack/react-router';
import {z} from 'zod';
>>>>>>> 45efc6a4

interface UpdateTemplateFormProps {
  setDialogOpen: React.Dispatch<React.SetStateAction<boolean>>;
}

/**
 * Form to create a new invite for a project
 *
 * @param {UpdateTemplateFormProps} props - The props for the form
 * @returns {JSX.Element} The rendered form
 */
export function CreateProjectInviteForm({
  setDialogOpen,
}: UpdateTemplateFormProps) {
  const {user} = useAuth();

  if (!user) {
    return <ErrorComponent error="Not authenticated" />;
  }

  const {projectId} = Route.useParams();
  const QueryClient = useQueryClient();

  const fields: Field[] = [
    {
      name: 'name',
      label: 'Invite title',
      schema: z.string().min(4),
    },
    {
      name: 'role',
      label: 'Role',
      options: Object.entries(roleDetails)
        .filter(
          ([role, {scope, resource}]) =>
            scope === RoleScope.RESOURCE_SPECIFIC &&
            resource === Resource.PROJECT &&
            userCanDo({
              user,
              resourceId: projectId,
              action: projectInviteToAction({
                action: 'create',
                role: role as Role,
              }),
            })
        )
        .map(([value, {name: label}]) => ({label, value})),
      schema: z.nativeEnum(Role),
    },
    {
      name: 'uses',
      label: 'Maximum uses (leave empty to set no limit)',
      schema: z.number().min(1).optional(),
      type: 'number',
      min: 1,
    },
    {
      name: 'expiry',
      label: 'Invite expiration time',
      type: 'datetime-local',
      schema: z.string().min(1, 'Please select a date and time'),
    },
  ];

  /**
   * Handles the form submission
   *
   * @param {z.infer<typeof fields[0]['schema']>} role - The role to invite
   * @returns {Promise<void>} A promise that resolves when the invite is created
   */
  const onSubmit = async ({
    role,
    uses,
    name,
    expiry,
  }: {
    role: string;
    uses?: number;
    name: string;
    expiry: string;
  }) => {
    if (!user) return {type: 'submit', message: 'Not logged in'};

    const response = await fetch(
      `${import.meta.env.VITE_API_URL}/api/invites/notebook/${projectId}`,
      {
        method: 'POST',
        headers: {
          'Content-Type': 'application/json',
          Authorization: `Bearer ${user.token}`,
        },
        body: JSON.stringify({
          name,
          role: role as Role,
          uses,
          expiry: expiry ? new Date(expiry).getTime() : undefined,
        } satisfies PostCreateInviteInput),
      }
    );

    if (!response.ok)
      return {type: 'submit', message: 'Error creating invite.'};

    QueryClient.invalidateQueries({queryKey: ['projectinvites', projectId]});

    setDialogOpen(false);
  };

  return (
    <Form
      fields={fields}
      onSubmit={onSubmit}
      submitButtonText={'Create Invite'}
    />
  );
}<|MERGE_RESOLUTION|>--- conflicted
+++ resolved
@@ -1,41 +1,14 @@
-<<<<<<< HEAD
-import {Form} from '@/components/form';
-import {useAuth} from '@/context/auth-provider';
-import {Route} from '@/routes/_protected/projects/$projectId';
-import {Resource, Role, roleDetails, RoleScope} from '@faims3/data-model';
-import {useQueryClient} from '@tanstack/react-query';
-import {z} from 'zod';
-
-export const fields = [
-  {
-    name: 'role',
-    label: 'Role',
-    options: Object.entries(roleDetails)
-      .filter(
-        ([, {scope, resource}]) =>
-          scope === RoleScope.RESOURCE_SPECIFIC && resource === Resource.PROJECT
-      )
-      .map(([value, {name: label}]) => ({label, value})),
-    schema: z.nativeEnum(Role),
-  },
-];
-=======
-import {Field, Form} from '@/components/form';
-import {useAuth} from '@/context/auth-provider';
-import {userCanDo} from '@/hooks/auth-hooks';
-import {Route} from '@/routes/_protected/projects/$projectId';
+import { Field, Form } from '@/components/form';
+import { useAuth } from '@/context/auth-provider';
+import { userCanDo } from '@/hooks/auth-hooks';
+import { Route } from '@/routes/_protected/projects/$projectId';
 import {
-  PostCreateInviteInput,
-  projectInviteToAction,
-  Resource,
-  Role,
-  roleDetails,
-  RoleScope,
+    PostCreateInviteInput,
+    projectInviteToAction, Resource, Role, roleDetails, RoleScope
 } from '@faims3/data-model';
-import {useQueryClient} from '@tanstack/react-query';
-import {ErrorComponent} from '@tanstack/react-router';
-import {z} from 'zod';
->>>>>>> 45efc6a4
+import { useQueryClient } from '@tanstack/react-query';
+import { ErrorComponent } from '@tanstack/react-router';
+import { z } from 'zod';
 
 interface UpdateTemplateFormProps {
   setDialogOpen: React.Dispatch<React.SetStateAction<boolean>>;

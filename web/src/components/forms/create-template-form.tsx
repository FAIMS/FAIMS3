--- conflicted
+++ resolved
@@ -10,18 +10,6 @@
   defaultValues?: {teamId?: string};
 }
 
-<<<<<<< HEAD
-=======
-const fields = [
-  {
-    name: 'file',
-    label: 'Template File',
-    type: 'file',
-    schema: z.instanceof(File).refine(file => file.type === 'application/json'),
-  },
-];
-
->>>>>>> af46ba89
 /**
  * CreateTemplateForm component renders a form for creating a template.
  * It provides a button to open the dialog and a form to create the template.
@@ -36,7 +24,6 @@
   const {user} = useAuth();
   const QueryClient = useQueryClient();
 
-<<<<<<< HEAD
   const {data: teams} = useGetTeams(user);
 
   const fields = [
@@ -67,17 +54,14 @@
   ];
 
   const onSubmit = async ({
-    name,
     file,
     team,
   }: {
+    // Doesn't currently do anything!
     name: string;
     file: File;
     team?: string;
   }) => {
-=======
-  const onSubmit = async ({file}: {file: File}) => {
->>>>>>> af46ba89
     if (!user) return {type: 'submit', message: 'User not authenticated'};
 
     const jsonString = await readFileAsText(file);
@@ -90,20 +74,6 @@
     } catch (e) {
       return {type: 'submit', message: 'Error parsing file'};
     }
-
-<<<<<<< HEAD
-    const response = await fetch(
-      `${import.meta.env.VITE_API_URL}/api/templates/`,
-      {
-        method: 'POST',
-        headers: {
-          'Content-Type': 'application/json',
-          Authorization: `Bearer ${user.token}`,
-        },
-        body: JSON.stringify({teamId: team, template_name: name, ...json}),
-      }
-    );
-=======
     try {
       const response = await fetch(
         `${import.meta.env.VITE_API_URL}/api/templates/`,
@@ -113,10 +83,9 @@
             'Content-Type': 'application/json',
             Authorization: `Bearer ${user.token}`,
           },
-          body: JSON.stringify(json),
+          body: JSON.stringify({teamId: team, ...json}),
         }
       );
->>>>>>> af46ba89
 
       if (!response.ok) throw Error(response.statusText);
     } catch (e) {

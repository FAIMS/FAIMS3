import {z} from 'zod';
import {Form} from '../form';
import {Route} from '@/routes/_protected/projects/$projectId';
import {useAuth} from '@/context/auth-provider';
import {useGetProject} from '@/hooks/queries';

interface ExportProjectFormProps {
  type: 'csv' | 'json' | 'xlsx';
}

/**
 * ExportProjectForm component renders a form for downloading a project's data.
 * It provides a button to download the project's data.
 *
 * @param {'csv' | 'json' | 'xlsx'} type - The type of file to download.
 * @returns {JSX.Element} The rendered ExportProjectForm component.
 */
<<<<<<< HEAD
const ExportProjectForm = ({type}: ExportProjectFormProps) => {
=======
const ExportProjectForm = ({type}: {type: 'zip' | 'csv'}) => {
>>>>>>> 9f782f68
  const {user} = useAuth();
  const {projectId} = Route.useParams();
  const {data} = useGetProject({user, projectId});

  const fields = [
    {
      name: 'form',
      label: 'Form',
      schema: z.string().nonempty(),
      options:
        data && data['ui-specification']?.viewsets
          ? Object.keys(data['ui-specification']?.viewsets).map(name => ({
              label: name,
              value: name,
            }))
          : [],
    },
  ];

  /**
   * Handles the form submission
   *
   * @param {{form: string}} params - The submitted form values.
   * @returns {Promise<{type: string; message: string}>} The result of the form submission.
   */
  const onSubmit = async ({form}: {form: string}) => {
<<<<<<< HEAD
    if (type === 'json') {
      const response = await fetch(
        `${import.meta.env.VITE_API_URL}/api/notebooks/${projectId}/records/`,
        {
          method: 'GET',
          headers: {
            'Content-Type': 'application/json',
            Authorization: `Bearer ${user!.token}`,
          },
        }
      );

      if (!response.ok)
        return {type: 'submit', message: 'Error getting JSON data.'};

      const {records} = await response.json();
      const filteredRecords = records.filter(
        (record: any) => record.type === form
      );

      const blob = new Blob([JSON.stringify(filteredRecords, null, 2)], {
        type: 'application/json',
      });
      const url = window.URL.createObjectURL(blob);
      const a = document.createElement('a');
      a.href = url;
      a.download = `${projectId}_${form}.json`;
      document.body.appendChild(a);
      a.click();
      document.body.removeChild(a);
      window.URL.revokeObjectURL(url);
    } else {
      const url = `${import.meta.env.VITE_API_URL}/api/notebooks/${projectId}/${form}.${type}`;
      window.open(url, '_blank');
    }
=======
    window.open(
      `${import.meta.env.VITE_API_URL}/api/notebooks/${projectId}/records/${form}.${type}`,
      '_blank'
    );
>>>>>>> 9f782f68
    return undefined;
  };

  return <Form fields={fields} onSubmit={onSubmit} />;
};

export default ExportProjectForm;<|MERGE_RESOLUTION|>--- conflicted
+++ resolved
@@ -1,8 +1,8 @@
+import {useAuth} from '@/context/auth-provider';
+import {useGetProject} from '@/hooks/queries';
+import {Route} from '@/routes/_protected/projects/$projectId';
 import {z} from 'zod';
 import {Form} from '../form';
-import {Route} from '@/routes/_protected/projects/$projectId';
-import {useAuth} from '@/context/auth-provider';
-import {useGetProject} from '@/hooks/queries';
 
 interface ExportProjectFormProps {
   type: 'csv' | 'json' | 'xlsx';
@@ -15,11 +15,7 @@
  * @param {'csv' | 'json' | 'xlsx'} type - The type of file to download.
  * @returns {JSX.Element} The rendered ExportProjectForm component.
  */
-<<<<<<< HEAD
 const ExportProjectForm = ({type}: ExportProjectFormProps) => {
-=======
-const ExportProjectForm = ({type}: {type: 'zip' | 'csv'}) => {
->>>>>>> 9f782f68
   const {user} = useAuth();
   const {projectId} = Route.useParams();
   const {data} = useGetProject({user, projectId});
@@ -46,7 +42,6 @@
    * @returns {Promise<{type: string; message: string}>} The result of the form submission.
    */
   const onSubmit = async ({form}: {form: string}) => {
-<<<<<<< HEAD
     if (type === 'json') {
       const response = await fetch(
         `${import.meta.env.VITE_API_URL}/api/notebooks/${projectId}/records/`,
@@ -82,12 +77,6 @@
       const url = `${import.meta.env.VITE_API_URL}/api/notebooks/${projectId}/${form}.${type}`;
       window.open(url, '_blank');
     }
-=======
-    window.open(
-      `${import.meta.env.VITE_API_URL}/api/notebooks/${projectId}/records/${form}.${type}`,
-      '_blank'
-    );
->>>>>>> 9f782f68
     return undefined;
   };
 

import {z} from 'zod';
import {Form} from '../form';
import {Route} from '@/routes/_protected/projects/$projectId';
import {useAuth} from '@/context/auth-provider';
import {useGetProjects} from '@/hooks/get-hooks';

<<<<<<< HEAD
interface ExportProjectFormProps {
  type: 'csv' | 'json' | 'xlsx';
}

=======
>>>>>>> 0b935f19
/**
 * ExportProjectForm component renders a form for downloading a project's data.
 * It provides a button to download the project's data.
 *
<<<<<<< HEAD
 * @param {'csv' | 'json' | 'xlsx'} type - The type of file to download.
=======
>>>>>>> 0b935f19
 * @returns {JSX.Element} The rendered ExportProjectForm component.
 */
const ExportProjectForm = () => {
  const {user} = useAuth();
  const {projectId} = Route.useParams();
  const {data} = useGetProjects(user, projectId);

  const fields = [
    {
      name: 'form',
      label: 'Form',
      schema: z.string().nonempty(),
      options: Object.keys(data['ui-specification'].viewsets).map(name => ({
        label: name,
        value: name,
      })),
    },
  ];

  /**
   * Handles the form submission
   *
   * @param {{form: string}} params - The submitted form values.
   * @returns {Promise<{type: string; message: string}>} The result of the form submission.
   */
  const onSubmit = async ({form}: {form: string}) => {
<<<<<<< HEAD
    if (type === 'json') {
      const response = await fetch(
        `${import.meta.env.VITE_API_URL}/api/notebooks/${projectId}/records/`,
        {
          method: 'GET',
          headers: {
            'Content-Type': 'application/json',
            Authorization: `Bearer ${user!.token}`,
          },
        }
      );

      if (!response.ok)
        return {type: 'submit', message: 'Error getting JSON data.'};

      const {records} = await response.json();
      const filteredRecords = records.filter(
        (record: any) => record.type === form
      );

      const blob = new Blob([JSON.stringify(filteredRecords, null, 2)], {
        type: 'application/json',
      });
      const url = URL.createObjectURL(blob);
      const a = document.createElement('a');
      a.href = url;
      a.download = `${projectId}_${form}.json`;
      document.body.appendChild(a);
      a.click();
      document.body.removeChild(a);
      URL.revokeObjectURL(url);
    } else {
      const url = `${import.meta.env.VITE_API_URL}/api/notebooks/${projectId}/${form}.${type}`;
      window.open(url, '_blank');
    }
=======
    window.open(
      `${import.meta.env.VITE_API_URL}/api/notebooks/${projectId}/${form}.csv`,
      '_blank'
    );
>>>>>>> 0b935f19
    return undefined;
  };

  return <Form fields={fields} onSubmit={onSubmit} />;
};

export default ExportProjectForm;<|MERGE_RESOLUTION|>--- conflicted
+++ resolved
@@ -4,24 +4,18 @@
 import {useAuth} from '@/context/auth-provider';
 import {useGetProjects} from '@/hooks/get-hooks';
 
-<<<<<<< HEAD
 interface ExportProjectFormProps {
   type: 'csv' | 'json' | 'xlsx';
 }
 
-=======
->>>>>>> 0b935f19
 /**
  * ExportProjectForm component renders a form for downloading a project's data.
  * It provides a button to download the project's data.
  *
-<<<<<<< HEAD
  * @param {'csv' | 'json' | 'xlsx'} type - The type of file to download.
-=======
->>>>>>> 0b935f19
  * @returns {JSX.Element} The rendered ExportProjectForm component.
  */
-const ExportProjectForm = () => {
+const ExportProjectForm = ({type}: ExportProjectFormProps) => {
   const {user} = useAuth();
   const {projectId} = Route.useParams();
   const {data} = useGetProjects(user, projectId);
@@ -45,7 +39,6 @@
    * @returns {Promise<{type: string; message: string}>} The result of the form submission.
    */
   const onSubmit = async ({form}: {form: string}) => {
-<<<<<<< HEAD
     if (type === 'json') {
       const response = await fetch(
         `${import.meta.env.VITE_API_URL}/api/notebooks/${projectId}/records/`,
@@ -69,24 +62,18 @@
       const blob = new Blob([JSON.stringify(filteredRecords, null, 2)], {
         type: 'application/json',
       });
-      const url = URL.createObjectURL(blob);
+      const url = window.URL.createObjectURL(blob);
       const a = document.createElement('a');
       a.href = url;
       a.download = `${projectId}_${form}.json`;
       document.body.appendChild(a);
       a.click();
       document.body.removeChild(a);
-      URL.revokeObjectURL(url);
+      window.URL.revokeObjectURL(url);
     } else {
       const url = `${import.meta.env.VITE_API_URL}/api/notebooks/${projectId}/${form}.${type}`;
       window.open(url, '_blank');
     }
-=======
-    window.open(
-      `${import.meta.env.VITE_API_URL}/api/notebooks/${projectId}/${form}.csv`,
-      '_blank'
-    );
->>>>>>> 0b935f19
     return undefined;
   };
 

import {ColumnDef} from '@tanstack/react-table';
import {DataTableColumnHeader} from '../data-table/column-header';
import {NOTEBOOK_NAME_CAPITALIZED} from '@/constants';
import {RoleCard} from '../ui/role-card';
<<<<<<< HEAD
import {AddRolePopover} from '../popovers/add-role-popover';
import {ProjectRoleCard} from '../project-role-card';
import {RemoveUserFromProjectDialog} from '../dialogs/remove-user-from-project-dialog';
=======
import {Role, roleDetails} from '@faims3/data-model';
>>>>>>> af46ba89

export const columns: ColumnDef<any>[] = [
  {
    accessorKey: 'name',
    header: ({column}) => (
      <DataTableColumnHeader column={column} title="Name" />
    ),
  },
  {
    accessorKey: 'globalRoles',
    header: ({column}) => (
      <DataTableColumnHeader column={column} title="Global Roles" />
    ),
    cell: ({row}: any) => (
      <div className="flex flex-wrap gap-1">
        {row.getValue('globalRoles').map((role: string) => (
          <RoleCard key={role}>{roleDetails[role as Role].name}</RoleCard>
        ))}
      </div>
    ),
  },
  {
    accessorKey: 'projectRoles',
    header: ({column}) => (
      <DataTableColumnHeader
        column={column}
        title={`${NOTEBOOK_NAME_CAPITALIZED} Roles`}
      />
    ),
    cell: ({row}: any) => (
      <div className="flex flex-wrap gap-1">
<<<<<<< HEAD
        <AddRolePopover
          roles={['user', 'team', 'moderator', 'admin'].filter(
            role => row.getValue('project-roles').indexOf(role) === -1
          )}
          userId={row.original.user_id}
        />
        {row.getValue('project-roles').map((role: string) => (
          <ProjectRoleCard key={role} userId={row.original.user_id} role={role}>
            {role}
          </ProjectRoleCard>
=======
        {row.getValue('projectRoles').map((role: string) => (
          <RoleCard key={role}>{role}</RoleCard>
>>>>>>> af46ba89
        ))}
      </div>
    ),
  },
  {
    id: 'remove',
    cell: ({
      row: {
        original: {_id, projectRoles: roles},
      },
    }: any) => (
      <div className="flex justify-center items-center -my-2">
        <RemoveUserFromProjectDialog
          userId={_id}
          admin={roles.includes('admin')}
        />
      </div>
    ),
    header: () => (
      <div className="flex justify-center items-center">Remove</div>
    ),
  },
];<|MERGE_RESOLUTION|>--- conflicted
+++ resolved
@@ -2,13 +2,8 @@
 import {DataTableColumnHeader} from '../data-table/column-header';
 import {NOTEBOOK_NAME_CAPITALIZED} from '@/constants';
 import {RoleCard} from '../ui/role-card';
-<<<<<<< HEAD
-import {AddRolePopover} from '../popovers/add-role-popover';
-import {ProjectRoleCard} from '../project-role-card';
+import {Role, roleDetails} from '@faims3/data-model';
 import {RemoveUserFromProjectDialog} from '../dialogs/remove-user-from-project-dialog';
-=======
-import {Role, roleDetails} from '@faims3/data-model';
->>>>>>> af46ba89
 
 export const columns: ColumnDef<any>[] = [
   {
@@ -40,21 +35,8 @@
     ),
     cell: ({row}: any) => (
       <div className="flex flex-wrap gap-1">
-<<<<<<< HEAD
-        <AddRolePopover
-          roles={['user', 'team', 'moderator', 'admin'].filter(
-            role => row.getValue('project-roles').indexOf(role) === -1
-          )}
-          userId={row.original.user_id}
-        />
-        {row.getValue('project-roles').map((role: string) => (
-          <ProjectRoleCard key={role} userId={row.original.user_id} role={role}>
-            {role}
-          </ProjectRoleCard>
-=======
         {row.getValue('projectRoles').map((role: string) => (
           <RoleCard key={role}>{role}</RoleCard>
->>>>>>> af46ba89
         ))}
       </div>
     ),

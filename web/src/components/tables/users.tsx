import {ColumnDef} from '@tanstack/react-table';
import {KeyRound} from 'lucide-react';
import {DataTableColumnHeader} from '../data-table/column-header';
import {Button} from '../ui/button';
<<<<<<< HEAD
import Role from '../ui/role-card';
import {RemoveUserDialog} from '../dialogs/remove-user';
=======
import {RoleCard} from '../ui/role-card';
>>>>>>> 71b38aaa

export const getColumns = ({
  onReset,
}: {
  onReset: (id: string) => void;
}): ColumnDef<any>[] => {
  return [
    {
      accessorKey: 'name',
      header: ({column}) => (
        <DataTableColumnHeader column={column} title="Name" />
      ),
    },
    {
      accessorKey: 'email',
      header: ({column}) => (
        <DataTableColumnHeader column={column} title="Email" />
      ),
    },
    {
      accessorKey: 'roles',
      header: 'Roles',
      cell: ({row}: any) => (
        <div className="flex flex-wrap gap-1">
          {row
            .getValue('roles')
            .filter((role: string) => !role.includes('||'))
            .map((role: string) => (
              <RoleCard key={role}>{role}</RoleCard>
            ))}
        </div>
      ),
    },
    {
      id: 'reset',
      cell: ({row}: any) => (
        <div className="flex justify-center items-center -my-2">
          <Button
            variant="outline"
            size="icon"
            onClick={() => {
              onReset(row.original._id);
            }}
          >
            <KeyRound className="h-4 w-4" />
          </Button>
        </div>
      ),
      header: () => (
        <div className="flex justify-center items-center">Reset Password</div>
      ),
    },
    {
      id: 'remove',
      cell: ({
        row: {
          original: {_id, other_roles},
        },
      }: any) => (
        <div className="flex justify-center items-center -my-2">
          <RemoveUserDialog
            userId={_id}
            disabled={!_id || other_roles.includes('cluster-admin')}
          />
        </div>
      ),
      header: () => (
        <div className="flex justify-center items-center">Remove</div>
      ),
    },
  ];
};<|MERGE_RESOLUTION|>--- conflicted
+++ resolved
@@ -2,12 +2,8 @@
 import {KeyRound} from 'lucide-react';
 import {DataTableColumnHeader} from '../data-table/column-header';
 import {Button} from '../ui/button';
-<<<<<<< HEAD
-import Role from '../ui/role-card';
 import {RemoveUserDialog} from '../dialogs/remove-user';
-=======
 import {RoleCard} from '../ui/role-card';
->>>>>>> 71b38aaa
 
 export const getColumns = ({
   onReset,

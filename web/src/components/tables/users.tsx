--- conflicted
+++ resolved
@@ -43,12 +43,7 @@
           {userId !== user?.user.id && (
             <AddRolePopover
               roles={Object.entries(roleDetails)
-<<<<<<< HEAD
-                /* eslint-disable-next-line @typescript-eslint/no-unused-vars */
-                .filter(([_, {scope}]) => scope === RoleScope.GLOBAL)
-=======
                 .filter(([, {scope}]) => scope === RoleScope.GLOBAL)
->>>>>>> 4484c643
                 .map(([value]) => value)}
               userId={userId}
             />

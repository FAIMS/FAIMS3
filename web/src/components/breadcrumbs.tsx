--- conflicted
+++ resolved
@@ -28,15 +28,10 @@
   const {user} = useAuth();
   const {data, isLoading} =
     pathname.at(0) === 'projects'
-<<<<<<< HEAD
       ? useGetProject(user, pathname.at(1) || '')
-      : useGetTemplate(user, pathname.at(1) || '');
-=======
-      ? useGetProjects(user, pathname.at(1))
       : pathname.at(0) === 'templates'
-        ? useGetTemplates(user, pathname.at(1))
+        ? useGetTemplate(user, pathname.at(1) || '')
         : {data: null, isLoading: false};
->>>>>>> af46ba89
 
   return (
     <Breadcrumb>

import {Link, useLocation} from '@tanstack/react-router';
import {
  Breadcrumb,
  BreadcrumbItem,
  BreadcrumbList,
  BreadcrumbSeparator,
} from './ui/breadcrumb';
import {useAuth} from '@/context/auth-provider';
import {Fragment} from 'react';
import {useGetProjects, useGetTeams, useGetTemplates} from '@/hooks/get-hooks';
import {NOTEBOOK_NAME_CAPITALIZED} from '@/constants';
import {Skeleton} from './ui/skeleton';

/**
 * Breadcrumbs component renders a breadcrumb navigation for the current page.
 * It displays the current page's path as a list of breadcrumb items.
 *
 * @returns {JSX.Element} The rendered Breadcrumbs component.
 */
export default function Breadcrumbs() {
  const pathname = useLocation({
    select: ({pathname}) => pathname,
  })
    .split('/')
    .slice(1);

  const {user} = useAuth();
  const {data, isLoading} =
    pathname.at(0) === 'projects'
      ? useGetProjects(user, pathname.at(1))
<<<<<<< HEAD
      : useGetTemplates(user, pathname.at(1));
=======
      : pathname.at(0) === 'templates'
        ? useGetTemplates(user, pathname.at(1))
        : pathname.at(0) === 'teams'
          ? useGetTeams(user)
          : {data: null, isLoading: false};
>>>>>>> 5f8a089f

  return (
    <Breadcrumb>
      <BreadcrumbList>
        {pathname.map((path, index) => (
          <Fragment key={path}>
            {index > 0 && <BreadcrumbSeparator />}
            {index === 0 && (
              <BreadcrumbItem>
                <Link to={pathname.at(0)}>
                  {pathname.at(0) === 'projects'
                    ? NOTEBOOK_NAME_CAPITALIZED
                    : 'Template'}
                  s
                </Link>
              </BreadcrumbItem>
            )}
            {index === 1 &&
              (isLoading ? (
                <Skeleton className="w-16 h-5 rounded-md" />
              ) : (
                <BreadcrumbItem>
                  {data?.metadata?.name || pathname.at(1)}
                </BreadcrumbItem>
              ))}
          </Fragment>
        ))}
      </BreadcrumbList>
    </Breadcrumb>
  );
}<|MERGE_RESOLUTION|>--- conflicted
+++ resolved
@@ -28,15 +28,11 @@
   const {data, isLoading} =
     pathname.at(0) === 'projects'
       ? useGetProjects(user, pathname.at(1))
-<<<<<<< HEAD
-      : useGetTemplates(user, pathname.at(1));
-=======
       : pathname.at(0) === 'templates'
         ? useGetTemplates(user, pathname.at(1))
         : pathname.at(0) === 'teams'
           ? useGetTeams(user)
           : {data: null, isLoading: false};
->>>>>>> 5f8a089f
 
   return (
     <Breadcrumb>

import {Link, useLocation} from '@tanstack/react-router';
import {
  Breadcrumb,
  BreadcrumbItem,
  BreadcrumbList,
  BreadcrumbSeparator,
} from './ui/breadcrumb';
import {useAuth} from '@/context/auth-provider';
import {Fragment} from 'react';
<<<<<<< HEAD
import {useGetProject, useGetTemplate} from '@/hooks/queries';
=======
import {useGetProjects, useGetTeams, useGetTemplates} from '@/hooks/get-hooks';
>>>>>>> b84a55dd
import {NOTEBOOK_NAME_CAPITALIZED} from '@/constants';
import {Skeleton} from './ui/skeleton';
import {capitalize} from '@/lib/utils';

/**
 * Breadcrumbs component renders a breadcrumb navigation for the current page.
 * It displays the current page's path as a list of breadcrumb items.
 *
 * @returns {JSX.Element} The rendered Breadcrumbs component.
 */
export default function Breadcrumbs() {
  const pathname = useLocation({
    select: ({pathname}) => pathname,
  })
    .split('/')
    .slice(1);

  const {user} = useAuth();
  const {data, isLoading} =
    pathname.at(0) === 'projects'
      ? useGetProject(user, pathname.at(1) || '')
      : pathname.at(0) === 'templates'
<<<<<<< HEAD
        ? useGetTemplate(user, pathname.at(1) || '')
        : {data: null, isLoading: false};
=======
        ? useGetTemplates(user, pathname.at(1))
        : pathname.at(0) === 'teams'
          ? useGetTeams(user)
          : {data: null, isLoading: false};
>>>>>>> b84a55dd

  return (
    <Breadcrumb>
      <BreadcrumbList>
        {pathname.map((path, index) => (
          <Fragment key={path}>
            {index > 0 && <BreadcrumbSeparator />}
            {index === 0 && (
              <BreadcrumbItem>
                <Link to={pathname.at(0)}>
                  {pathname.at(0) === 'projects'
                    ? `${NOTEBOOK_NAME_CAPITALIZED}s`
                    : capitalize(pathname.at(0) || '')}
                </Link>
              </BreadcrumbItem>
            )}
            {index === 1 &&
              (isLoading ? (
                <Skeleton className="w-16 h-5 rounded-md" />
              ) : (
                <BreadcrumbItem>
                  {data?.metadata?.name || pathname.at(1)}
                </BreadcrumbItem>
              ))}
          </Fragment>
        ))}
      </BreadcrumbList>
    </Breadcrumb>
  );
}<|MERGE_RESOLUTION|>--- conflicted
+++ resolved
@@ -7,11 +7,7 @@
 } from './ui/breadcrumb';
 import {useAuth} from '@/context/auth-provider';
 import {Fragment} from 'react';
-<<<<<<< HEAD
-import {useGetProject, useGetTemplate} from '@/hooks/queries';
-=======
-import {useGetProjects, useGetTeams, useGetTemplates} from '@/hooks/get-hooks';
->>>>>>> b84a55dd
+import {useGetProject, useGetTeam, useGetTemplate} from '@/hooks/queries';
 import {NOTEBOOK_NAME_CAPITALIZED} from '@/constants';
 import {Skeleton} from './ui/skeleton';
 import {capitalize} from '@/lib/utils';
@@ -34,15 +30,22 @@
     pathname.at(0) === 'projects'
       ? useGetProject(user, pathname.at(1) || '')
       : pathname.at(0) === 'templates'
-<<<<<<< HEAD
         ? useGetTemplate(user, pathname.at(1) || '')
-        : {data: null, isLoading: false};
-=======
-        ? useGetTemplates(user, pathname.at(1))
         : pathname.at(0) === 'teams'
-          ? useGetTeams(user)
+          ? useGetTeam(user, pathname.at(1) || '')
           : {data: null, isLoading: false};
->>>>>>> b84a55dd
+
+  const getDisplayName = () => {
+    if (!data) return pathname.at(1);
+
+    if ('metadata' in data && data.metadata && 'name' in data.metadata) {
+      return data.metadata.name;
+    }
+    if ('name' in data) {
+      return data.name;
+    }
+    return pathname.at(1);
+  };
 
   return (
     <Breadcrumb>
@@ -63,9 +66,7 @@
               (isLoading ? (
                 <Skeleton className="w-16 h-5 rounded-md" />
               ) : (
-                <BreadcrumbItem>
-                  {data?.metadata?.name || pathname.at(1)}
-                </BreadcrumbItem>
+                <BreadcrumbItem>{getDisplayName()}</BreadcrumbItem>
               ))}
           </Fragment>
         ))}

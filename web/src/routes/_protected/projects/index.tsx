--- conflicted
+++ resolved
@@ -2,13 +2,8 @@
 import {CreateProjectDialog} from '@/components/dialogs/create-project-dialog';
 import {columns} from '@/components/tables/projects';
 import {useAuth} from '@/context/auth-provider';
-<<<<<<< HEAD
 import {useGetProjects} from '@/hooks/queries';
-import {CreateProjectDialog} from '@/components/dialogs/create-project-dialog';
-=======
-import {useGetProjects} from '@/hooks/get-hooks';
 import {createFileRoute, useNavigate} from '@tanstack/react-router';
->>>>>>> b84a55dd
 
 export const Route = createFileRoute('/_protected/projects/')({
   component: RouteComponent,
@@ -28,7 +23,6 @@
   const navigate = useNavigate();
 
   return (
-<<<<<<< HEAD
     <DataTable
       columns={columns}
       data={data || []}
@@ -36,16 +30,5 @@
       onRowClick={({project_id}) => navigate({to: `/projects/${project_id}`})}
       button={<CreateProjectDialog />}
     />
-=======
-    <>
-      <DataTable
-        columns={columns}
-        data={data}
-        loading={isPending}
-        onRowClick={({project_id}) => navigate({to: `/projects/${project_id}`})}
-        button={<CreateProjectDialog />}
-      />
-    </>
->>>>>>> b84a55dd
   );
 }
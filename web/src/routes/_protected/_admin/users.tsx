--- conflicted
+++ resolved
@@ -28,11 +28,8 @@
     setResetDialog(true);
   };
 
-<<<<<<< HEAD
-=======
-  console.log('data', data);
+  if (!data) return <></>;
 
->>>>>>> af46ba89
   return (
     <>
       <DataTable

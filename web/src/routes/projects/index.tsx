--- conflicted
+++ resolved
@@ -26,14 +26,7 @@
       columns={columns}
       data={data}
       loading={isPending}
-<<<<<<< HEAD
-      onRowClick={({non_unique_project_id}) =>
-        navigate({to: `/projects/${non_unique_project_id}`})
-=======
-      onRowClick={({project_id}) =>
-        navigate({to: `/${NOTEBOOK_NAME}s/${project_id}`})
->>>>>>> eba08b74
-      }
+      onRowClick={({project_id}) => navigate({to: `/projects/${project_id}`})}
     />
   );
 }
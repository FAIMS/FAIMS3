--- conflicted
+++ resolved
@@ -1,22 +1,4 @@
 {
-<<<<<<< HEAD
-  "compilerOptions": {
-    "baseUrl": ".",
-    "paths": {
-      "@/*": ["./src/*"]
-    },
-    "outDir": "dist",
-    "strict": true,
-    "resolveJsonModule": true,
-    "esModuleInterop": true,
-    "skipLibCheck": true,
-    "jsx": "react-jsx",
-    "target": "ESNext",
-    "module": "ESNext",
-    "moduleResolution": "Bundler",
-    "types": ["vite/client"]
-  }
-=======
     "compilerOptions": {
         "baseUrl": ".",
         "paths": {
@@ -37,5 +19,4 @@
             "vite/client"
         ]
     }
->>>>>>> 8df62683
 }
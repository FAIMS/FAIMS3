--- conflicted
+++ resolved
@@ -4,12 +4,8 @@
 import {TanStackRouterVite} from '@tanstack/router-plugin/vite';
 
 export default defineConfig({
-<<<<<<< HEAD
-  plugins: [TanStackRouterVite(), react() as any],
-=======
   // Just a hack to get this to typecheck - works fine??
   plugins: [TanStackRouterVite(), react() as PluginOption],
->>>>>>> 8df62683
   resolve: {
     alias: {
       '@': path.resolve(__dirname, './src'),

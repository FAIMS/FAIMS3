--- conflicted
+++ resolved
@@ -89,13 +89,6 @@
 	    		// only 255 characters allowed
 	    		desc.substring(0, Math.min(desc.length(), 255))
 	    );
-<<<<<<< HEAD
-=======
-
-	    // Specify device and os_version for testing
-	    caps.setCapability("device", "iPhone 12");
-        caps.setCapability("os_version", "14");
->>>>>>> 1f041811
 	    // Latest Appium browserstack version with correct geolocation
 	    caps.setCapability("browserstack.appium_version", "1.21.0");
 
@@ -104,9 +97,6 @@
 	    caps.setCapability("app", System.getenv("custom_id"));
 	    caps.setCapability("browserstack.user", System.getenv("BROWSERSTACK_USERNAME"));
 	    caps.setCapability("browserstack.key", System.getenv("BROWSERSTACK_ACCESS_KEY"));
-		
-            // Trying to workaround WDA proxying error
-            caps.setCapability("useNewWDA", true);
 
 	    driver = new IOSDriver<IOSElement>(
                 new URL("http://hub-cloud.browserstack.com/wd/hub"), caps);

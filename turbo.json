{
<<<<<<< HEAD
    "$schema": "https://turbo.build/schema.json",
    "tasks": {
        "lint": {},
        "fix": {},
        "clean": {
            "cache": false
        },
        "build": {
            "dependsOn": [
                "^build"
            ],
            "outputs": [
                "build",
                "dist"
            ]
        }
=======
  "$schema": "https://turbo.build/schema.json",
  "tasks": {
    "lint": {},
    "fix": {},
    "clean": {},
    "build": {
      "dependsOn": ["^build"] 
>>>>>>> 40efa961
    }
}<|MERGE_RESOLUTION|>--- conflicted
+++ resolved
@@ -1,5 +1,4 @@
 {
-<<<<<<< HEAD
     "$schema": "https://turbo.build/schema.json",
     "tasks": {
         "lint": {},
@@ -16,14 +15,5 @@
                 "dist"
             ]
         }
-=======
-  "$schema": "https://turbo.build/schema.json",
-  "tasks": {
-    "lint": {},
-    "fix": {},
-    "clean": {},
-    "build": {
-      "dependsOn": ["^build"] 
->>>>>>> 40efa961
     }
 }